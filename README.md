# Klimatkollen Beta

This is the new version of [klimatkollen.se](https://klimatkollen.se). You can find our legacy code [here](https://github.com/Klimatbyran/klimatkollen).

<<<<<<< HEAD
We are rebuilding our site to be faster, better, and stronger using TypeScript, React, Vite, and Tailwind CSS. This is also where our new UX/UI is implemented.
=======
We are rebuilding our site to be faster, better, and stronger using TypeScript, React, Vite, and Tailwind CSS. This is also where our new UX/UI is implemented
>>>>>>> c2da9371

## 🚀 Project Structure

- **`src/pages/`**: Contains `.tsx` files for each page, exposed as routes based on their file names.
- **`src/components/`**: Contains React components used throughout the site.
- **`public/`**: Contains static assets like images.

## 🧞 Commands

All commands are run from the root of the project, from a terminal:

| Command           | Action                                        |
| :---------------- | :-------------------------------------------- |
| `npm install`     | Installs dependencies                         |
| `npm run dev`     | Starts local dev server at `localhost:4321`   |
| `npm run build`   | Builds your production site to `./dist/`      |
| `npm run preview` | Previews your build locally, before deploying |

## 👩‍💻 Contributing

Do you have an idea for a feature? Jump into the code or head to our [Discord server](https://discord.gg/N5P64QPQ6v) to discuss your thoughts. You can also submit an [issue](https://github.com/Klimatbyran/beta/issues) explaining your suggestion.

### How to Contribute

- **Discuss** your idea on our Discord.
- **Submit an issue** if you can't find an existing one.
- **Pick up an issue** from our [open issues](https://github.com/Klimatbyran/beta/issues) (and leave a comment to avoid double work).

## 📠 Contact

Join our [Discord server](https://discord.gg/N5P64QPQ6v) or send an email to [hej@klimatkollen.se](mailto:hej@klimatkollen.se).

## 🫶 Supporters and Partners

This work wouldn't have been possible without the support from Google.org.

We'd also like to thank our current and former partners:

Postkodstiftelsen, ClimateView, Klimatklubben.se, Researcher's Desk, Exponential Roadmap, WWF, We Don't Have Time, Våra Barns Klimat, Argand, StormGeo.

## LICENSE

This project is licensed under the terms of the [Apache 2.0](LICENSE) © Klimatbyrån Ideell Förening.<|MERGE_RESOLUTION|>--- conflicted
+++ resolved
@@ -2,11 +2,7 @@
 
 This is the new version of [klimatkollen.se](https://klimatkollen.se). You can find our legacy code [here](https://github.com/Klimatbyran/klimatkollen).
 
-<<<<<<< HEAD
-We are rebuilding our site to be faster, better, and stronger using TypeScript, React, Vite, and Tailwind CSS. This is also where our new UX/UI is implemented.
-=======
 We are rebuilding our site to be faster, better, and stronger using TypeScript, React, Vite, and Tailwind CSS. This is also where our new UX/UI is implemented
->>>>>>> c2da9371
 
 ## 🚀 Project Structure
 
