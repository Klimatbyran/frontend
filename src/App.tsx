import AuthProvider from "./contexts/AuthContext";
import { ToastProvider } from "./contexts/ToastContext";
<<<<<<< HEAD
import { AuthCallback } from "./pages/AuthCallback";
import { UnauthorizedErrorPage } from './pages/error/UnauthorizedErrorPage';
import ProtectedRoute from './components/ProtectedRoute';
import { CompanyEditPage } from './pages/CompanyEditPage';
=======
import { AppRoutes } from "./routes";
>>>>>>> ae27fe89

function App() {
  return (
    <ToastProvider>
      <AuthProvider>
<<<<<<< HEAD
        <BrowserRouter>
          <Routes>
            <Route path="/" element={<Layout />}>
              <Route index element={<LandingPage />} />
              <Route element={<ProtectedRoute/>}>
                  <Route path="companies/:id/edit" element={<CompanyEditPage/>}/>
              </Route>             
              <Route path="403" element={<UnauthorizedErrorPage/>} />
              <Route path="auth/callback" element={<AuthCallback />} />
              <Route path="companies" element={<CompaniesPage />} />
              <Route path="companies/:id" element={<CompanyDetailPage />} />
              <Route path="municipalities" element={<MunicipalitiesPage />} />
              <Route
                path="municipalities/:id"
                element={<MunicipalityDetailPage />}
              />
              <Route path="about" element={<AboutPage />} />
              <Route path="insights" element={<InsightsPage />} />
              <Route path="insights/:id" element={<BlogDetailPage />} />
              <Route path="methodology" element={<MethodsPage />} />
              <Route path="privacy" element={<PrivacyPage />} />
              <Route path="emissions-test" element={<EmissionsTestPage />} />
            </Route>
          </Routes>
        </BrowserRouter>
=======
        <AppRoutes />
>>>>>>> ae27fe89
      </AuthProvider>
    </ToastProvider>
  );
}

export default App;<|MERGE_RESOLUTION|>--- conflicted
+++ resolved
@@ -1,48 +1,13 @@
-import AuthProvider from "./contexts/AuthContext";
 import { ToastProvider } from "./contexts/ToastContext";
-<<<<<<< HEAD
-import { AuthCallback } from "./pages/AuthCallback";
-import { UnauthorizedErrorPage } from './pages/error/UnauthorizedErrorPage';
-import ProtectedRoute from './components/ProtectedRoute';
-import { CompanyEditPage } from './pages/CompanyEditPage';
-=======
 import { AppRoutes } from "./routes";
->>>>>>> ae27fe89
+import { Layout } from "./components/layout/Layout";
 
 function App() {
   return (
     <ToastProvider>
-      <AuthProvider>
-<<<<<<< HEAD
-        <BrowserRouter>
-          <Routes>
-            <Route path="/" element={<Layout />}>
-              <Route index element={<LandingPage />} />
-              <Route element={<ProtectedRoute/>}>
-                  <Route path="companies/:id/edit" element={<CompanyEditPage/>}/>
-              </Route>             
-              <Route path="403" element={<UnauthorizedErrorPage/>} />
-              <Route path="auth/callback" element={<AuthCallback />} />
-              <Route path="companies" element={<CompaniesPage />} />
-              <Route path="companies/:id" element={<CompanyDetailPage />} />
-              <Route path="municipalities" element={<MunicipalitiesPage />} />
-              <Route
-                path="municipalities/:id"
-                element={<MunicipalityDetailPage />}
-              />
-              <Route path="about" element={<AboutPage />} />
-              <Route path="insights" element={<InsightsPage />} />
-              <Route path="insights/:id" element={<BlogDetailPage />} />
-              <Route path="methodology" element={<MethodsPage />} />
-              <Route path="privacy" element={<PrivacyPage />} />
-              <Route path="emissions-test" element={<EmissionsTestPage />} />
-            </Route>
-          </Routes>
-        </BrowserRouter>
-=======
+      <Layout>
         <AppRoutes />
->>>>>>> ae27fe89
-      </AuthProvider>
+      </Layout>
     </ToastProvider>
   );
 }
