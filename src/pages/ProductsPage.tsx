import {
  Database,
  Lock,
  Mail,
  Server,
  FileText,
  Building2,
  MapPin,
} from "lucide-react";
import { PageHeader } from "@/components/layout/PageHeader";
import { useTranslation } from "react-i18next";
import { ProductCard } from "@/components/products/ProductCard";
import { useState } from "react";
import { RequestAccessModal } from "@/components/products/RequestAccessModal";
import { PageSEO } from "@/components/SEO/PageSEO";

interface DataCategoryProps {
  icon: React.ReactNode;
  title: string;
  description: string;
  isFirst?: boolean;
  isLast?: boolean;
}

const DataCategory = ({
  icon,
  title,
  description,
  isFirst = false,
  isLast = false,
}: DataCategoryProps) => (
  <div
    className={`bg-black-2 p-6 border border-black-2 hover:border-black-1 transition-colors ${
      isFirst
        ? "first:rounded-t-lg last:rounded-b-lg md:first:rounded-l-lg md:first:rounded-tr-none md:last:rounded-r-lg md:last:rounded-bl-none"
        : ""
    } ${
      isLast
        ? "first:rounded-t-lg last:rounded-b-lg md:first:rounded-l-lg md:first:rounded-tr-none md:last:rounded-r-lg md:last:rounded-bl-none"
        : ""
    }`}
  >
    <div className="flex items-center gap-3 mb-3 text-white">
      {icon}
      <h3 className="text-lg font-light">{title}</h3>
    </div>
    <p className="text-grey">{description}</p>
  </div>
);

function ProductsPage() {
  const { t } = useTranslation();
  const [isRequestModalOpen, setIsRequestModalOpen] = useState(false);

  const apiFeatures = [
    {
      icon: <Server className="h-5 w-5 text-green-4" />,
      text: t("productsPage.apiAccess.realtime"),
    },
    {
      icon: <FileText className="h-5 w-5 text-green-4" />,
      text: t("productsPage.apiAccess.documentation"),
    },
    // {
    //   icon: <Lock className="h-5 w-5 text-green-4" />,
    //   text: t("productsPage.apiAccess.secure"),
    // },
    {
      icon: <Mail className="h-5 w-5 text-green-4" />,
      text: t("productsPage.apiAccess.support"),
    },
  ];

  const freeFeatures = [
    {
      icon: <Server className="h-5 w-5 text-blue-4" />,
      text: t("productsPage.freeAccess.export"),
    },
    {
      icon: <Building2 className="h-5 w-5 text-blue-4" />,
      text: t("productsPage.freeAccess.data"),
    },
    {
      icon: <Lock className="h-5 w-5 text-blue-4" />,
      text: t("productsPage.freeAccess.license"),
    },
  ];

  const apiActions = (
    <>
      <a
        href="mailto:hej@klimatkollen.se?subject=API%20Access%20Pricing%20Request&body=Hi%2C%0A%0AI'm%20interested%20in%20learning%20more%20about%20the%20API%20direct%20access%20pricing.%0A%0ABest%20regards"
        className="inline-flex items-center justify-center rounded-md bg-green-4 px-6 py-3 text-base font-medium text-white shadow-lg hover:bg-green-3 w-full transition-all"
      >
        {t("productsPage.apiAccess.contactPricing")}
      </a>
      <a
        href="https://api.klimatkollen.se/api/"
        target="_blank"
        rel="noopener noreferrer"
        className="inline-flex items-center justify-center rounded-md bg-green-4 px-6 py-3 text-base font-medium text-white shadow-lg hover:bg-green-3 w-full transition-all border border-green-4"
      >
        {t("productsPage.apiAccess.viewDocs")}
      </a>
    </>
  );

  const freeActions = (
    <>
      <button
        onClick={() => setIsRequestModalOpen(true)}
        className="inline-flex items-center justify-center rounded-md bg-blue-4 px-6 py-3 text-base font-medium text-white shadow-lg hover:bg-blue-3 w-full transition-all"
      >
        {t("productsPage.freeAccess.requestAccess")}
      </button>
      <RequestAccessModal
        isOpen={isRequestModalOpen}
        onClose={() => setIsRequestModalOpen(false)}
      />
    </>
  );

  // Prepare SEO data
  const canonicalUrl = "https://klimatkollen.se/products";
  const pageTitle = `${t("productsPage.title")} - Klimatkollen`;
  const pageDescription = t("productsPage.description");

  const structuredData = {
    "@context": "https://schema.org",
    "@type": "WebPage",
    name: t("productsPage.title"),
    description: pageDescription,
    url: canonicalUrl,
  };

  return (
    <>
      <PageSEO
        title={pageTitle}
        description={pageDescription}
        canonicalUrl={canonicalUrl}
        structuredData={structuredData}
      />

      <div className="max-w-[1200px] mx-auto">
        <PageHeader
          title={t("productsPage.title")}
          description={t("productsPage.description")}
        />

<<<<<<< HEAD
        <div className="mx-auto max-w-7xl px-6 lg:px-8 mt-16">
          <div className="grid grid-cols-1 gap-8 lg:grid-cols-2">
=======
        <div className="mx-auto max-w-7xl px-6 lg:px-8">
          <div className="grid grid-cols-1 gap-0 lg:grid-cols-2">
>>>>>>> 0f866c39
            {/* Premium Version */}
            <ProductCard
              title={t("productsPage.apiAccess.title")}
              description={t("productsPage.apiAccess.description")}
              icon={<Server className="h-6 w-6 text-green-5" />}
              features={apiFeatures}
              actions={apiActions}
              bgColor="bg-green-1"
              borderColor="border-green-4"
              hoverBorderColor="border-green-5"
              textColor="text-green-5"
              iconBgColor="bg-green-2"
              iconColor="text-green-5"
            />

            {/* Free Version */}
            <ProductCard
              title={t("productsPage.freeAccess.title")}
              description={t("productsPage.freeAccess.description")}
              icon={<Database className="h-6 w-6 text-blue-5" />}
              features={freeFeatures}
              actions={freeActions}
              bgColor="bg-blue-1"
              borderColor="border-blue-4"
              hoverBorderColor="border-blue-5"
              textColor="text-blue-5"
              iconBgColor="bg-blue-2"
              iconColor="text-blue-5"
            />
          </div>

          {/* Data Overview Section */}
          <div className="mx-auto max-w-7xl mt-16 mb-16">
            <h2 className="text-2xl font-light text-white text-center mb-8">
              {t("productsPage.dataOverview.title")}
            </h2>
            <div className="grid grid-cols-1 md:grid-cols-3 gap-0">
              <DataCategory
                icon={<Building2 className="h-5 w-5 text-grey" />}
                title={t("productsPage.dataOverview.corporate.title")}
                description={t(
                  "productsPage.dataOverview.corporate.description",
                )}
                isFirst={true}
              />
              <DataCategory
                icon={<FileText className="h-5 w-5 text-grey" />}
                title={t("productsPage.dataOverview.reports.title")}
                description={t("productsPage.dataOverview.reports.description")}
              />
              <DataCategory
                icon={<MapPin className="h-5 w-5 text-grey" />}
                title={t("productsPage.dataOverview.municipality.title")}
                description={t(
                  "productsPage.dataOverview.municipality.description",
                )}
                isLast={true}
              />
            </div>
          </div>
        </div>
      </div>
    </>
  );
}

export default ProductsPage;<|MERGE_RESOLUTION|>--- conflicted
+++ resolved
@@ -148,13 +148,8 @@
           description={t("productsPage.description")}
         />
 
-<<<<<<< HEAD
-        <div className="mx-auto max-w-7xl px-6 lg:px-8 mt-16">
+        <div className="mx-auto max-w-7xl px-6 lg:px-8">
           <div className="grid grid-cols-1 gap-8 lg:grid-cols-2">
-=======
-        <div className="mx-auto max-w-7xl px-6 lg:px-8">
-          <div className="grid grid-cols-1 gap-0 lg:grid-cols-2">
->>>>>>> 0f866c39
             {/* Premium Version */}
             <ProductCard
               title={t("productsPage.apiAccess.title")}
