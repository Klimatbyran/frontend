import { useState } from "react";
import { ArrowRight } from "lucide-react";
import { Button } from "@/components/ui/button";
import { Tabs, TabsList, TabsTrigger } from "@/components/ui/tabs";
import { RankedList } from "@/components/RankedList";
import { ContentBlock } from "@/components/ContentBlock";
import { Typewriter } from "@/components/ui/typewriter";
import { useCompanies } from "@/hooks/useCompanies";
import { useMunicipalities } from "@/hooks/useMunicipalities";
import { useTranslation } from "react-i18next";

export function LandingPage() {
  const { t } = useTranslation();
  const [selectedTab, setSelectedTab] = useState("companies");
  const { companies } = useCompanies();
  const { getTopMunicipalities } = useMunicipalities();

  const companyTypewriterTexts = [
    t("landingPage.typewriter.company.reduceEmissions"),
    t("landingPage.typewriter.company.scope3Emissions"),
    t("landingPage.typewriter.company.meetParisAgreement"),
  ];

  const municipalityTypewriterTexts = [
    t("landingPage.typewriter.municipality.reduceEmissions"),
    t("landingPage.typewriter.municipality.meetParisAgreement"),
    t("landingPage.typewriter.municipality.climateActions"),
    t("landingPage.typewriter.municipality.climatePlans"),
  ];

  // Get top 5 companies by emissions reduction
  const topCompanies = companies
    .sort((a, b) => b.metrics.emissionsReduction - a.metrics.emissionsReduction)
    .slice(0, 5)
    .map((company) => ({
      id: company.wikidataId,
      name: company.name,
      value: company.metrics.emissionsReduction,
      displayValue: company.metrics.displayReduction,
    }));

  // Get top 5 municipalities by emissions reduction
  const topMunicipalities = getTopMunicipalities(5).map((municipality) => ({
    id: municipality.id,
    name: municipality.name,
    value: municipality.historicalEmissionChangePercent,
    displayValue: municipality.historicalEmissionChangePercent.toFixed(1),
  }));

  // Get municipality data for comparison
  // const municipalityComparisonData = getMunicipalitiesForMap(10).map(
  //   (municipality) => ({
  //     id: municipality.id,
  //     name: municipality.name,
  //     value: municipality.value,
  //     rank: "1",
  //     change: Math.random() > 0.5 ? 5.2 : -3.4, // Mock data - replace with real change values
  //   })
  // );

  return (
    <div className="min-h-screen flex flex-col">
      <div className="flex-1 flex flex-col items-center justify-center text-center px-4 py-16 md:py-24">
        <div className="mb-8 md:mb-12">
          <Tabs
            defaultValue="companies"
            value={selectedTab}
            onValueChange={setSelectedTab}
            className="w-full max-w-xs md:max-w-md"
          >
            <TabsList className="grid w-full grid-cols-2 bg-black-1">
              <TabsTrigger
                value="companies"
                className="data-[state=active]:bg-black-2"
              >
                {t("landingPage.tabs.companies")}
              </TabsTrigger>
              <TabsTrigger
                value="municipalities"
                className="data-[state=active]:bg-black-2"
              >
                {t("landingPage.tabs.municipalities")}
              </TabsTrigger>
            </TabsList>
          </Tabs>
        </div>

        <div className="max-w-lg md:max-w-4xl mx-auto space-y-4">
          <h1 className="text-4xl md:text-7xl font-light tracking-tight">
            {t("landingPage.title", {
              tabName: t(`landingPage.tabName.${selectedTab}`),
            })}
          </h1>

          <div className="h-[80px] md:h-[120px] flex items-center justify-center text-4xl md:text-7xl font-light">
            <Typewriter
              text={
                selectedTab === "companies"
                  ? companyTypewriterTexts
                  : municipalityTypewriterTexts
              }
              speed={70}
              className="text-[#E2FF8D]"
              waitTime={2000}
              deleteSpeed={40}
              cursorChar="_"
            />
          </div>
        </div>

        <Button
          className="mt-8 md:mt-12 rounded-full px-6 md:px-8 py-4 md:py-6 text-base md:text-lg bg-white text-black hover:bg-white/90"
          asChild
        >
          <a
            href={
              selectedTab === "companies" ? "/companies" : "/municipalities"
            }
          >
            {t("landingPage.seeResults")}
            <ArrowRight className="ml-2 h-5 w-5" />
          </a>
        </Button>
      </div>

      {/* FIXME reintroduce at a later stage
      {selectedTab === "municipalities" && (
        <div className="py-16 md:py-24 bg-black-2">
          <div className="container mx-auto">
            <div className="max-w-lg md:max-w-[1200px] mx-auto">
              <MunicipalityComparison
                title="Hur går det med?"
                description="Vi utför mätningar av den samlade längden av cykelvägar per invånare, inklusive alla väghållare (statliga, kommunala och enskilda). Den senaste tillgängliga datan är från år 2022."
                nationalAverage={2.8}
                euTarget={3.8}
                unit="m"
                municipalities={municipalityComparisonData}
              />
            </div>
          </div>
        </div>
      )} */}

      <div className="py-8 md:py-24">
        <div className="container mx-auto">
          <h2 className="text-4xl md:text-5xl font-light text-center mb-8 md:mb-16">
            {t("landingPage.bestPerformers")}
          </h2>
<<<<<<< HEAD
          <div className="grid grid-cols-1 md:grid-cols-2 gap-6">
=======
          <div className="grid grid-cols-1 gap-6">
            {" "}
            {/* FIXME add 2 columns for md when reintroducing company ranked list*/}
>>>>>>> c2da9371
            <RankedList
              title={t("landingPage.bestMunicipalities")}
              description={t("landingPage.municipalitiesDescription")}
              items={topMunicipalities}
              type="municipality"
            />
            {/* FIXME reintroduce at a later stage with replaced items since emissions change rate is missleading.
            Could for instance be replaced with biggest emittiors in tCO2e
            <RankedList
              title={t("landingPage.bestCompanies")}
              description={t("landingPage.companiesDescription")}
              items={topCompanies}
              type="company"
            /> */}
          </div>
        </div>
      </div>

      <div className="pb-8 md:pb-16">
        <div className="container mx-auto">
          <ContentBlock
            title={t("landingPage.aboutUsTitle")}
            content={t("landingPage.aboutUsContent")}
          />
        </div>
      </div>
    </div>
  );
}<|MERGE_RESOLUTION|>--- conflicted
+++ resolved
@@ -146,13 +146,9 @@
           <h2 className="text-4xl md:text-5xl font-light text-center mb-8 md:mb-16">
             {t("landingPage.bestPerformers")}
           </h2>
-<<<<<<< HEAD
-          <div className="grid grid-cols-1 md:grid-cols-2 gap-6">
-=======
           <div className="grid grid-cols-1 gap-6">
             {" "}
             {/* FIXME add 2 columns for md when reintroducing company ranked list*/}
->>>>>>> c2da9371
             <RankedList
               title={t("landingPage.bestMunicipalities")}
               description={t("landingPage.municipalitiesDescription")}
