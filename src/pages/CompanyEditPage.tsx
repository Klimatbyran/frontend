--- conflicted
+++ resolved
@@ -74,11 +74,7 @@
       </div>
     );
   }
-<<<<<<< HEAD
-
-=======
   
->>>>>>> b30f4df8
   const handleInputChange = async (name: string, value: string, originalValue) => {
     const updateFormData = new Map(formData);
     if(value != originalValue) {
@@ -152,16 +148,12 @@
         <CompanyEditScope1 periods={selectedPeriods} onInputChange={handleInputChange} formData={formData}></CompanyEditScope1>
         <CompanyEditScope2 periods={selectedPeriods} onInputChange={handleInputChange} formData={formData}></CompanyEditScope2>
         <CompanyEditScope3 periods={selectedPeriods} onInputChange={handleInputChange} formData={formData}></CompanyEditScope3>
-<<<<<<< HEAD
         <div className='w-full ps-4 pe-2 mt-6'>
         <textarea className='ms-2 w-full p-2 border-gray-300 rounded text-black bg-white' rows={4} placeholder='Comment' name='comment'></textarea>
         <input type='text' className='ms-2 mt-2 w-full p-2 rounded text-black bg-white' name='source' placeholder='Source URL'></input>
         </div>
         
         <button type="submit" className='inline-flex float-right mt-3 items-center justify-center text-sm focus-visible:outline-none focus-visible:ring-1 focus-visible:ring-white disabled:pointer-events-none hover:opacity-80 active:ring-1 active:ring-white disabled:opacity-50 h-10 bg-blue-5 text-white rounded-lg hover:bg-blue-6 transition px-4 py-1 font-medium'>
-=======
-        <button type="submit" className='inline-flex float-right mt-2 items-center justify-center text-sm focus-visible:outline-none focus-visible:ring-1 focus-visible:ring-white disabled:pointer-events-none hover:opacity-80 active:ring-1 active:ring-white disabled:opacity-50 h-10 bg-blue-5 text-white rounded-lg hover:bg-blue-6 transition px-4 py-1 font-medium'>
->>>>>>> b30f4df8
           {t("companyEditPage.save")}
         </button>
         </form>
