--- conflicted
+++ resolved
@@ -71,8 +71,7 @@
       </div>
     );
   }
-
-<<<<<<< HEAD
+  
   const handleInputChange = async (name: string, value: string, originalValue) => {
     const updateFormData = new Map(formData);
     if(value != originalValue) {
@@ -81,10 +80,6 @@
       updateFormData.delete(name);
     }
     setFormData(updateFormData);
-=======
-  const handleInputChange = async (name, value) => {
-    setFormData(formData.set(name, value));
->>>>>>> 6f978de6
   };
 
   const handleSubmit = async (event: React.FormEvent<SubmitEvent>) => {
@@ -133,7 +128,6 @@
   return (
     <div className="space-y-16 max-w-[1400px] mx-auto">
       <div className="bg-black-2 rounded-level-1 p-16">
-<<<<<<< HEAD
       <CompanyEditHeader 
         company={company}
         onYearsSelect={setSelectedYears}
@@ -149,39 +143,6 @@
         </button>
         </form>
       )}
-=======
-        <CompanyEditHeader
-          company={company}
-          selectedYears={selectedYears}
-          onYearsSelect={setSelectedYears}
-        />
-        {selectedPeriods !== null && selectedPeriods.length > 0 && (
-          <form onSubmit={handleSubmit} ref={formRef}>
-            <CompanyEditPeriod
-              periods={selectedPeriods}
-              onInputChange={handleInputChange}
-            ></CompanyEditPeriod>
-            <CompanyEditScope1
-              periods={selectedPeriods}
-              onInputChange={handleInputChange}
-            ></CompanyEditScope1>
-            <CompanyEditScope2
-              periods={selectedPeriods}
-              onInputChange={handleInputChange}
-            ></CompanyEditScope2>
-            <CompanyEditScope3
-              periods={selectedPeriods}
-              onInputChange={handleInputChange}
-            ></CompanyEditScope3>
-            <button
-              type="submit"
-              className="inline-flex float-right mt-2 items-center justify-center text-sm focus-visible:outline-none focus-visible:ring-1 focus-visible:ring-white disabled:pointer-events-none hover:opacity-80 active:ring-1 active:ring-white disabled:opacity-50 h-10 bg-blue-5 text-white rounded-lg hover:bg-blue-6 transition px-4 py-1 font-medium"
-            >
-              {t("companyEditPage.save")}
-            </button>
-          </form>
-        )}
->>>>>>> 6f978de6
       </div>
     </div>
   );
