--- conflicted
+++ resolved
@@ -149,33 +149,21 @@
             "municipalityWhyDataDelay",
             "municipalityDeeperChanges",
             "municipalityCanWeExtendCarbonBudget",
-<<<<<<< HEAD
-            "municipalityDeeperChanges",
-=======
->>>>>>> c1a6528c
             "municipalityConsumptionEmissionPerPerson",
             "municipalityLocalVsConsumption",
           ]}
         >
           <Text className="text-4xl md:text-8xl">{municipality.name}</Text>
-<<<<<<< HEAD
-          <Text className="text-grey">{municipality.region}</Text>
-=======
           <Text className="text-grey text-sm md:text-base lg:text-lg">
             {municipality.region}
           </Text>
->>>>>>> c1a6528c
 
           <div className="flex flex-row items-center gap-2 my-4">
             <Text
               variant="body"
               className="text-grey text-sm md:text-base lg:text-lg"
             >
-<<<<<<< HEAD
               {t("municipalityDetailPage.politicalRule")}:
-=======
-              {t("companies.overview.sector")}:
->>>>>>> c1a6528c
             </Text>
             <Text variant="body" className="text-sm md:text-base lg:text-lg">
               {municipality.politicalRule.join(", ")}
@@ -199,21 +187,9 @@
                 currentLanguage,
               )}
               valueClassName={cn(
-<<<<<<< HEAD
                 municipality.historicalEmissionChangePercent > 0
                   ? "text-pink-3"
                   : "text-orange-2",
-=======
-                CARBON_LAW_REDUCTION_RATE > 0 ? "text-pink-3" : "text-orange-2",
-              )}
-            />
-            <MunicipalityStatCard
-              title={t("municipalityDetailPage.consumptionEmissionsPerCapita")}
-              value={localizeUnit(
-                municipality.totalConsumptionEmission,
-                currentLanguage,
->>>>>>> c1a6528c
-              )}
               unit={t("emissionsUnit")}
               valueClassName="text-orange-2"
             />
