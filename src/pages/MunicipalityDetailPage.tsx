import { useParams } from "react-router-dom";
import { Text } from "@/components/ui/text";
import { cn } from "@/lib/utils";
import { useMunicipalityDetails } from "@/hooks/useMunicipalityDetails";
import { transformEmissionsData } from "@/types/municipality";
import { MunicipalityEmissionsGraph } from "@/components/municipalities/MunicipalityEmissionsGraph";
import { MunicipalitySection } from "@/components/municipalities/MunicipalitySection";
import { MunicipalityStatCard } from "@/components/municipalities/MunicipalityStatCard";
import { MunicipalityLinkCard } from "@/components/municipalities/MunicipalityLinkCard";
import { useTranslation } from "react-i18next";
import { PageSEO } from "@/components/SEO/PageSEO";
import { useEffect } from "react";
import { localizeUnit } from "@/utils/localizeUnit";
import { useLanguage } from "@/components/LanguageProvider";

export function MunicipalityDetailPage() {
  const { t } = useTranslation();
  const { id } = useParams<{ id: string }>();
  const { municipality, loading, error } = useMunicipalityDetails(id || "");
  const { currentLanguage } = useLanguage(); 
  
  useEffect(() => {
    window.scrollTo(0, 0);
  }, []);

  if (loading) return <Text>{t("municipalityDetailPage.loading")}</Text>;
  if (error) return <Text>{t("municipalityDetailPage.error")}</Text>;
  if (!municipality) return <Text>{t("municipalityDetailPage.noData")}</Text>;

  const requirementsInProcurement =
    municipality.procurementScore === "2"
      ? t("municipalityDetailPage.procurementScore.high")
      : municipality.procurementScore === "1"
      ? t("municipalityDetailPage.procurementScore.medium")
      : t("municipalityDetailPage.procurementScore.low");

  const emissionsData = transformEmissionsData(municipality);

  const lastYearEmissions = municipality.approximatedHistoricalEmission.at(-1);
  const lastYear = lastYearEmissions?.year;
  const lastYearEmissionsKTon = lastYearEmissions
    ? localizeUnit((lastYearEmissions.value / 1000), currentLanguage)
    : "N/A";

  // Prepare SEO data
  const canonicalUrl = `https://klimatkollen.se/municipalities/${id}`;
  const pageTitle = `${municipality.name} - ${t(
    "municipalityDetailPage.metaTitle"
  )} - Klimatkollen`;
  const pageDescription = t("municipalityDetailPage.metaDescription", {
    municipality: municipality.name,
    emissions: lastYearEmissionsKTon,
    year: lastYear,
  });

  const structuredData = {
    "@context": "https://schema.org",
    "@type": "GovernmentOrganization",
    name: `${municipality.name} kommun`,
    description: pageDescription,
    address: {
      "@type": "PostalAddress",
      addressLocality: municipality.name,
      addressRegion: municipality.region,
      addressCountry: "SE",
    },
  };

  return (
    <>
      <PageSEO
        title={pageTitle}
        description={pageDescription}
        canonicalUrl={canonicalUrl}
        structuredData={structuredData}
      >
        <h1>
          {municipality.name} - {t("municipalityDetailPage.parisAgreement")}
        </h1>
        <p>
          {t("municipalityDetailPage.seoText.intro", {
            municipality: municipality.name,
            emissions: lastYearEmissionsKTon,
            year: lastYear,
          })}
        </p>
        <h2>{t("municipalityDetailPage.seoText.emissionsHeading")}</h2>
        <p>
          {t("municipalityDetailPage.seoText.emissionsText", {
            municipality: municipality.name,
            reduction: municipality.neededEmissionChangePercent?.toFixed(1),
            budget: municipality.budget
              ? (municipality.budget / 1000).toFixed(1)
              : null,
          })}
        </p>
        <h2>{t("municipalityDetailPage.seoText.climateGoalsHeading")}</h2>
        <p>
          {t("municipalityDetailPage.seoText.climateGoalsText", {
            municipality: municipality.name,
            budgetRunsOut:
              municipality.budgetRunsOut ||
              t("municipalityDetailPage.budgetHolds"),
          })}
        </p>
        <h2>{t("municipalityDetailPage.seoText.consumptionHeading")}</h2>{" "}
        <p>
          {t("municipalityDetailPage.seoText.consumptionText", {
            municipality: municipality.name,
            consumption: (municipality.totalConsumptionEmission / 1000).toFixed(
              1
            ),
          })}
        </p>
        <h2>{t("municipalityDetailPage.seoText.transportHeading")}</h2>
        <p>
          {t("municipalityDetailPage.seoText.transportText", {
            municipality: municipality.name,
            bikeMeters: municipality.bicycleMetrePerCapita.toFixed(1),
            evGrowth: (municipality.electricCarChangePercent * 100).toFixed(1),
          })}
        </p>
      </PageSEO>

      <div className="space-y-16 max-w-[1400px] mx-auto">
        <div className="bg-black-2 rounded-level-1 p-8 md:p-16">
          <Text className="text-4xl md:text-8xl">{municipality.name}</Text>
          <Text className="text-grey">{municipality.region}</Text>
          <div className="grid grid-cols-1 md:grid-cols-2 lg:grid-cols-3 gap-8 md:gap-16 mt-8">
            <MunicipalityStatCard
              title={t("municipalityDetailPage.totalEmissions", {
                year: lastYear,
              })}
              value={lastYearEmissionsKTon}
              unit={t("municipalityDetailPage.thousandTons")}
              valueClassName="text-orange-2"
            />
            <MunicipalityStatCard
              title={
                !municipality.budgetRunsOut
                  ? t("municipalityDetailPage.budgetRunsOut")
                  : t("municipalityDetailPage.budgetKept")
              }
              value={
                !municipality.budgetRunsOut
                  ? t("municipalityDetailPage.budgetHolds")
                  : municipality.budgetRunsOut.toString()
              }
              valueClassName={
                !municipality.budgetRunsOut ? "text-green-3" : "text-pink-3"
              }
            />
            <MunicipalityStatCard
              title={t("municipalityDetailPage.hitNetZero")}
              value={
                !municipality.hitNetZero
                  ? t("municipalityDetailPage.never")
                  : localizeUnit(new Date(municipality.hitNetZero), currentLanguage)
              }
              valueClassName={cn(
                !municipality.hitNetZero ||
                  new Date(municipality.hitNetZero) > new Date("2050-01-01")
                  ? "text-pink-3"
                  : "text-green-3"
              )}
            />
          </div>
        </div>

        <div className={cn("bg-black-2 rounded-level-1 py-8 md:py-16")}>
          <div className="px-8 md:px-16">
            <Text className="text-2xl md:text-4xl">
              {t("municipalityDetailPage.emissionsDevelopment")}
            </Text>
            <Text className="text-grey">
              {t("municipalityDetailPage.inThousandTons")}
            </Text>
            {!municipality.neededEmissionChangePercent && (
              <p className="my-4">
                Kommunens koldioxidbudget är slut och det finns därför ingen
                linje för Parisavtalet ovan.
              </p>
            )}
          </div>
          <div className="mt-8 mr-8">
            <MunicipalityEmissionsGraph projectedData={emissionsData} />
          </div>
        </div>

        <MunicipalitySection
          title={t("municipalityDetailPage.futureEmissions")}
          items={[
            {
              title: t("municipalityDetailPage.annualChangeSince2015"),
<<<<<<< HEAD
              value: `${municipality.historicalEmissionChangePercent.toFixed(
                1
              )}%`,
              valueClassName: "text-orange-2",
            },
            {
              title: t("municipalityDetailPage.reductionToMeetParis"),
              value: municipality.neededEmissionChangePercent
                ? `-${municipality.neededEmissionChangePercent?.toFixed(1)}%`
                : t("municipalityDetailPage.cannotReduceToParis"),
              valueClassName: municipality.neededEmissionChangePercent
                ? "text-green-3"
                : "text-pink-3",
=======
              value: `${localizeUnit(municipality.historicalEmissionChangePercent, currentLanguage)}%`,
              valueClassName: cn(
                Math.abs(municipality.historicalEmissionChangePercent) >=
                  municipality.neededEmissionChangePercent
                  ? "text-green-3"
                  : "text-pink-3"
              ),
            },
            {
              title: t("municipalityDetailPage.reductionToMeetParis"),
              value: `-${localizeUnit(municipality.neededEmissionChangePercent, currentLanguage)}%`,
              valueClassName: "text-green-3",
>>>>>>> d123acd4
            },
            {
              title: t("municipalityDetailPage.consumptionEmissionsPerCapita"),
              value: localizeUnit(municipality.totalConsumptionEmission / 1000, currentLanguage),
              valueClassName: "text-orange-2",
            },
          ]}
        />

        <div className="grid grid-cols-1 md:grid-cols-2 gap-8">
          <MunicipalityLinkCard
            title={t("municipalityDetailPage.climatePlan")}
            description={
              municipality.climatePlanYear
                ? t("municipalityDetailPage.adopted", {
                    year: municipality.climatePlanYear,
                  })
                : t("municipalityDetailPage.noClimatePlan")
            }
            link={
              municipality.climatePlanLink
                ? municipality.climatePlanLink
                : undefined
            }
            descriptionClassName={
              municipality.climatePlanYear ? "text-green-3" : "text-pink-3"
            }
          />
          <MunicipalityLinkCard
            title={t("municipalityDetailPage.procurementRequirements")}
            description={requirementsInProcurement}
            link={municipality.procurementLink || undefined}
            descriptionClassName={
              municipality.procurementScore === "2"
                ? "text-green-3"
                : "text-pink-3"
            }
          />
        </div>

        <MunicipalitySection
          title={t("municipalityDetailPage.sustainableTransport")}
          items={[
            {
              title: t("municipalityDetailPage.electricCarChange"),
              value: `${localizeUnit(municipality.electricCarChangePercent * 100, currentLanguage)}%`,
              valueClassName: "text-orange-2",
            },
            {
              title: t("municipalityDetailPage.electricCarsPerChargePoint"),
              value: municipality.electricVehiclePerChargePoints
                ? localizeUnit(municipality.electricVehiclePerChargePoints, currentLanguage)
                : t("municipalityDetailPage.noChargePoints"),
              valueClassName: municipality.electricVehiclePerChargePoints
                ? "text-green-3"
                : "text-pink-3",
            },
            {
              title: t("municipalityDetailPage.bicycleMetrePerCapita"),
              value: localizeUnit(municipality.electricVehiclePerChargePoints, currentLanguage),
              valueClassName: "text-orange-2",
            },
          ]}
        />
      </div>
    </>
  );
}<|MERGE_RESOLUTION|>--- conflicted
+++ resolved
@@ -17,8 +17,8 @@
   const { t } = useTranslation();
   const { id } = useParams<{ id: string }>();
   const { municipality, loading, error } = useMunicipalityDetails(id || "");
-  const { currentLanguage } = useLanguage(); 
-  
+  const { currentLanguage } = useLanguage();
+
   useEffect(() => {
     window.scrollTo(0, 0);
   }, []);
@@ -39,7 +39,7 @@
   const lastYearEmissions = municipality.approximatedHistoricalEmission.at(-1);
   const lastYear = lastYearEmissions?.year;
   const lastYearEmissionsKTon = lastYearEmissions
-    ? localizeUnit((lastYearEmissions.value / 1000), currentLanguage)
+    ? localizeUnit(lastYearEmissions.value / 1000, currentLanguage) || "N/A"
     : "N/A";
 
   // Prepare SEO data
@@ -153,9 +153,12 @@
             <MunicipalityStatCard
               title={t("municipalityDetailPage.hitNetZero")}
               value={
-                !municipality.hitNetZero
-                  ? t("municipalityDetailPage.never")
-                  : localizeUnit(new Date(municipality.hitNetZero), currentLanguage)
+                municipality.hitNetZero
+                  ? localizeUnit(
+                      new Date(municipality.hitNetZero),
+                      currentLanguage
+                    ) || t("municipalityDetailPage.never")
+                  : t("municipalityDetailPage.never")
               }
               valueClassName={cn(
                 !municipality.hitNetZero ||
@@ -192,38 +195,30 @@
           items={[
             {
               title: t("municipalityDetailPage.annualChangeSince2015"),
-<<<<<<< HEAD
-              value: `${municipality.historicalEmissionChangePercent.toFixed(
-                1
+              value: `${localizeUnit(
+                municipality.historicalEmissionChangePercent,
+                currentLanguage
               )}%`,
               valueClassName: "text-orange-2",
             },
             {
               title: t("municipalityDetailPage.reductionToMeetParis"),
               value: municipality.neededEmissionChangePercent
-                ? `-${municipality.neededEmissionChangePercent?.toFixed(1)}%`
+                ? `-${localizeUnit(
+                    municipality.neededEmissionChangePercent,
+                    currentLanguage
+                  )}%`
                 : t("municipalityDetailPage.cannotReduceToParis"),
               valueClassName: municipality.neededEmissionChangePercent
                 ? "text-green-3"
                 : "text-pink-3",
-=======
-              value: `${localizeUnit(municipality.historicalEmissionChangePercent, currentLanguage)}%`,
-              valueClassName: cn(
-                Math.abs(municipality.historicalEmissionChangePercent) >=
-                  municipality.neededEmissionChangePercent
-                  ? "text-green-3"
-                  : "text-pink-3"
+            },
+            {
+              title: t("municipalityDetailPage.consumptionEmissionsPerCapita"),
+              value: localizeUnit(
+                municipality.totalConsumptionEmission / 1000,
+                currentLanguage
               ),
-            },
-            {
-              title: t("municipalityDetailPage.reductionToMeetParis"),
-              value: `-${localizeUnit(municipality.neededEmissionChangePercent, currentLanguage)}%`,
-              valueClassName: "text-green-3",
->>>>>>> d123acd4
-            },
-            {
-              title: t("municipalityDetailPage.consumptionEmissionsPerCapita"),
-              value: localizeUnit(municipality.totalConsumptionEmission / 1000, currentLanguage),
               valueClassName: "text-orange-2",
             },
           ]}
@@ -265,13 +260,19 @@
           items={[
             {
               title: t("municipalityDetailPage.electricCarChange"),
-              value: `${localizeUnit(municipality.electricCarChangePercent * 100, currentLanguage)}%`,
+              value: `${localizeUnit(
+                municipality.electricCarChangePercent * 100,
+                currentLanguage
+              )}%`,
               valueClassName: "text-orange-2",
             },
             {
               title: t("municipalityDetailPage.electricCarsPerChargePoint"),
               value: municipality.electricVehiclePerChargePoints
-                ? localizeUnit(municipality.electricVehiclePerChargePoints, currentLanguage)
+                ? localizeUnit(
+                    municipality.electricVehiclePerChargePoints,
+                    currentLanguage
+                  )
                 : t("municipalityDetailPage.noChargePoints"),
               valueClassName: municipality.electricVehiclePerChargePoints
                 ? "text-green-3"
@@ -279,7 +280,10 @@
             },
             {
               title: t("municipalityDetailPage.bicycleMetrePerCapita"),
-              value: localizeUnit(municipality.electricVehiclePerChargePoints, currentLanguage),
+              value: localizeUnit(
+                municipality.electricVehiclePerChargePoints,
+                currentLanguage
+              ),
               valueClassName: "text-orange-2",
             },
           ]}
