import { useParams } from "react-router-dom";
import { Text } from "@/components/ui/text";
import { cn } from "@/lib/utils";
import { useMunicipalityDetails } from "@/hooks/useMunicipalityDetails";
import { transformEmissionsData } from "@/types/municipality";
import { MunicipalityEmissionsGraph } from "@/components/municipalities/MunicipalityEmissionsGraph";
import { MunicipalitySection } from "@/components/municipalities/MunicipalitySection";
import { MunicipalityStatCard } from "@/components/municipalities/MunicipalityStatCard";
import { MunicipalityLinkCard } from "@/components/municipalities/MunicipalityLinkCard";
import { useTranslation } from "react-i18next";
import { PageSEO } from "@/components/SEO/PageSEO";
import { useEffect } from "react";
import { localizeUnit } from "@/utils/localizeUnit";
import { useLanguage } from "@/components/LanguageProvider";

export function MunicipalityDetailPage() {
  const { t } = useTranslation();
  const { id } = useParams<{ id: string }>();
  const { municipality, loading, error } = useMunicipalityDetails(id || "");
  const { currentLanguage } = useLanguage();

  useEffect(() => {
    window.scrollTo(0, 0);
  }, []);

  if (loading) return <Text>{t("municipalityDetailPage.loading")}</Text>;
  if (error) return <Text>{t("municipalityDetailPage.error")}</Text>;
  if (!municipality) return <Text>{t("municipalityDetailPage.noData")}</Text>;

  const requirementsInProcurement =
    municipality.procurementScore === "2"
      ? t("municipalityDetailPage.procurementScore.high")
      : municipality.procurementScore === "1"
        ? t("municipalityDetailPage.procurementScore.medium")
        : t("municipalityDetailPage.procurementScore.low");

  const emissionsData = transformEmissionsData(municipality);

  const lastYearEmissions = municipality.approximatedHistoricalEmission.at(-1);
  const lastYear = lastYearEmissions?.year;
  const lastYearEmissionsKTon = lastYearEmissions
<<<<<<< HEAD
    ? localizeUnit(lastYearEmissions.value / 1000, currentLanguage) || "N/A"
=======
    ? localizeUnit(lastYearEmissions.value / 1000, currentLanguage)
>>>>>>> 084aa080
    : "N/A";

  // Prepare SEO data
  const canonicalUrl = `https://klimatkollen.se/municipalities/${id}`;
  const pageTitle = `${municipality.name} - ${t(
    "municipalityDetailPage.metaTitle",
  )} - Klimatkollen`;
  const pageDescription = t("municipalityDetailPage.metaDescription", {
    municipality: municipality.name,
    emissions: lastYearEmissionsKTon,
    year: lastYear,
  });

  const structuredData = {
    "@context": "https://schema.org",
    "@type": "GovernmentOrganization",
    name: `${municipality.name} kommun`,
    description: pageDescription,
    address: {
      "@type": "PostalAddress",
      addressLocality: municipality.name,
      addressRegion: municipality.region,
      addressCountry: "SE",
    },
  };

  return (
    <>
      <PageSEO
        title={pageTitle}
        description={pageDescription}
        canonicalUrl={canonicalUrl}
        structuredData={structuredData}
      >
        <h1>
          {municipality.name} - {t("municipalityDetailPage.parisAgreement")}
        </h1>
        <p>
          {t("municipalityDetailPage.seoText.intro", {
            municipality: municipality.name,
            emissions: lastYearEmissionsKTon,
            year: lastYear,
          })}
        </p>
        <h2>{t("municipalityDetailPage.seoText.emissionsHeading")}</h2>
        <p>
          {t("municipalityDetailPage.seoText.emissionsText", {
            municipality: municipality.name,
            reduction: municipality.neededEmissionChangePercent?.toFixed(1),
            budget: municipality.budget
              ? (municipality.budget / 1000).toFixed(1)
              : null,
          })}
        </p>
        <h2>{t("municipalityDetailPage.seoText.climateGoalsHeading")}</h2>
        <p>
          {t("municipalityDetailPage.seoText.climateGoalsText", {
            municipality: municipality.name,
            budgetRunsOut:
              municipality.budgetRunsOut ||
              t("municipalityDetailPage.budgetHolds"),
          })}
        </p>
        <h2>{t("municipalityDetailPage.seoText.consumptionHeading")}</h2>{" "}
        <p>
          {t("municipalityDetailPage.seoText.consumptionText", {
            municipality: municipality.name,
            consumption: (municipality.totalConsumptionEmission / 1000).toFixed(
              1,
            ),
          })}
        </p>
        <h2>{t("municipalityDetailPage.seoText.transportHeading")}</h2>
        <p>
          {t("municipalityDetailPage.seoText.transportText", {
            municipality: municipality.name,
            bikeMeters: municipality.bicycleMetrePerCapita.toFixed(1),
            evGrowth: (municipality.electricCarChangePercent * 100).toFixed(1),
          })}
        </p>
      </PageSEO>

      <div className="space-y-16 max-w-[1400px] mx-auto">
        <div className="bg-black-2 rounded-level-1 p-8 md:p-16">
          <Text className="text-4xl md:text-8xl">{municipality.name}</Text>
          <Text className="text-grey">{municipality.region}</Text>
          <div className="grid grid-cols-1 md:grid-cols-2 lg:grid-cols-3 gap-8 md:gap-16 mt-8">
            <MunicipalityStatCard
              title={t("municipalityDetailPage.totalEmissions", {
                year: lastYear,
              })}
              value={lastYearEmissionsKTon}
              unit={t("municipalityDetailPage.thousandTons")}
              valueClassName="text-orange-2"
            />
            <MunicipalityStatCard
              title={
                !municipality.budgetRunsOut
                  ? t("municipalityDetailPage.budgetRunsOut")
                  : t("municipalityDetailPage.budgetKept")
              }
              value={
                !municipality.budgetRunsOut
                  ? t("municipalityDetailPage.budgetHolds")
                  : municipality.budgetRunsOut.toString()
              }
              valueClassName={
                !municipality.budgetRunsOut ? "text-green-3" : "text-pink-3"
              }
            />
            <MunicipalityStatCard
              title={t("municipalityDetailPage.hitNetZero")}
              value={
<<<<<<< HEAD
                municipality.hitNetZero
                  ? localizeUnit(
                      new Date(municipality.hitNetZero),
                      currentLanguage
                    ) || t("municipalityDetailPage.never")
                  : t("municipalityDetailPage.never")
=======
                municipality.hitNetZero === "Aldrig"
                  ? t("municipalityDetailPage.never")
                  : localizeUnit(
                      new Date(municipality.hitNetZero),
                      currentLanguage,
                    )
>>>>>>> 084aa080
              }
              valueClassName={cn(
                !municipality.hitNetZero ||
                  new Date(municipality.hitNetZero) > new Date("2050-01-01")
                  ? "text-pink-3"
                  : "text-green-3",
              )}
            />
          </div>
        </div>

        <div className={cn("bg-black-2 rounded-level-1 py-8 md:py-16")}>
          <div className="px-8 md:px-16">
            <Text className="text-2xl md:text-4xl">
              {t("municipalityDetailPage.emissionsDevelopment")}
            </Text>
            <Text className="text-grey">
              {t("municipalityDetailPage.inThousandTons")}
            </Text>
            {!municipality.neededEmissionChangePercent && (
              <p className="my-4">
                Kommunens koldioxidbudget är slut och det finns därför ingen
                linje för Parisavtalet ovan.
              </p>
            )}
          </div>
          <div className="mt-8 mr-8">
            <MunicipalityEmissionsGraph projectedData={emissionsData} />
          </div>
        </div>

        <MunicipalitySection
          title={t("municipalityDetailPage.futureEmissions")}
          items={[
            {
              title: t("municipalityDetailPage.annualChangeSince2015"),
<<<<<<< HEAD
              value: `${localizeUnit(
                municipality.historicalEmissionChangePercent,
                currentLanguage
              )}%`,
              valueClassName: "text-orange-2",
=======
              value: `${localizeUnit(municipality.historicalEmissionChangePercent, currentLanguage)}%`,
              valueClassName: cn(
                Math.abs(municipality.historicalEmissionChangePercent) >=
                  municipality.neededEmissionChangePercent
                  ? "text-green-3"
                  : "text-pink-3",
              ),
>>>>>>> 084aa080
            },
            {
              title: t("municipalityDetailPage.reductionToMeetParis"),
              value: municipality.neededEmissionChangePercent
                ? `-${localizeUnit(
                    municipality.neededEmissionChangePercent,
                    currentLanguage
                  )}%`
                : t("municipalityDetailPage.cannotReduceToParis"),
              valueClassName: municipality.neededEmissionChangePercent
                ? "text-green-3"
                : "text-pink-3",
            },
            {
              title: t("municipalityDetailPage.consumptionEmissionsPerCapita"),
              value: localizeUnit(
                municipality.totalConsumptionEmission / 1000,
<<<<<<< HEAD
                currentLanguage
=======
                currentLanguage,
>>>>>>> 084aa080
              ),
              valueClassName: "text-orange-2",
            },
          ]}
        />

        <div className="grid grid-cols-1 md:grid-cols-2 gap-8">
          <MunicipalityLinkCard
            title={t("municipalityDetailPage.climatePlan")}
            description={
              municipality.climatePlanYear
                ? t("municipalityDetailPage.adopted", {
                    year: municipality.climatePlanYear,
                  })
                : t("municipalityDetailPage.noClimatePlan")
            }
            link={
              municipality.climatePlanLink
                ? municipality.climatePlanLink
                : undefined
            }
            descriptionClassName={
              municipality.climatePlanYear ? "text-green-3" : "text-pink-3"
            }
          />
          <MunicipalityLinkCard
            title={t("municipalityDetailPage.procurementRequirements")}
            description={requirementsInProcurement}
            link={municipality.procurementLink || undefined}
            descriptionClassName={
              municipality.procurementScore === "2"
                ? "text-green-3"
                : "text-pink-3"
            }
          />
        </div>

        <MunicipalitySection
          title={t("municipalityDetailPage.sustainableTransport")}
          items={[
            {
              title: t("municipalityDetailPage.electricCarChange"),
              value: `${localizeUnit(
                municipality.electricCarChangePercent * 100,
                currentLanguage
              )}%`,
              valueClassName: "text-orange-2",
            },
            {
              title: t("municipalityDetailPage.electricCarsPerChargePoint"),
              value: municipality.electricVehiclePerChargePoints
                ? localizeUnit(
                    municipality.electricVehiclePerChargePoints,
<<<<<<< HEAD
                    currentLanguage
=======
                    currentLanguage,
>>>>>>> 084aa080
                  )
                : t("municipalityDetailPage.noChargePoints"),
              valueClassName: municipality.electricVehiclePerChargePoints
                ? "text-green-3"
                : "text-pink-3",
            },
            {
              title: t("municipalityDetailPage.bicycleMetrePerCapita"),
              value: localizeUnit(
<<<<<<< HEAD
                municipality.electricVehiclePerChargePoints,
                currentLanguage
=======
                municipality.bicycleMetrePerCapita,
                currentLanguage,
>>>>>>> 084aa080
              ),
              valueClassName: "text-orange-2",
            },
          ]}
        />
      </div>
    </>
  );
}<|MERGE_RESOLUTION|>--- conflicted
+++ resolved
@@ -38,13 +38,10 @@
 
   const lastYearEmissions = municipality.approximatedHistoricalEmission.at(-1);
   const lastYear = lastYearEmissions?.year;
-  const lastYearEmissionsKTon = lastYearEmissions
-<<<<<<< HEAD
-    ? localizeUnit(lastYearEmissions.value / 1000, currentLanguage) || "N/A"
-=======
-    ? localizeUnit(lastYearEmissions.value / 1000, currentLanguage)
->>>>>>> 084aa080
-    : "N/A";
+  const lastYearEmissionsKTon =
+    lastYearEmissions?.value != null
+      ? localizeUnit(lastYearEmissions.value / 1000, currentLanguage)
+      : "N/A";
 
   // Prepare SEO data
   const canonicalUrl = `https://klimatkollen.se/municipalities/${id}`;
@@ -157,21 +154,12 @@
             <MunicipalityStatCard
               title={t("municipalityDetailPage.hitNetZero")}
               value={
-<<<<<<< HEAD
                 municipality.hitNetZero
                   ? localizeUnit(
                       new Date(municipality.hitNetZero),
-                      currentLanguage
+                      currentLanguage,
                     ) || t("municipalityDetailPage.never")
                   : t("municipalityDetailPage.never")
-=======
-                municipality.hitNetZero === "Aldrig"
-                  ? t("municipalityDetailPage.never")
-                  : localizeUnit(
-                      new Date(municipality.hitNetZero),
-                      currentLanguage,
-                    )
->>>>>>> 084aa080
               }
               valueClassName={cn(
                 !municipality.hitNetZero ||
@@ -208,28 +196,18 @@
           items={[
             {
               title: t("municipalityDetailPage.annualChangeSince2015"),
-<<<<<<< HEAD
               value: `${localizeUnit(
                 municipality.historicalEmissionChangePercent,
-                currentLanguage
+                currentLanguage,
               )}%`,
               valueClassName: "text-orange-2",
-=======
-              value: `${localizeUnit(municipality.historicalEmissionChangePercent, currentLanguage)}%`,
-              valueClassName: cn(
-                Math.abs(municipality.historicalEmissionChangePercent) >=
-                  municipality.neededEmissionChangePercent
-                  ? "text-green-3"
-                  : "text-pink-3",
-              ),
->>>>>>> 084aa080
             },
             {
               title: t("municipalityDetailPage.reductionToMeetParis"),
               value: municipality.neededEmissionChangePercent
                 ? `-${localizeUnit(
                     municipality.neededEmissionChangePercent,
-                    currentLanguage
+                    currentLanguage,
                   )}%`
                 : t("municipalityDetailPage.cannotReduceToParis"),
               valueClassName: municipality.neededEmissionChangePercent
@@ -240,11 +218,7 @@
               title: t("municipalityDetailPage.consumptionEmissionsPerCapita"),
               value: localizeUnit(
                 municipality.totalConsumptionEmission / 1000,
-<<<<<<< HEAD
-                currentLanguage
-=======
-                currentLanguage,
->>>>>>> 084aa080
+                currentLanguage,
               ),
               valueClassName: "text-orange-2",
             },
@@ -289,7 +263,7 @@
               title: t("municipalityDetailPage.electricCarChange"),
               value: `${localizeUnit(
                 municipality.electricCarChangePercent * 100,
-                currentLanguage
+                currentLanguage,
               )}%`,
               valueClassName: "text-orange-2",
             },
@@ -298,11 +272,7 @@
               value: municipality.electricVehiclePerChargePoints
                 ? localizeUnit(
                     municipality.electricVehiclePerChargePoints,
-<<<<<<< HEAD
-                    currentLanguage
-=======
                     currentLanguage,
->>>>>>> 084aa080
                   )
                 : t("municipalityDetailPage.noChargePoints"),
               valueClassName: municipality.electricVehiclePerChargePoints
@@ -312,13 +282,8 @@
             {
               title: t("municipalityDetailPage.bicycleMetrePerCapita"),
               value: localizeUnit(
-<<<<<<< HEAD
-                municipality.electricVehiclePerChargePoints,
-                currentLanguage
-=======
                 municipality.bicycleMetrePerCapita,
                 currentLanguage,
->>>>>>> 084aa080
               ),
               valueClassName: "text-orange-2",
             },
