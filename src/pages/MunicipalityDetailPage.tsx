import { useParams } from "react-router-dom";
import { Text } from "@/components/ui/text";
import { cn } from "@/lib/utils";
import { useMunicipalityDetails } from "@/hooks/municipalities/useMunicipalityDetails";
import { transformEmissionsData } from "@/types/municipality";
import { MunicipalitySection } from "@/components/municipalities/MunicipalitySection";
import { MunicipalityStatCard } from "@/components/municipalities/MunicipalityStatCard";
import { MunicipalityLinkCard } from "@/components/municipalities/MunicipalityLinkCard";
import { useTranslation } from "react-i18next";
import { PageSEO } from "@/components/SEO/PageSEO";
import { useState } from "react";
import {
  formatEmissionsAbsolute,
  formatPercent,
  formatPercentChange,
  localizeUnit,
} from "@/utils/formatting/localization";
import { useLanguage } from "@/components/LanguageProvider";
import MunicipalitySectorPieChart from "@/components/municipalities/sectorChart/MunicipalitySectorPieChart";
import MunicipalitySectorLegend from "@/components/municipalities/sectorChart/MunicipalitySectorLegend";
import { useMunicipalitySectorEmissions } from "@/hooks/municipalities/useMunicipalitySectorEmissions";
import { MunicipalityEmissions } from "@/components/municipalities/MunicipalityEmissions";
import { YearSelector } from "@/components/layout/YearSelector";
import { SectionWithHelp } from "@/data-guide/SectionWithHelp";
import { CARBON_LAW_REDUCTION_RATE } from "@/utils/calculations/emissions/utils";

export function MunicipalityDetailPage() {
  const { t } = useTranslation();
  const { id } = useParams<{ id: string }>();
  const { municipality, loading, error } = useMunicipalityDetails(id || "");
  const { currentLanguage } = useLanguage();

  const { sectorEmissions, loading: _loadingSectors } =
    useMunicipalitySectorEmissions(id);
  const [filteredSectors, setFilteredSectors] = useState<Set<string>>(
    new Set(),
  );
  const [selectedYear, setSelectedYear] = useState<string>("2023");

  if (loading) return <Text>{t("municipalityDetailPage.loading")}</Text>;
  if (error) return <Text>{t("municipalityDetailPage.error")}</Text>;
  if (!municipality) return <Text>{t("municipalityDetailPage.noData")}</Text>;

  const requirementsInProcurement =
    municipality.procurementScore == 2
      ? t("municipalityDetailPage.procurementScore.high")
      : municipality.procurementScore == 1
        ? t("municipalityDetailPage.procurementScore.medium")
        : t("municipalityDetailPage.procurementScore.low");

  const emissionsData = transformEmissionsData(municipality);

  const lastYearEmissions = municipality.emissions.at(-1);
  const lastYear = lastYearEmissions?.year;
  const lastYearEmissionsTon = lastYearEmissions
    ? formatEmissionsAbsolute(lastYearEmissions.value, currentLanguage)
    : "N/A";

  // Get available years for the sector emissions
  const availableYears = sectorEmissions?.sectors
    ? Object.keys(sectorEmissions.sectors)
        .map(Number)
        .filter(
          (year) =>
            !isNaN(year) &&
            Object.keys(sectorEmissions.sectors[year] || {}).length > 0,
        )
        .sort((a, b) => b - a)
    : [];

  // Use the first available year as default if selectedYear is not in availableYears
  const currentYear = availableYears.includes(parseInt(selectedYear))
    ? parseInt(selectedYear)
    : availableYears[0] || 2023;

  // Prepare SEO data
  const canonicalUrl = `https://klimatkollen.se/municipalities/${id}`;
  const pageTitle = `${municipality.name} - ${t(
    "municipalityDetailPage.metaTitle",
  )} - Klimatkollen`;
  const pageDescription = t("municipalityDetailPage.metaDescription", {
    municipality: municipality.name,
    emissions: lastYearEmissionsTon,
    year: lastYear,
  });

  const structuredData = {
    "@context": "https://schema.org",
    "@type": "GovernmentOrganization",
    name: `${municipality.name} kommun`,
    description: pageDescription,
    address: {
      "@type": "PostalAddress",
      addressLocality: municipality.name,
      addressRegion: municipality.region,
      addressCountry: "SE",
    },
  };

  const evcp = municipality.electricVehiclePerChargePoints;

  return (
    <>
      <PageSEO
        title={pageTitle}
        description={pageDescription}
        canonicalUrl={canonicalUrl}
        structuredData={structuredData}
      >
        <h1>
          {municipality.name} - {t("municipalityDetailPage.parisAgreement")}
        </h1>
        <p>
          {t("municipalityDetailPage.seoText.intro", {
            municipality: municipality.name,
            emissions: lastYearEmissionsTon,
            year: lastYear,
          })}
        </p>
        <h2>{t("municipalityDetailPage.seoText.emissionsHeading")}</h2>
        <h2>{t("municipalityDetailPage.seoText.climateGoalsHeading")}</h2>
        <p>
          {t("municipalityDetailPage.seoText.climateGoalsText", {
            municipality: municipality.name,
          })}
        </p>
        <h2>{t("municipalityDetailPage.seoText.consumptionHeading")}</h2>{" "}
        <p>
          {t("municipalityDetailPage.seoText.consumptionText", {
            municipality: municipality.name,
            consumption: municipality.totalConsumptionEmission.toFixed(1),
          })}
        </p>
        <h2>{t("municipalityDetailPage.seoText.transportHeading")}</h2>
        <p>
          {t("municipalityDetailPage.seoText.transportText", {
            municipality: municipality.name,
            bikeMeters: municipality.bicycleMetrePerCapita.toFixed(1),
            evGrowth: municipality.electricCarChangePercent.toFixed(1),
          })}
        </p>
      </PageSEO>

      <div className="space-y-16 max-w-[1400px] mx-auto">
        <SectionWithHelp
          helpItems={[
            "municipalityTotalEmissions",
<<<<<<< HEAD
=======
            "municipalityEmissionEstimatations",
            "municipalityWhyDataDelay",
            "municipalityDeeperChanges",
            "municipalityCanWeExtendCarbonBudget",
>>>>>>> 6dc744ec
            "municipalityConsumptionEmissionPerPerson",
            "municipalityLocalVsConsumption",
          ]}
        >
          <Text className="text-4xl md:text-8xl">{municipality.name}</Text>
<<<<<<< HEAD
          <Text className="text-grey">{municipality.region}</Text>
=======
          <Text className="text-grey text-sm md:text-base lg:text-lg">
            {municipality.region}
          </Text>
>>>>>>> 6dc744ec

          <div className="flex flex-row items-center gap-2 my-4">
            <Text
              variant="body"
              className="text-grey text-sm md:text-base lg:text-lg"
            >
              {t("municipalityDetailPage.politicalRule")}:
            </Text>
            <Text variant="body" className="text-sm md:text-base lg:text-lg">
              {municipality.politicalRule.join(", ")}
            </Text>
          </div>
          <div className="grid grid-cols-1 md:grid-cols-2 lg:grid-cols-3 gap-8 md:gap-16 mt-8">
            <MunicipalityStatCard
              title={t("municipalityDetailPage.totalEmissions", {
                year: lastYear,
              })}
              value={lastYearEmissionsTon}
              unit={t("emissionsUnit")}
              valueClassName="text-orange-2"
              info={true}
              infoText={t("municipalityDetailPage.totalEmissionsTooltip")}
            />
            <MunicipalityStatCard
              title={t("municipalityDetailPage.annualChangeSince2015")}
              value={formatPercentChange(
                municipality.historicalEmissionChangePercent,
                currentLanguage,
              )}
              valueClassName={cn(
<<<<<<< HEAD
                CARBON_LAW_REDUCTION_RATE > 0 ? "text-pink-3" : "text-orange-2",
              )}
=======
                municipality.historicalEmissionChangePercent > 0
                  ? "text-pink-3"
                  : "text-orange-2",
              unit={t("emissionsUnit")}
              valueClassName="text-orange-2"
>>>>>>> 6dc744ec
            />
            <MunicipalityStatCard
              title={t("municipalityDetailPage.consumptionEmissionsPerCapita")}
              value={localizeUnit(
                municipality.totalConsumptionEmission,
                currentLanguage,
              )}
              valueClassName="text-orange-2"
            />
          </div>
        </SectionWithHelp>

        <MunicipalityEmissions
          emissionsData={emissionsData}
          sectorEmissions={sectorEmissions}
        />

        {sectorEmissions?.sectors && availableYears.length > 0 && (
          <SectionWithHelp helpItems={["municipalityEmissionSources"]}>
            <div className="flex flex-col sm:flex-row sm:items-center sm:justify-between gap-4 mb-4">
              <Text className="text-2xl md:text-4xl">
                {t("municipalityDetailPage.sectorEmissions")}
              </Text>

              <YearSelector
                selectedYear={selectedYear}
                onYearChange={setSelectedYear}
                availableYears={availableYears}
                translateNamespace="municipalityDetailPage"
              />
            </div>

            <Text className="text-grey">
              {t("municipalityDetailPage.sectorEmissionsYear", {
                year: currentYear,
              })}
            </Text>

            <div className="grid grid-cols-1 lg:grid-cols-2 gap-8 mt-8">
              <MunicipalitySectorPieChart
                sectorEmissions={sectorEmissions}
                year={currentYear}
                filteredSectors={filteredSectors}
                onFilteredSectorsChange={setFilteredSectors}
              />
              {Object.keys(sectorEmissions.sectors[currentYear] || {}).length >
                0 && (
                <MunicipalitySectorLegend
                  data={Object.entries(
                    sectorEmissions.sectors[currentYear] || {},
                  ).map(([sector, value]) => ({
                    name: sector,
                    value,
                    color: "",
                  }))}
                  total={Object.values(
                    sectorEmissions.sectors[currentYear] || {},
                  ).reduce((sum, value) => sum + value, 0)}
                  filteredSectors={filteredSectors}
                  onFilteredSectorsChange={setFilteredSectors}
                />
              )}
            </div>
          </SectionWithHelp>
        )}

        <div className="grid grid-cols-1 md:grid-cols-2 gap-8">
          <MunicipalityLinkCard
            title={t("municipalityDetailPage.climatePlan")}
            description={
              municipality.climatePlanYear
                ? t("municipalityDetailPage.adopted", {
                    year: municipality.climatePlanYear,
                  })
                : t("municipalityDetailPage.noClimatePlan")
            }
            link={
              municipality.climatePlanLink
                ? municipality.climatePlanLink
                : undefined
            }
            descriptionClassName={
              municipality.climatePlanYear ? "text-green-3" : "text-pink-3"
            }
          />
          <MunicipalityLinkCard
            title={t("municipalityDetailPage.procurementRequirements")}
            description={requirementsInProcurement}
            link={municipality.procurementLink || undefined}
            descriptionClassName={
              municipality.procurementScore === 2
                ? "text-green-3"
                : municipality.procurementScore === 1
                  ? "text-orange-2"
                  : "text-pink-3"
            }
          />
        </div>

        <MunicipalitySection
          title={t("municipalityDetailPage.sustainableTransport")}
          items={[
            {
              title: t("municipalityDetailPage.electricCarChange"),
              value: `${formatPercent(
                municipality.electricCarChangePercent,
                currentLanguage,
                true,
              )}`,
              valueClassName: "text-orange-2",
            },
            {
              title: t("municipalityDetailPage.electricCarsPerChargePoint"),
              value: evcp
                ? localizeUnit(evcp, currentLanguage)
                : t("municipalityDetailPage.noChargePoints"),
              valueClassName:
                evcp && evcp > 10 ? "text-pink-3" : "text-green-3",
            },
            {
              title: t("municipalityDetailPage.bicycleMetrePerCapita"),
              value: localizeUnit(
                municipality.bicycleMetrePerCapita,
                currentLanguage,
              ),
              valueClassName: "text-orange-2",
            },
          ]}
          helpItems={[
            "municipalityClimatePlans",
            "municipalityProcurement",
            "municipalityElectricCarShare",
            "municipalityChargingPoints",
            "municipalityBicyclePaths",
          ]}
        />
      </div>
    </>
  );
}<|MERGE_RESOLUTION|>--- conflicted
+++ resolved
@@ -145,25 +145,18 @@
         <SectionWithHelp
           helpItems={[
             "municipalityTotalEmissions",
-<<<<<<< HEAD
-=======
             "municipalityEmissionEstimatations",
             "municipalityWhyDataDelay",
             "municipalityDeeperChanges",
             "municipalityCanWeExtendCarbonBudget",
->>>>>>> 6dc744ec
             "municipalityConsumptionEmissionPerPerson",
             "municipalityLocalVsConsumption",
           ]}
         >
           <Text className="text-4xl md:text-8xl">{municipality.name}</Text>
-<<<<<<< HEAD
-          <Text className="text-grey">{municipality.region}</Text>
-=======
           <Text className="text-grey text-sm md:text-base lg:text-lg">
             {municipality.region}
           </Text>
->>>>>>> 6dc744ec
 
           <div className="flex flex-row items-center gap-2 my-4">
             <Text
@@ -194,16 +187,10 @@
                 currentLanguage,
               )}
               valueClassName={cn(
-<<<<<<< HEAD
-                CARBON_LAW_REDUCTION_RATE > 0 ? "text-pink-3" : "text-orange-2",
-              )}
-=======
                 municipality.historicalEmissionChangePercent > 0
                   ? "text-pink-3"
                   : "text-orange-2",
               unit={t("emissionsUnit")}
-              valueClassName="text-orange-2"
->>>>>>> 6dc744ec
             />
             <MunicipalityStatCard
               title={t("municipalityDetailPage.consumptionEmissionsPerCapita")}
