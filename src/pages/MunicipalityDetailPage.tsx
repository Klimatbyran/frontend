import { useParams } from "react-router-dom";
import { Text } from "@/components/ui/text";
import { cn } from "@/lib/utils";
import { useMunicipalityDetails } from "@/hooks/useMunicipalityDetails";
import { transformEmissionsData } from "@/types/municipality";
import { MunicipalitySection } from "@/components/municipalities/MunicipalitySection";
import { MunicipalityStatCard } from "@/components/municipalities/MunicipalityStatCard";
import { MunicipalityLinkCard } from "@/components/municipalities/MunicipalityLinkCard";
import { useTranslation } from "react-i18next";
import { PageSEO } from "@/components/SEO/PageSEO";
import { useState } from "react";
import {
  formatEmissionsAbsolute,
  formatPercent,
  formatPercentChange,
  localizeUnit,
} from "@/utils/localizeUnit";
import { useLanguage } from "@/components/LanguageProvider";
import MunicipalitySectorPieChart from "@/components/municipalities/MunicipalitySectorPieChart";
import MunicipalitySectorLegend from "@/components/municipalities/MunicipalitySectorLegend";
import { useMunicipalitySectorEmissions } from "@/hooks/useMunicipalitySectorEmissions";
<<<<<<< HEAD
import { MunicipalityEmissions } from "@/components/municipalities/MunicipalityEmissions";
=======
>>>>>>> 613e2075

export function MunicipalityDetailPage() {
  const { t } = useTranslation();
  const { id } = useParams<{ id: string }>();
  const { municipality, loading, error } = useMunicipalityDetails(id || "");
  const { currentLanguage } = useLanguage();

  const { sectorEmissions, loading: _loadingSectors } =
    useMunicipalitySectorEmissions(id);
  const [filteredSectors, setFilteredSectors] = useState<Set<string>>(
    new Set(),
  );

  if (loading) return <Text>{t("municipalityDetailPage.loading")}</Text>;
  if (error) return <Text>{t("municipalityDetailPage.error")}</Text>;
  if (!municipality) return <Text>{t("municipalityDetailPage.noData")}</Text>;

  const meetsParis = !municipality.budgetRunsOut && municipality.budget;

  const requirementsInProcurement =
    municipality.procurementScore === "2"
      ? t("municipalityDetailPage.procurementScore.high")
      : municipality.procurementScore === "1"
        ? t("municipalityDetailPage.procurementScore.medium")
        : t("municipalityDetailPage.procurementScore.low");

  const emissionsData = transformEmissionsData(municipality);

  const lastYearEmissions = municipality.emissions.at(-1);
  const lastYear = lastYearEmissions?.year;
  const lastYearEmissionsTon = lastYearEmissions
    ? formatEmissionsAbsolute(lastYearEmissions.value, currentLanguage)
    : "N/A";

  // Prepare SEO data
  const canonicalUrl = `https://klimatkollen.se/municipalities/${id}`;
  const pageTitle = `${municipality.name} - ${t(
    "municipalityDetailPage.metaTitle",
  )} - Klimatkollen`;
  const pageDescription = t("municipalityDetailPage.metaDescription", {
    municipality: municipality.name,
    emissions: lastYearEmissionsTon,
    year: lastYear,
  });

  const structuredData = {
    "@context": "https://schema.org",
    "@type": "GovernmentOrganization",
    name: `${municipality.name} kommun`,
    description: pageDescription,
    address: {
      "@type": "PostalAddress",
      addressLocality: municipality.name,
      addressRegion: municipality.region,
      addressCountry: "SE",
    },
  };

  const evcp = municipality.electricVehiclePerChargePoints;

  return (
    <>
      <PageSEO
        title={pageTitle}
        description={pageDescription}
        canonicalUrl={canonicalUrl}
        structuredData={structuredData}
      >
        <h1>
          {municipality.name} - {t("municipalityDetailPage.parisAgreement")}
        </h1>
        <p>
          {t("municipalityDetailPage.seoText.intro", {
            municipality: municipality.name,
            emissions: lastYearEmissionsTon,
            year: lastYear,
          })}
        </p>
        <h2>{t("municipalityDetailPage.seoText.emissionsHeading")}</h2>
        <p>
          {t("municipalityDetailPage.seoText.emissionsText", {
            municipality: municipality.name,
            reduction: municipality.neededEmissionChangePercent?.toFixed(1),
            budget: municipality.budget
              ? (municipality.budget / 1000).toFixed(1)
              : null,
          })}
        </p>
        <h2>{t("municipalityDetailPage.seoText.climateGoalsHeading")}</h2>
        <p>
          {t("municipalityDetailPage.seoText.climateGoalsText", {
            municipality: municipality.name,
            budgetRunsOut:
              municipality.budgetRunsOut ||
              t("municipalityDetailPage.budgetHolds"),
          })}
        </p>
        <h2>{t("municipalityDetailPage.seoText.consumptionHeading")}</h2>{" "}
        <p>
          {t("municipalityDetailPage.seoText.consumptionText", {
            municipality: municipality.name,
            consumption: municipality.totalConsumptionEmission.toFixed(1),
          })}
        </p>
        <h2>{t("municipalityDetailPage.seoText.transportHeading")}</h2>
        <p>
          {t("municipalityDetailPage.seoText.transportText", {
            municipality: municipality.name,
            bikeMeters: municipality.bicycleMetrePerCapita.toFixed(1),
            evGrowth: municipality.electricCarChangePercent.toFixed(1),
          })}
        </p>
      </PageSEO>

      <div className="space-y-16 max-w-[1400px] mx-auto">
        <div className="bg-black-2 rounded-level-1 p-8 md:p-16">
          <Text className="text-4xl md:text-8xl">{municipality.name}</Text>
          <Text className="text-grey">{municipality.region}</Text>
          <div className="grid grid-cols-1 md:grid-cols-2 lg:grid-cols-3 gap-8 md:gap-16 mt-8">
            <MunicipalityStatCard
              title={t("municipalityDetailPage.totalEmissions", {
                year: lastYear,
              })}
              value={lastYearEmissionsTon}
              unit={t("emissionsUnit")}
              valueClassName="text-orange-2"
              info={true}
              infoText={t("municipalityDetailPage.totalEmissionsTooltip")}
            />
            <MunicipalityStatCard
              title={
                !municipality.budgetRunsOut
                  ? t("municipalityDetailPage.budgetKept")
                  : new Date(municipality.budgetRunsOut) > new Date()
                    ? t("municipalityDetailPage.budgetRunsOut")
                    : t("municipalityDetailPage.budgetRanOut")
              }
              value={
                !municipality.budgetRunsOut
                  ? t("municipalityDetailPage.budgetHolds")
                  : municipality.budgetRunsOut.toString()
              }
              valueClassName={
                !municipality.budgetRunsOut ? "text-green-3" : "text-pink-3"
              }
            />
            <MunicipalityStatCard
              title={t("municipalityDetailPage.hitNetZero")}
              value={
                municipality.hitNetZero
                  ? localizeUnit(
                      new Date(municipality.hitNetZero),
                      currentLanguage,
                    ) || t("municipalityDetailPage.never")
                  : t("municipalityDetailPage.never")
              }
              valueClassName={cn(
                !municipality.hitNetZero ||
                  new Date(municipality.hitNetZero) > new Date("2050-01-01")
                  ? "text-pink-3"
                  : "text-green-3",
              )}
            />
          </div>
        </div>

<<<<<<< HEAD
        <MunicipalityEmissions
          municipality={municipality}
          emissionsData={emissionsData}
          sectorEmissions={sectorEmissions}
        />

        {sectorEmissions?.sectors && sectorEmissions.sectors[2023] && (
          <div className={cn("bg-black-2 rounded-level-1 py-8 md:py-16")}>
            <div className="px-8 md:px-16">
              <Text className="text-2xl md:text-4xl">
                {t("municipalityDetailPage.sectorEmissions")}
              </Text>
              <Text className="text-grey">
                {t("municipalityDetailPage.sectorEmissionsYear", {
                  year: 2023,
                })}
              </Text>
              <div className="grid grid-cols-1 lg:grid-cols-2 gap-8 mt-8">
                <MunicipalitySectorPieChart
                  sectorEmissions={sectorEmissions}
                  year={2023}
                  filteredSectors={filteredSectors}
                  onFilteredSectorsChange={setFilteredSectors}
                />
                {Object.keys(sectorEmissions.sectors[2023]).length > 0 && (
                  <MunicipalitySectorLegend
                    data={Object.entries(sectorEmissions.sectors[2023]).map(
                      ([sector, value]) => ({
                        name: sector,
                        value,
                        color: "",
                      }),
                    )}
                    total={Object.values(sectorEmissions.sectors[2023]).reduce(
                      (sum, value) => sum + value,
                      0,
                    )}
                    filteredSectors={filteredSectors}
                    onFilteredSectorsChange={setFilteredSectors}
                  />
                )}
              </div>
            </div>
=======
        <div className={cn("bg-black-2 rounded-level-1 py-8 md:py-16")}>
          <div className="px-8 md:px-16">
            <Text className="text-2xl md:text-4xl">
              {t("municipalityDetailPage.emissionsDevelopment")}
            </Text>
            <Text className="text-grey">
              {t("municipalityDetailPage.inTons")}
            </Text>
            {!municipality.neededEmissionChangePercent && (
              <p className="my-4">{t("municipalityDetailPage.noParisPath")}</p>
            )}
          </div>
          <div className="mt-8 mr-8">
            <MunicipalityEmissionsGraph
              projectedData={emissionsData}
              sectorEmissions={sectorEmissions || undefined}
            />
>>>>>>> 613e2075
          </div>
        )}

        {sectorEmissions?.sectors && sectorEmissions.sectors[2023] && (
          <div className={cn("bg-black-2 rounded-level-1 py-8 md:py-16")}>
            <div className="px-8 md:px-16">
              <Text className="text-2xl md:text-4xl">
                {t("municipalityDetailPage.sectorEmissions")}
              </Text>
              <Text className="text-grey">
                {t("municipalityDetailPage.sectorEmissionsYear", {
                  year: 2023,
                })}
              </Text>
              <div className="grid grid-cols-1 lg:grid-cols-2 gap-8 mt-8">
                <MunicipalitySectorPieChart
                  sectorEmissions={sectorEmissions}
                  year={2023}
                  filteredSectors={filteredSectors}
                  onFilteredSectorsChange={setFilteredSectors}
                />
                {Object.keys(sectorEmissions.sectors[2023]).length > 0 && (
                  <MunicipalitySectorLegend
                    data={Object.entries(sectorEmissions.sectors[2023]).map(
                      ([sector, value]) => ({
                        name: sector,
                        value,
                        color: "",
                      }),
                    )}
                    total={Object.values(sectorEmissions.sectors[2023]).reduce(
                      (sum, value) => sum + value,
                      0,
                    )}
                    filteredSectors={filteredSectors}
                    onFilteredSectorsChange={setFilteredSectors}
                  />
                )}
              </div>
            </div>
          </div>
        )}

        <MunicipalitySection
          title={t("municipalityDetailPage.futureEmissions")}
          items={[
            {
              title: t("municipalityDetailPage.annualChangeSince2015"),
              value: `${formatPercentChange(
                municipality.historicalEmissionChangePercent,
                currentLanguage,
              )}`,
              valueClassName: cn(
                municipality.historicalEmissionChangePercent > 0
                  ? "text-pink-3"
                  : "text-orange-2",
              ),
            },
            {
              title: t("municipalityDetailPage.reductionToMeetParis"),
              value: municipality.neededEmissionChangePercent
                ? `${formatPercentChange(
                    -municipality.neededEmissionChangePercent,
                    currentLanguage,
                  )}`
                : t("municipalityDetailPage.cannotReduceToParis"),
              valueClassName: meetsParis ? "text-green-3" : "text-pink-3",
            },
            {
              title: t("municipalityDetailPage.consumptionEmissionsPerCapita"),
              value: localizeUnit(
                municipality.totalConsumptionEmission,
                currentLanguage,
              ),
              valueClassName: "text-orange-2",
            },
          ]}
        />

        <div className="grid grid-cols-1 md:grid-cols-2 gap-8">
          <MunicipalityLinkCard
            title={t("municipalityDetailPage.climatePlan")}
            description={
              municipality.climatePlanYear
                ? t("municipalityDetailPage.adopted", {
                    year: municipality.climatePlanYear,
                  })
                : t("municipalityDetailPage.noClimatePlan")
            }
            link={
              municipality.climatePlanLink
                ? municipality.climatePlanLink
                : undefined
            }
            descriptionClassName={
              municipality.climatePlanYear ? "text-green-3" : "text-pink-3"
            }
          />
          <MunicipalityLinkCard
            title={t("municipalityDetailPage.procurementRequirements")}
            description={requirementsInProcurement}
            link={municipality.procurementLink || undefined}
            descriptionClassName={
              municipality.procurementScore === "2"
                ? "text-green-3"
                : "text-pink-3"
            }
          />
        </div>

        <MunicipalitySection
          title={t("municipalityDetailPage.sustainableTransport")}
          items={[
            {
              title: t("municipalityDetailPage.electricCarChange"),
              value: `${formatPercent(
                municipality.electricCarChangePercent,
                currentLanguage,
                true,
              )}`,
              valueClassName: "text-orange-2",
            },
            {
              title: t("municipalityDetailPage.electricCarsPerChargePoint"),
              value: evcp
                ? localizeUnit(evcp, currentLanguage)
                : t("municipalityDetailPage.noChargePoints"),
              valueClassName:
                evcp && evcp > 10 ? "text-pink-3" : "text-green-3",
            },
            {
              title: t("municipalityDetailPage.bicycleMetrePerCapita"),
              value: localizeUnit(
                municipality.bicycleMetrePerCapita,
                currentLanguage,
              ),
              valueClassName: "text-orange-2",
            },
          ]}
        />
      </div>
    </>
  );
}<|MERGE_RESOLUTION|>--- conflicted
+++ resolved
@@ -19,10 +19,7 @@
 import MunicipalitySectorPieChart from "@/components/municipalities/MunicipalitySectorPieChart";
 import MunicipalitySectorLegend from "@/components/municipalities/MunicipalitySectorLegend";
 import { useMunicipalitySectorEmissions } from "@/hooks/useMunicipalitySectorEmissions";
-<<<<<<< HEAD
 import { MunicipalityEmissions } from "@/components/municipalities/MunicipalityEmissions";
-=======
->>>>>>> 613e2075
 
 export function MunicipalityDetailPage() {
   const { t } = useTranslation();
@@ -189,71 +186,11 @@
           </div>
         </div>
 
-<<<<<<< HEAD
         <MunicipalityEmissions
           municipality={municipality}
           emissionsData={emissionsData}
           sectorEmissions={sectorEmissions}
         />
-
-        {sectorEmissions?.sectors && sectorEmissions.sectors[2023] && (
-          <div className={cn("bg-black-2 rounded-level-1 py-8 md:py-16")}>
-            <div className="px-8 md:px-16">
-              <Text className="text-2xl md:text-4xl">
-                {t("municipalityDetailPage.sectorEmissions")}
-              </Text>
-              <Text className="text-grey">
-                {t("municipalityDetailPage.sectorEmissionsYear", {
-                  year: 2023,
-                })}
-              </Text>
-              <div className="grid grid-cols-1 lg:grid-cols-2 gap-8 mt-8">
-                <MunicipalitySectorPieChart
-                  sectorEmissions={sectorEmissions}
-                  year={2023}
-                  filteredSectors={filteredSectors}
-                  onFilteredSectorsChange={setFilteredSectors}
-                />
-                {Object.keys(sectorEmissions.sectors[2023]).length > 0 && (
-                  <MunicipalitySectorLegend
-                    data={Object.entries(sectorEmissions.sectors[2023]).map(
-                      ([sector, value]) => ({
-                        name: sector,
-                        value,
-                        color: "",
-                      }),
-                    )}
-                    total={Object.values(sectorEmissions.sectors[2023]).reduce(
-                      (sum, value) => sum + value,
-                      0,
-                    )}
-                    filteredSectors={filteredSectors}
-                    onFilteredSectorsChange={setFilteredSectors}
-                  />
-                )}
-              </div>
-            </div>
-=======
-        <div className={cn("bg-black-2 rounded-level-1 py-8 md:py-16")}>
-          <div className="px-8 md:px-16">
-            <Text className="text-2xl md:text-4xl">
-              {t("municipalityDetailPage.emissionsDevelopment")}
-            </Text>
-            <Text className="text-grey">
-              {t("municipalityDetailPage.inTons")}
-            </Text>
-            {!municipality.neededEmissionChangePercent && (
-              <p className="my-4">{t("municipalityDetailPage.noParisPath")}</p>
-            )}
-          </div>
-          <div className="mt-8 mr-8">
-            <MunicipalityEmissionsGraph
-              projectedData={emissionsData}
-              sectorEmissions={sectorEmissions || undefined}
-            />
->>>>>>> 613e2075
-          </div>
-        )}
 
         {sectorEmissions?.sectors && sectorEmissions.sectors[2023] && (
           <div className={cn("bg-black-2 rounded-level-1 py-8 md:py-16")}>
@@ -295,6 +232,46 @@
           </div>
         )}
 
+        {sectorEmissions?.sectors && sectorEmissions.sectors[2023] && (
+          <div className={cn("bg-black-2 rounded-level-1 py-8 md:py-16")}>
+            <div className="px-8 md:px-16">
+              <Text className="text-2xl md:text-4xl">
+                {t("municipalityDetailPage.sectorEmissions")}
+              </Text>
+              <Text className="text-grey">
+                {t("municipalityDetailPage.sectorEmissionsYear", {
+                  year: 2023,
+                })}
+              </Text>
+              <div className="grid grid-cols-1 lg:grid-cols-2 gap-8 mt-8">
+                <MunicipalitySectorPieChart
+                  sectorEmissions={sectorEmissions}
+                  year={2023}
+                  filteredSectors={filteredSectors}
+                  onFilteredSectorsChange={setFilteredSectors}
+                />
+                {Object.keys(sectorEmissions.sectors[2023]).length > 0 && (
+                  <MunicipalitySectorLegend
+                    data={Object.entries(sectorEmissions.sectors[2023]).map(
+                      ([sector, value]) => ({
+                        name: sector,
+                        value,
+                        color: "",
+                      }),
+                    )}
+                    total={Object.values(sectorEmissions.sectors[2023]).reduce(
+                      (sum, value) => sum + value,
+                      0,
+                    )}
+                    filteredSectors={filteredSectors}
+                    onFilteredSectorsChange={setFilteredSectors}
+                  />
+                )}
+              </div>
+            </div>
+          </div>
+        )}
+
         <MunicipalitySection
           title={t("municipalityDetailPage.futureEmissions")}
           items={[
