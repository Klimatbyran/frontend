import { useState, useMemo } from "react";
import { useCompanies } from "@/hooks/useCompanies";
import { CompanyCard } from "@/components/companies/list/CompanyCard";
import { SectionedCompanyList } from "@/components/companies/list/SectionedCompanyList";
import { Filter, Check, X } from "lucide-react";
import { Input } from "@/components/ui/input";
import { Button } from "@/components/ui/button";
import {
  Command,
  CommandEmpty,
  CommandGroup,
  CommandInput,
  CommandItem,
  CommandList,
  CommandSeparator,
} from "@/components/ui/command";
import {
  Popover,
  PopoverContent,
  PopoverTrigger,
} from "@/components/ui/popover";
import { Badge } from "@/components/ui/badge";
import { SECTORS, SECTOR_NAMES } from "@/lib/constants/sectors";
import { PageHeader } from "@/components/layout/PageHeader";
<<<<<<< HEAD
import { useTranslation } from "react-i18next";
=======
import { useScreenSize } from "@/hooks/useScreenSize";
import { cn } from "@/lib/utils";
>>>>>>> 2be19c13

type CompanySector = (typeof SECTORS)[number]["value"];
type SortOption = (typeof SORT_OPTIONS)[number]["value"];

const SORT_OPTIONS = [
  { value: "emissions_reduction", label: "Utsläppsminskning" },
  { value: "total_emissions", label: "Totala utsläpp" },
  { value: "scope3_coverage", label: "Scope 3-rapportering" },
  { value: "name", label: "Företagsnamn" },
] as const;

type FilterBadge = {
  type: "filter" | "sort";
  label: string;
  onRemove?: () => void;
};

interface FilterPopoverProps {
  filterOpen: boolean;
  setFilterOpen: (open: boolean) => void;
  sectors: CompanySector[];
  setSectors: React.Dispatch<React.SetStateAction<CompanySector[]>>;
  sortBy: SortOption;
  setSortBy: (sort: SortOption) => void;
}

function FilterPopover({
  filterOpen,
  setFilterOpen,
  sectors,
  setSectors,
  sortBy,
  setSortBy,
}: FilterPopoverProps) {
  const { t } = useTranslation();

  return (
    <Popover open={filterOpen} onOpenChange={setFilterOpen}>
      <PopoverTrigger asChild>
        <Button
          variant="outline"
          size="sm"
          className="h-8 bg-black-1 border-none gap-2"
        >
          <Filter className="w-4 h-4" />
<<<<<<< HEAD
          {t("companiesPage.filter")}
=======
          Filter och Sortera
>>>>>>> 2be19c13
          {sectors.length > 0 && (
            <Badge
              variant="secondary"
              className="ml-1 bg-blue-5/30 text-blue-2"
            >
              {sectors.length}
            </Badge>
          )}
        </Button>
      </PopoverTrigger>
      <PopoverContent className="w-[300px] p-0" align="end">
        <FilterCommands
          sectors={sectors}
          setSectors={setSectors}
          sortBy={sortBy}
          setSortBy={setSortBy}
        />
      </PopoverContent>
    </Popover>
  );
}

interface FilterGroupProps {
  title: string;
  items: typeof SECTORS;
  selected: string[];
  onSelect: (value: string[]) => void;
}

function FilterGroup({ title, items, selected, onSelect }: FilterGroupProps) {
  const { t } = useTranslation();
  return (
    <CommandGroup heading={title}>
      {items.map((item) => (
        <CommandItem
          key={item.value}
          onSelect={() => {
            if (item.value === "all") {
              onSelect([]);
            } else {
              const newValue = selected.includes(item.value)
                ? selected.filter((v) => v !== item.value)
                : [...selected, item.value];
              onSelect(newValue);
            }
          }}
          className="flex items-center justify-between"
        >
          <span>{item.label}</span>
          {selected.includes(item.value) && <Check className="w-4 h-4" />}
        </CommandItem>
      ))}
    </CommandGroup>
  );
}

interface SortGroupProps {
  sortBy: SortOption;
  setSortBy: (sort: SortOption) => void;
}

function SortGroup({ sortBy, setSortBy }: SortGroupProps) {
  const { t } = useTranslation();
  return (
    <CommandGroup heading={t("companiesPage.sortBy")}>
      {SORT_OPTIONS.map((option) => (
        <CommandItem
          key={option.value}
          onSelect={() => setSortBy(option.value)}
          className="flex items-center justify-between"
        >
          <span>{option.label}</span>
          {sortBy === option.value && <Check className="w-4 h-4" />}
        </CommandItem>
      ))}
    </CommandGroup>
  );
}

interface FilterCommandsProps {
  sectors: CompanySector[];
  setSectors: (sectors: CompanySector[]) => void;
  sortBy: SortOption;
  setSortBy: (sort: SortOption) => void;
}

function FilterCommands({
  sectors,
  setSectors,
  sortBy,
  setSortBy,
}: FilterCommandsProps) {
  const { t } = useTranslation();
  return (
    <Command>
      <CommandInput placeholder={t("companiesPage.searchInFilter")} />
      <CommandList>
        <CommandEmpty>{t("companiesPage.noFiltersFound")}</CommandEmpty>
        <FilterGroup
          title={t("companiesPage.sector")}
          items={SECTORS}
          selected={sectors}
          onSelect={setSectors}
        />
        <CommandSeparator />
        <SortGroup sortBy={sortBy} setSortBy={setSortBy} />
      </CommandList>
    </Command>
  );
}

export function CompaniesPage() {
  const { t } = useTranslation();
  const { companies, loading, error } = useCompanies();
  const [sectors, setSectors] = useState<CompanySector[]>([]);
  const [sortBy, setSortBy] = useState<SortOption>("emissions_reduction");
  const [searchQuery, setSearchQuery] = useState("");
  const [filterOpen, setFilterOpen] = useState(false);
  const isMobile = useScreenSize();

  const activeFilters: FilterBadge[] = [
    ...sectors.map((sec) => ({
      type: "filter" as const,
      label: String(SECTORS.find((s) => s.value === sec)?.label ?? sec),
      onRemove: () => setSectors((prev) => prev.filter((s) => s !== sec)),
    })),
    {
      type: "sort" as const,
      label: String(
        SORT_OPTIONS.find((s) => s.value === sortBy)?.label ?? sortBy
      ),
    },
  ];

  const filteredCompanies = useMemo(() => {
    const filtered = companies.filter((company) => {
      if (sectors.length === 0 && !searchQuery) {
        return true;
      }

      const matchesSector =
        sectors.length === 0 ||
        sectors.some(
          (sec) => company.industry?.industryGics?.sectorCode === sec
        );

      const matchesSearch =
        !searchQuery ||
        searchQuery
          .toLowerCase()
          .split(",")
          .map((term) => term.trim())
          .some(
            (term) =>
              company.name.toLowerCase().includes(term) ||
              (company.industry?.industryGics?.sectorCode &&
                t(SECTOR_NAMES[company.industry.industryGics.sectorCode])
                  ?.toLowerCase()
                  .includes(term))
          );

      return matchesSector && matchesSearch;
    });

    return [...filtered].sort((a, b) => {
      switch (sortBy) {
        case "emissions_reduction":
          return (
            (b.metrics?.emissionsReduction || 0) -
            (a.metrics?.emissionsReduction || 0)
          );
        case "total_emissions":
          return (
            (b.reportingPeriods[0]?.emissions?.calculatedTotalEmissions || 0) -
            (a.reportingPeriods[0]?.emissions?.calculatedTotalEmissions || 0)
          );
        case "scope3_coverage":
          const bCoverage =
            b.reportingPeriods[0]?.emissions?.scope3?.categories?.length || 0;
          const aCoverage =
            a.reportingPeriods[0]?.emissions?.scope3?.categories?.length || 0;
          return bCoverage - aCoverage;
        case "name":
          return a.name.localeCompare(b.name);
        default:
          return 0;
      }
    });
  }, [companies, sectors, searchQuery, sortBy]);

  if (loading) {
    return (
      <div className="grid grid-cols-1 lg:grid-cols-2 gap-6 animate-pulse">
        {[...Array(4)].map((_, i) => (
          <div key={i} className="h-64 bg-black-2 rounded-level-2" />
        ))}
      </div>
    );
  }

  if (error) {
    return (
      <div className="text-center py-12">
        <h2 className="text-2xl font-light text-red-500">
          {t("companiesPage.errorTitle")}
        </h2>
        <p className="text-grey mt-2">{t("companiesPage.errorDescription")}</p>
      </div>
    );
  }

  return (
    <div className="space-y-6">
      <PageHeader
<<<<<<< HEAD
        title={t("companiesPage.title")}
        description={t("companiesPage.description")}
      >
        <Input
          type="text"
          placeholder={t("companiesPage.searchPlaceholder")}
          value={searchQuery}
          onChange={(e) => setSearchQuery(e.target.value)}
          className="bg-black-1 rounded-md px-3 py-1 text-sm focus:outline-none focus:ring-1 focus:ring-blue-2 w-[200px]"
        />
        <FilterPopover
          filterOpen={filterOpen}
          setFilterOpen={setFilterOpen}
          sectors={sectors}
          setSectors={setSectors}
          sortBy={sortBy}
          setSortBy={setSortBy}
        />
        {activeFilters.length > 0 && <FilterBadges filters={activeFilters} />}
      </PageHeader>
=======
        title="Företagsrapporter"
        description="Översikt över företagens klimatpåverkan och hållbarhetsarbete"
        className="-ml-4"
      />
      {/* Filters & Sorting Section */}
      <div
        className={cn(
          isMobile ? "relative" : "sticky top-0 z-10",
          "bg-black px-4 pt-12 md:pt-16 pb-4 shadow-md"
        )}
      >
        <div className="absolute inset-0 w-full bg-black -z-10" />

        {/* Wrapper for Filters, Search, and Badges */}
        <div
          className={cn(
            "flex flex-wrap items-start gap-4",
            isMobile ? "flex-col" : "items-center"
          )}
        >
          {/* Search Input */}
          <Input
            type="text"
            placeholder="Sök företag (separera med komma)"
            value={searchQuery}
            onChange={(e) => setSearchQuery(e.target.value)}
            className="bg-black-1 rounded-md px-3 py-1 text-sm focus:outline-none focus:ring-1 focus:ring-blue-2 relative w-full md:w-[350px]"
          />

          {/* Filter Button */}
          <FilterPopover
            filterOpen={filterOpen}
            setFilterOpen={setFilterOpen}
            sectors={sectors}
            setSectors={setSectors}
            sortBy={sortBy}
            setSortBy={setSortBy}
          />

          {/* Badges - Stay inline on desktop, wrap on mobile */}
          {activeFilters.length > 0 && (
            <div
              className={cn(
                "flex flex-wrap gap-2",
                isMobile ? "w-full" : "flex-1"
              )}
            >
              <FilterBadges filters={activeFilters} />
            </div>
          )}
        </div>
      </div>
>>>>>>> 2be19c13

      {filteredCompanies.length === 0 ? (
        <div className="text-center py-12">
          <h3 className="text-xl font-light text-grey">
            {t("companiesPage.noCompaniesFound")}
          </h3>
          <p className="text-grey mt-2">
            {t("companiesPage.tryDifferentCriteria")}
          </p>
        </div>
      ) : sectors.length === 0 && !searchQuery ? (
        <SectionedCompanyList
          companies={filteredCompanies.map(({ ...rest }) => ({
            ...rest,
            reportingPeriods: rest.reportingPeriods.map((period) => ({
              ...period,
              id: period.startDate, // Using startDate as temporary id
            })),
          }))}
          sortBy={sortBy}
        />
      ) : (
        <div className="grid grid-cols-1 lg:grid-cols-2 gap-6">
          {filteredCompanies.map((company) => (
            <div
              key={company.wikidataId}
              className="group overflow-hidden rounded-level-2"
            >
              <div className="transition-all duration-300 group-hover:scale-[1.02] group-hover:shadow-[0_0_30px_rgba(153,207,255,0.15)]">
                <CompanyCard {...company} />
              </div>
            </div>
          ))}
        </div>
      )}
    </div>
  );
}

function FilterBadges({ filters }: { filters: FilterBadge[] }) {
  const { t } = useTranslation();
  return (
    <div className="flex flex-wrap gap-2">
      {filters.map((filter, index) => (
        <Badge
          key={index}
          variant="secondary"
          className="bg-blue-5/30 text-blue-2 pl-2 pr-1 flex items-center gap-1"
        >
          <span className="text-grey text-xs mr-1">
            {filter.type === "sort"
              ? t("companiesPage.sorting")
              : t("companiesPage.filtering")}
          </span>
          {filter.label}
          {filter.type === "filter" && filter.onRemove && (
            <button
              onClick={(e) => {
                e.preventDefault();
                filter.onRemove?.();
              }}
              className="hover:bg-blue-5/50 p-1 rounded-sm transition-colors"
            >
              <X className="w-3 h-3" />
            </button>
          )}
        </Badge>
      ))}
    </div>
  );
}<|MERGE_RESOLUTION|>--- conflicted
+++ resolved
@@ -22,12 +22,9 @@
 import { Badge } from "@/components/ui/badge";
 import { SECTORS, SECTOR_NAMES } from "@/lib/constants/sectors";
 import { PageHeader } from "@/components/layout/PageHeader";
-<<<<<<< HEAD
 import { useTranslation } from "react-i18next";
-=======
 import { useScreenSize } from "@/hooks/useScreenSize";
 import { cn } from "@/lib/utils";
->>>>>>> 2be19c13
 
 type CompanySector = (typeof SECTORS)[number]["value"];
 type SortOption = (typeof SORT_OPTIONS)[number]["value"];
@@ -68,16 +65,13 @@
     <Popover open={filterOpen} onOpenChange={setFilterOpen}>
       <PopoverTrigger asChild>
         <Button
+          type="button"
           variant="outline"
           size="sm"
           className="h-8 bg-black-1 border-none gap-2"
         >
           <Filter className="w-4 h-4" />
-<<<<<<< HEAD
           {t("companiesPage.filter")}
-=======
-          Filter och Sortera
->>>>>>> 2be19c13
           {sectors.length > 0 && (
             <Badge
               variant="secondary"
@@ -108,7 +102,6 @@
 }
 
 function FilterGroup({ title, items, selected, onSelect }: FilterGroupProps) {
-  const { t } = useTranslation();
   return (
     <CommandGroup heading={title}>
       {items.map((item) => (
@@ -254,12 +247,13 @@
             (b.reportingPeriods[0]?.emissions?.calculatedTotalEmissions || 0) -
             (a.reportingPeriods[0]?.emissions?.calculatedTotalEmissions || 0)
           );
-        case "scope3_coverage":
+        case "scope3_coverage": {
           const bCoverage =
             b.reportingPeriods[0]?.emissions?.scope3?.categories?.length || 0;
           const aCoverage =
             a.reportingPeriods[0]?.emissions?.scope3?.categories?.length || 0;
           return bCoverage - aCoverage;
+        }
         case "name":
           return a.name.localeCompare(b.name);
         default:
@@ -292,30 +286,8 @@
   return (
     <div className="space-y-6">
       <PageHeader
-<<<<<<< HEAD
         title={t("companiesPage.title")}
         description={t("companiesPage.description")}
-      >
-        <Input
-          type="text"
-          placeholder={t("companiesPage.searchPlaceholder")}
-          value={searchQuery}
-          onChange={(e) => setSearchQuery(e.target.value)}
-          className="bg-black-1 rounded-md px-3 py-1 text-sm focus:outline-none focus:ring-1 focus:ring-blue-2 w-[200px]"
-        />
-        <FilterPopover
-          filterOpen={filterOpen}
-          setFilterOpen={setFilterOpen}
-          sectors={sectors}
-          setSectors={setSectors}
-          sortBy={sortBy}
-          setSortBy={setSortBy}
-        />
-        {activeFilters.length > 0 && <FilterBadges filters={activeFilters} />}
-      </PageHeader>
-=======
-        title="Företagsrapporter"
-        description="Översikt över företagens klimatpåverkan och hållbarhetsarbete"
         className="-ml-4"
       />
       {/* Filters & Sorting Section */}
@@ -337,7 +309,7 @@
           {/* Search Input */}
           <Input
             type="text"
-            placeholder="Sök företag (separera med komma)"
+            placeholder={t("companiesPage.searchPlaceholder")}
             value={searchQuery}
             onChange={(e) => setSearchQuery(e.target.value)}
             className="bg-black-1 rounded-md px-3 py-1 text-sm focus:outline-none focus:ring-1 focus:ring-blue-2 relative w-full md:w-[350px]"
@@ -366,7 +338,6 @@
           )}
         </div>
       </div>
->>>>>>> 2be19c13
 
       {filteredCompanies.length === 0 ? (
         <div className="text-center py-12">
@@ -424,6 +395,8 @@
           {filter.label}
           {filter.type === "filter" && filter.onRemove && (
             <button
+              type="button"
+              title={t("companiesPage.removeFilter")}
               onClick={(e) => {
                 e.preventDefault();
                 filter.onRemove?.();
