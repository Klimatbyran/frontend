// TODO: This is currently a slightly modified copy of the live landing page, all landing page modifications can be made here
// without worry of impacting prod until we're ready
import { Building2Icon, ChevronDown, TreePineIcon } from "lucide-react";
import { TopList, TopListItem } from "@/components/TopList";

import { Typewriter } from "@/components/ui/typewriter";
import { ScrollAnimationSection } from "@/components/layout/ScrollAnimationSection";
import { getLandingPageScrollSteps } from "@/components/landing/LandingPageScrollSteps";
import { useCompanies } from "@/hooks/companies/useCompanies";
import { useMunicipalities } from "@/hooks/municipalities/useMunicipalities";
import { useTranslation } from "react-i18next";
import { PageSEO } from "@/components/SEO/PageSEO";
import { useEffect, useRef, useState } from "react";
import { useLanguage } from "@/components/LanguageProvider";
import {
  formatEmissionsAbsolute,
  formatPercentChange,
} from "@/utils/formatting/localization";
<<<<<<< HEAD
import FunFacts from "@/components/funFacts";
=======
import useThrottle from "@/hooks/useThrottle";
>>>>>>> c7c85b62

export function LandingPageNew() {
  const { t } = useTranslation();
  const { companies } = useCompanies();
  const { getTopMunicipalities } = useMunicipalities();
  const { currentLanguage } = useLanguage();
  const containerRef = useRef<HTMLDivElement | null>(null);
  const [fadeChevron, setFadeChevron] = useState(false);

  useEffect(() => {
    window.scrollTo(0, 0);
  }, []);

  // Prepare SEO data
  const canonicalUrl = "https://klimatkollen.se";
  const pageTitle = `Klimatkollen - ${t("landingPage.metaTitle")}`;
  const pageDescription = t("landingPage.metaDescription");

  const structuredData = {
    "@context": "https://schema.org",
    "@type": "Organization",
    name: "Klimatkollen",
    url: canonicalUrl,
    logo: "https://klimatkollen.se/images/social-picture.png",
    description: pageDescription,
  };

  const TypeWriterTexts = [
    t("landingPage.typewriter.reduceEmissions"),
    t("landingPage.typewriter.scope3Emissions"),
    t("landingPage.typewriter.meetParisAgreement"),
    t("landingPage.typewriter.climateActions"),
    t("landingPage.typewriter.climatePlans"),
  ];

  // Get top 5 companies by total emissions
  const largestCompanyEmitters = companies
    .sort(
      (a, b) =>
        (b.reportingPeriods[0]?.emissions?.calculatedTotalEmissions || 0) -
        (a.reportingPeriods[0]?.emissions?.calculatedTotalEmissions || 0),
    )
    .slice(0, 5)
    .map((company) => ({
      name: company.name,
      value:
        company.reportingPeriods.at(0)?.emissions?.calculatedTotalEmissions ||
        0,
      link: `/companies/${company.wikidataId}`,
    }));

  // Get top 5 municipalities by emissions reduction
  const topMunicipalities = getTopMunicipalities(5).map((municipality) => ({
    name: municipality.name,
    value: municipality.historicalEmissionChangePercent,
    link: `/municipalities/${municipality.name}`,
  }));

  const renderCompanyEmission = (item: TopListItem) => (
    <div className="text-base sm:text-lg">
      <span className="md:text-right text-pink-3">
        {formatEmissionsAbsolute(item.value, currentLanguage)}
      </span>
      <span className="text-grey ml-2"> {t("emissionsUnit")}</span>
    </div>
  );

  const renderMunicipalityChangeRate = (item: TopListItem) => (
    <span className="text-base sm:text-lg md:text-right text-green-3">
      {formatPercentChange(item.value, currentLanguage)}
    </span>
  );

  const handleChevronClick = () => {
    const element = containerRef.current;
    if (element) {
      window.scrollTo({ top: element.offsetTop, behavior: "smooth" });
    }
  };

  const handleScroll = () => {
    if (window.scrollY > 200) {
      setFadeChevron(true);
    } else {
      setFadeChevron(false);
    }
  };

  const throttledScroll = useThrottle(handleScroll, 100);

  useEffect(() => {
    window.addEventListener("scroll", throttledScroll);

    return () => {
      window.removeEventListener("scroll", throttledScroll);
    };
  }, [throttledScroll]);

  return (
    <>
      <PageSEO
        title={pageTitle}
        description={pageDescription}
        canonicalUrl={canonicalUrl}
        structuredData={structuredData}
      />
      <div className="flex flex-col h-screen items-center">
        <div className="flex-1 flex flex-col items-center text-center px-4 py-44 md:py-56">
          <div className="max-w-lg md:max-w-4xl mx-auto space-y-4">
            <h1 className="text-4xl md:text-7xl font-light tracking-tight">
              {t("landingPage.title")}
            </h1>

            <div className="h-[80px] md:h-[120px] flex items-center justify-center text-4xl md:text-7xl font-light">
              <Typewriter
                text={TypeWriterTexts}
                speed={70}
                className="text-[#E2FF8D]"
                waitTime={2000}
                deleteSpeed={40}
                cursorChar="_"
              />
            </div>
          </div>
        </div>
        <ChevronDown
          onClick={() => handleChevronClick()}
          className={`${fadeChevron ? "opacity-0 " : "opacity-50"} mb-32 cursor-pointer animate-bounce animati transition-opacity ease-in duration-750`}
        />
      </div>

      {/* Scroll Animation Section */}
      <section ref={containerRef}>
        <ScrollAnimationSection
          steps={getLandingPageScrollSteps()}
          className="bg-black"
        />
      </section>

      <div className="py-8 pt-36 md:py-36">
        <div className="mx-2 sm:mx-8">
          <h2 className="text-4xl md:text-5xl font-light text-center mb-8 md:mb-16">
            {t("landingPage.bestPerformers")}
          </h2>
          <div className="grid grid-cols-1 lg:grid-cols-2 gap-6">
            <TopList
              title={t("landingPage.bestMunicipalities")}
              description={t("landingPage.municipalitiesDescription")}
              items={topMunicipalities}
              itemValueRenderer={renderMunicipalityChangeRate}
              icon={{ component: TreePineIcon, bgColor: "bg-[#FDE7CE]" }}
              rankColor="text-orange-2"
              headingLink={`${currentLanguage}/municipalities`}
            />

            <TopList
              title={t("landingPage.largestEmittor")}
              description={t("landingPage.companiesDescription")}
              items={largestCompanyEmitters}
              itemValueRenderer={renderCompanyEmission}
              icon={{ component: Building2Icon, bgColor: "bg-[#D4E7F7]" }}
              rankColor="text-blue-2"
              headingLink={`${currentLanguage}/companies`}
            />
          </div>
        </div>
        <FunFacts />
      </div>
    </>
  );
}<|MERGE_RESOLUTION|>--- conflicted
+++ resolved
@@ -16,11 +16,8 @@
   formatEmissionsAbsolute,
   formatPercentChange,
 } from "@/utils/formatting/localization";
-<<<<<<< HEAD
 import FunFacts from "@/components/funFacts";
-=======
 import useThrottle from "@/hooks/useThrottle";
->>>>>>> c7c85b62
 
 export function LandingPageNew() {
   const { t } = useTranslation();
