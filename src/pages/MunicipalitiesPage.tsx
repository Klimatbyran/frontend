--- conflicted
+++ resolved
@@ -1,12 +1,7 @@
 import { useState } from "react";
 import { useMunicipalities } from "@/hooks/useMunicipalities";
 import { MunicipalityList } from "@/components/municipalities/list/MunicipalityList";
-<<<<<<< HEAD
-import { Text } from "@/components/ui/text";
 import { useTranslation } from "react-i18next";
-
-type SortOption = "emissions" | "reduction" | "name";
-=======
 import { PageHeader } from "@/components/layout/PageHeader";
 import { Search } from "lucide-react";
 import { Input } from "@/components/ui/input";
@@ -22,20 +17,15 @@
 import { cn } from "@/lib/utils";
 
 type SortOption = "meets_paris" | "name";
->>>>>>> 2be19c13
 
 export function MunicipalitiesPage() {
   const { t } = useTranslation();
   const { municipalities, loading, error } = useMunicipalities();
   const [selectedRegion, setSelectedRegion] = useState<string>("all");
   const [searchQuery, setSearchQuery] = useState("");
-<<<<<<< HEAD
-  const [sortBy, setSortBy] = useState<SortOption>("emissions");
-=======
   const [sortBy, setSortBy] = useState<SortOption>("meets_paris");
   const [sortDirection, setSortDirection] = useState<"best" | "worst">("best");
   const isMobile = useScreenSize();
->>>>>>> 2be19c13
 
   if (loading) {
     return (
@@ -53,41 +43,27 @@
   if (error) {
     return (
       <div className="text-center py-24">
-<<<<<<< HEAD
-        <Text variant="h3" className="text-red-500 mb-4">
+        <h3 className="text-red-500 mb-4 text-xl">
           {t("municipalitiesPage.errorTitle")}
-        </Text>
-        <Text variant="muted">{t("municipalitiesPage.errorDescription")}</Text>
-=======
-        <h3 className="text-red-500 mb-4 text-xl">
-          Det gick inte att hämta kommuninformation
         </h3>
-        <p className="text-grey">Försök igen senare</p>
->>>>>>> 2be19c13
+        <p className="text-grey">{t("municipalitiesPage.errorDescription")}</p>
       </div>
     );
   }
 
   return (
     <div className="space-y-8">
-<<<<<<< HEAD
-      <div>
-        <h1 className="text-2xl font-light">{t("municipalitiesPage.title")}</h1>
-        <p className="text-sm text-grey">
-          {t("municipalitiesPage.description")}
-        </p>
-=======
       <PageHeader
         title="Kommunrapporter"
-        description="Översikt över kommunernas klimatpåverkan och hållbarhetsarbete"
-         className="-ml-4"
+        description={t("municipalitiesPage.description")}
+        className="-ml-4"
       />
 
       {/* Filters & Sorting Section */}
       <div
         className={cn(
           isMobile ? "relative" : "sticky top-0 z-10",
-          "bg-black px-4 pt-12 md:pt-16 pb-4 shadow-md" 
+          "bg-black px-4 pt-12 md:pt-16 pb-4 shadow-md"
         )}
       >
         {/* Extending background to header */}
@@ -99,7 +75,7 @@
             <Search className="absolute left-2 top-1/2 transform -translate-y-1/2 text-grey w-4 h-4" />
             <Input
               type="text"
-              placeholder="Sök kommun (separera med komma)"
+              placeholder={t("municipalitiesPage.filter.searchPlaceholder")}
               value={searchQuery}
               onChange={(e) => setSearchQuery(e.target.value)}
               className="pl-8 py-1 h-10 bg-black-1 border-none text-sm w-full"
@@ -109,10 +85,14 @@
           {/* Region Select */}
           <Select value={selectedRegion} onValueChange={setSelectedRegion}>
             <SelectTrigger className="w-full md:w-[250px] h-10 bg-black-1">
-              <SelectValue placeholder="Välj län" />
+              <SelectValue
+                placeholder={t("municipalitiesPage.filter.selectRegion")}
+              />
             </SelectTrigger>
             <SelectContent>
-              <SelectItem value="all">Alla län</SelectItem>
+              <SelectItem value="all">
+                {t("municipalitiesPage.filter.allRegions")}
+              </SelectItem>
               {Object.keys(regions).map((region) => (
                 <SelectItem key={region} value={region}>
                   {region}
@@ -127,11 +107,17 @@
             onValueChange={(value) => setSortBy(value as SortOption)}
           >
             <SelectTrigger className="w-full md:w-[250px] h-10 bg-black-1">
-              <SelectValue placeholder="Sortera efter" />
+              <SelectValue
+                placeholder={t("municipalitiesPage.sort.placeholder")}
+              />
             </SelectTrigger>
             <SelectContent>
-              <SelectItem value="meets_paris">Möter Parisavtalet</SelectItem>
-              <SelectItem value="name">Namn</SelectItem>
+              <SelectItem value="meets_paris">
+                {t("municipalitiesPage.sort.meetsParis")}
+              </SelectItem>
+              <SelectItem value="name">
+                {t("municipalitiesPage.sort.name")}
+              </SelectItem>
             </SelectContent>
           </Select>
 
@@ -144,14 +130,13 @@
           >
             {sortBy === "name"
               ? sortDirection === "best"
-                ? "A-Ö"
-                : "Ö-A"
+                ? t("municipalitiesPage.sort.aToZ")
+                : t("municipalitiesPage.sort.zToA")
               : sortDirection === "best"
-              ? "Visar bäst först"
-              : "Visar sämst först"}
+              ? t("municipalitiesPage.sort.bestFirst")
+              : t("municipalitiesPage.sort.worstFirst")}
           </button>
         </div>
->>>>>>> 2be19c13
       </div>
 
       <MunicipalityList
