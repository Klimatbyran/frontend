--- conflicted
+++ resolved
@@ -10,11 +10,8 @@
 import { CompanyScope3 } from "@/components/companies/detail/CompanyScope3";
 import { getCompanyDescription } from "@/utils/business/company";
 import { useLanguage } from "@/components/LanguageProvider";
-<<<<<<< HEAD
 import RelatableNumbers from "@/components/ui/relatableNumbers";
-=======
 import type { Scope3Category } from "@/types/company";
->>>>>>> 21f9a9d3
 
 export function CompanyDetailPage() {
   const { t } = useTranslation();
