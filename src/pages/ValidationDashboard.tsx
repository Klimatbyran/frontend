import { useLanguage } from "@/components/LanguageProvider";
import { Progress } from "@/components/ui/progress";
import {
  Select,
  SelectContent,
  SelectItem,
  SelectTrigger,
  SelectValue,
} from "@/components/ui/select";
import { useAuth } from "@/contexts/AuthContext";
import { RankedCompany, useCompanies } from "@/hooks/companies/useCompanies";
import { useValidationClaims } from "@/hooks/useValidationClaims";
import {
  githubProjectUrl,
  GithubValidationIssue,
  useValidationReports,
} from "@/hooks/useValidationReports";
import { useVerificationStatus } from "@/hooks/useVerificationStatus";
import { cn } from "@/lib/utils";
import { ReportingPeriod } from "@/types/company";
import { formatPercent } from "@/utils/localizeUnit";

const useGetUnverifiedCompaniesForYear = (year: number) => {
  const { companies } = useCompanies();
  const { isEmissionsAIGenerated } = useVerificationStatus();

  return companies
    .map((company) => {
      const period = company.reportingPeriods.find(
        (period) => new Date(period.endDate).getFullYear() == year,
      );

      return {
        company,
        period: period as ReportingPeriod,
      };
    })
    .filter(({ period }) => period && isEmissionsAIGenerated(period))
    .sort(({ company: companyA }, { company: companyB }) =>
      companyA.name.localeCompare(companyB.name),
    );
};

const githubUrl = (company: RankedCompany, reportUrl?: string | null) => {
  const body = reportUrl ? `\nReport URL: ${reportUrl}` : "";

  const encodedTitle = encodeURIComponent(
    `[${company.wikidataId}] ${company.name}`,
  );
  const encodedBody = encodeURIComponent(body);
  return `${githubProjectUrl}/issues/new?title=${encodedTitle}&body=${encodedBody}`;
};

type IssueViewProps = {
<<<<<<< HEAD
  issue?: GithubValidationIssue;
=======
  issues?: GithubValidationIssue[];
  company: RankedCompany;
  period?: ReportingPeriod;
>>>>>>> 8e94daa8
  className?: string;
  error: boolean;
};

<<<<<<< HEAD
const IssueView = ({ issue, className, error }: IssueViewProps) => {
=======
const IssueView = ({
  issues,
  company,
  period,
  className,
  error,
}: IssueViewProps) => {
>>>>>>> 8e94daa8
  if (error) {
    return (
      <a href={`${githubProjectUrl}/issues`} className="text-red-400">
        Error fetching issues, see all issues
      </a>
    );
  }
<<<<<<< HEAD
  if (!issue) {
    return <span className="text-gray-400">No issues</span>;
=======

  if (!issues || issues.length === 0) {
    return (
      <a
        target="_blank"
        href={githubUrl(company, period?.reportURL)}
        className="text-blue-2"
      >
        Report issue
      </a>
    );
>>>>>>> 8e94daa8
  }

  return (
    <div className={cn("flex flex-col gap-1", className)}>
      {issues.map((issue, _index) => (
        <div key={issue.number} className="flex items-center">
          <a
            href={issue.html_url}
            target="_blank"
            className={cn(
              "mr-2",
              issue.state == "open" ? "text-green-3" : "text-gray-500",
            )}
          >
            {issues.length > 1 ? `#${issue.number} ` : ""}
            {issue.state === "open" ? "Issue reported" : "Issue closed"}
          </a>
          {issue.state === "open" &&
            issue.labels.map((label) => (
              <span
                key={label.name}
                style={{ backgroundColor: `#${label.color}` }}
                className="rounded-sm text-xs font-bold uppercase mx-[2px] px-1"
              >
                {label.name}
              </span>
            ))}
        </div>
      ))}
    </div>
  );
};

export const ValidationDashboard = () => {
  const year =
    new URLSearchParams(window.location.search).get("year") || "2024";

  const {
    companies: allCompanies,
    loading: companiesLoading,
    error: companiesError,
  } = useCompanies();
  const unverifiedCompanies = useGetUnverifiedCompaniesForYear(parseInt(year));
  const { currentLanguage } = useLanguage();
  const { user } = useAuth();
  const {
    issues,
    isLoading: issuesLoading,
    error: issuesError,
  } = useValidationReports();

  const {
    claims,
    claimValidation,
    unclaimValidation,
    isLoading: claimsLoading,
    error: claimsError,
  } = useValidationClaims();

  const handleYearChange = (selectedYear: string) => {
    const url = new URL(window.location.href);
    url.searchParams.set("year", selectedYear);
    window.history.pushState({}, "", url);
    window.location.reload();
  };

  const stealClaim = (wikidataId: string) => {
    claimValidation(wikidataId, true);
  };

  const years = Array.from({ length: 5 }, (_, i) => 2024 - i);

  const nrFinishedCompanies = allCompanies.length - unverifiedCompanies.length;
  const progress = nrFinishedCompanies / allCompanies.length;

  if (companiesError || claimsError) {
    return <span>Error</span>;
  }

  if (issuesLoading || companiesLoading || claimsLoading) {
    return <span>Loading</span>;
  }

  return (
    <div className="p-4">
      <h1 className="text-3xl font-bold">
        Validation status for <span className="text-green-3">{year}</span>
      </h1>

      <div className="my-6 flex items-center gap-2">
        <label htmlFor="year-selector" className="block text-sm">
          Select Year:
        </label>
        <Select value={year} onValueChange={(value) => handleYearChange(value)}>
          <SelectTrigger className="w-auto bg-black-1 text-white border border-gray-600 px-3 py-2 rounded-md">
            <SelectValue placeholder="Year" />
          </SelectTrigger>
          <SelectContent className="bg-black-1 text-white">
            {years.map((y) => (
              <SelectItem value={y.toString()}>{y}</SelectItem>
            ))}
          </SelectContent>
        </Select>
      </div>

      <div className="inline-grid grid-cols-[auto_auto_auto_auto_auto_1fr] mb-6 gap-x-8 gap-y-2 border-b border-gray-400 pb-2">
        <div className="col-span-6">
          <p className="text-gray-400 mb-1">
            Verified: {allCompanies.length - unverifiedCompanies.length} of{" "}
            {allCompanies.length}
            <span className="ml-2">
              ({formatPercent(progress, currentLanguage)})
            </span>
          </p>
          <Progress value={progress * 100} className="mb-8" />
        </div>
        <div className="grid grid-cols-subgrid col-span-6 text-gray-400 border-b border-gray-400 pb-1 mb-2">
          <span>Company name</span>
          <span>Report link</span>
          <span>In progress by</span>
          <span>Start/stop working</span>
          <span>Report issue</span>
          <span>Issues</span>
        </div>

        {unverifiedCompanies.length > 0 ? (
          unverifiedCompanies.map(({ company, period }) => (
            <div
              key={company.wikidataId}
              className="grid grid-cols-subgrid col-span-6"
            >
              <a target="_blank" href={`/companies/${company.wikidataId}/edit`}>
                {company.name}
              </a>
              {period.reportURL ? (
                <a
                  className="text-blue-3 text-center"
                  target="_blank"
                  href={period.reportURL}
                >
                  Report
                </a>
              ) : (
                <span />
              )}
              {claims[company.wikidataId] ? (
                <span
                  className={cn(
                    claims[company.wikidataId] === user?.githubId
                      ? "text-pink-3"
                      : "text-gray-400",
                  )}
                >
                  {claims[company.wikidataId]}
                </span>
              ) : (
                <span></span>
              )}

              <div className="text-center">
                {claims[company.wikidataId] === user?.githubId ? (
                  <button
                    onClick={() => unclaimValidation(company.wikidataId)}
                    className="text-blue-2"
                  >
                    Release
                  </button>
                ) : claims[company.wikidataId] ? (
                  <button
                    onClick={() => stealClaim(company.wikidataId)}
                    className="text-pink-4"
                  >
                    Take over
                  </button>
                ) : (
                  <button
                    onClick={() => claimValidation(company.wikidataId)}
                    className="text-green-2"
                  >
                    Claim
                  </button>
                )}
              </div>

              <a
                target="_blank"
                href={githubUrl(company, period?.reportURL)}
                className="text-blue-2 text-center"
              >
                Report issue
              </a>

              <IssueView
<<<<<<< HEAD
                issue={issues?.[company.wikidataId]}
=======
                issues={issues?.[company.wikidataId]}
                company={company}
                period={period as ReportingPeriod}
>>>>>>> 8e94daa8
                error={!!issuesError}
                className=""
              />
            </div>
          ))
        ) : (
          <span className="col-span-6 text-center text-2xl my-4">
            All done! 🎉
          </span>
        )}
      </div>
    </div>
  );
};<|MERGE_RESOLUTION|>--- conflicted
+++ resolved
@@ -52,20 +52,13 @@
 };
 
 type IssueViewProps = {
-<<<<<<< HEAD
-  issue?: GithubValidationIssue;
-=======
   issues?: GithubValidationIssue[];
   company: RankedCompany;
   period?: ReportingPeriod;
->>>>>>> 8e94daa8
   className?: string;
   error: boolean;
 };
 
-<<<<<<< HEAD
-const IssueView = ({ issue, className, error }: IssueViewProps) => {
-=======
 const IssueView = ({
   issues,
   company,
@@ -73,7 +66,6 @@
   className,
   error,
 }: IssueViewProps) => {
->>>>>>> 8e94daa8
   if (error) {
     return (
       <a href={`${githubProjectUrl}/issues`} className="text-red-400">
@@ -81,22 +73,9 @@
       </a>
     );
   }
-<<<<<<< HEAD
-  if (!issue) {
+
+  if (!issues || issues.length === 0) {
     return <span className="text-gray-400">No issues</span>;
-=======
-
-  if (!issues || issues.length === 0) {
-    return (
-      <a
-        target="_blank"
-        href={githubUrl(company, period?.reportURL)}
-        className="text-blue-2"
-      >
-        Report issue
-      </a>
-    );
->>>>>>> 8e94daa8
   }
 
   return (
@@ -290,13 +269,9 @@
               </a>
 
               <IssueView
-<<<<<<< HEAD
-                issue={issues?.[company.wikidataId]}
-=======
                 issues={issues?.[company.wikidataId]}
                 company={company}
                 period={period as ReportingPeriod}
->>>>>>> 8e94daa8
                 error={!!issuesError}
                 className=""
               />
