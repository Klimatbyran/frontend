<<<<<<< HEAD
---
title: 'Så kan AI hjälpa oss förstå företagens klimatdata. Del 1 – Översikt'
description: 'Vi på Klimatbyrån har spenderat ett år med att bygga en öppen databas över företags klimatpåverkan. Det här är första delen i en serie där jag berättar hur vi använder AI för att automatisera inhämtning och tolkning av klimatdata. Och vi behöver din hjälp!'
author: 'Christian Landgren'
authorImg: '/people/christian.jpg'
date: '2025-01-20'
---

# Kan AI hjälpa oss förstå företagens klimatdata? Del 1 - Översikt
=======
# Så kan AI hjälpa oss förstå företagens klimatdata. Del 1 – Översikt
>>>>>>> 9cf2cadd

> Vi på Klimatbyrån har spenderat ett år med att bygga en öppen databas över företags klimatpåverkan. Det här är första delen i en serie där jag berättar hur vi använder AI för att automatisera inhämtning och tolkning av klimatdata. Och vi behöver din hjälp!

## Vad är problemet med klimatdata?
[Screenshot av några av de mest kluriga sidorna i företagens rapportering. ]

Inom EU finns det numera lagstiftning (CSRD) för hur företag måste rapportera sina utsläpp, helst enligt GHG-protokollet. Dessa ska rapporteras inom tre olika så kallade scopes. Scope 1 är alla direkta utsläpp från källor som företaget äger eller kontrollerar – det handlar om utsläpp från egna fabriker och fordon. Scope 2 är inköpt energi som el och värme, som kan rapporteras i antingen marknadsbaserad redovisning (där tex solceller minskar utsläppen) eller platsbaserad (där man bara tittar på KWh och tar ett genomsnitt av utsläppen baserad på den platsen per KWh).

Scope 3 är därmed den del som egentligen är mest intressant, då de flesta företag i Sverige har inte sina största utsläpp i sin egen verksamhet. Scope 3 inkluderar alla övriga indirekta utsläpp i företagets värdekedja, dessa delas in i 15 olika kategorier. Volvo tillverkar bilar men köper produkter från underleverantörer som i sin tur har genererat utsläpp. Volvo säljer dessutom bilar som när de köps genererar utsläpp när de används. Men det handlar också om saker som tjänsteresor, anställdas pendling och avfallshantering. Allt detta samlas i vad som kallas Scope 3.

## Det dubbla bokföringsproblemet
Den snabbtänkta räknar snabbt ut att det här även innebär att vissa siffror räknas dubbelt. Volvos underleverantörers utsläpp ingår ju i deras egna scope 1 och i Volvos scope 3. Och deras användning av el räknas även in i Vattenfalls nedströms utsläpp. Detta överlappande ansvar är faktiskt en medveten del av systemet och ska skapa incitament för företag att samarbeta genom hela värdekedjan för att minska utsläppen.

För att göra saken ännu mer komplicerad så inkluderar ju även Sveriges företags utsläpp andra länders utsläpp. När en bankdirektör flyger till USA, inkluderar bankens scope 3 även amerikanska företags utsläpp. 

## Från problem till lösning
Hur sammanställer man detta på ett rättvisande sätt?
Ja ni ser hur svårt det blir om man vill skapa någon form av underlag för insyn i hur det går. Men att något är svårt betyder inte att det är omöjligt. Låt oss bryta upp problemet lite i sina beståndsdelar och arbeta iterativt.

## Datainsamlingens utmaning
Hämta företagens redovisade utsläpp – först och främst behöver man hämta alla företags utsläpp. Det borde ju vara enkelt. Det finns ju regler för hur dessa utsläpp ska redovisas berättade jag ju precis. 

Problemet är att det inte finns ett samlat ställe där alla företagens utsläpp är registrerade. Eller ja det finns men inget som är gratis för allmänheten att söka i. 

Vi började vårt uppdrag med att bygga en sådan databas. Det bör väl inte vara svårare än att hämta utsläppsrapporterna och samla företag + utsläpp i en databas och sen erbjuda en sökmotor?

## Verkligheten bakom rapporterna
Nu kommer vi till problemet att företag som släpper ut mycket koldioxid ofta inte vill redovisa sina utsläpp. Speciellt inte om siffrorna ska stå bredvid deras övriga finansiella information och forma köpbeslutet på börsen. 

Men det är ju lag (från och med i år) på att redovisa sina utsläpp? Ja och därför ser deras redovisning ut så här: [vackra bilder på solceller och svanen loggor] man vill helst beskriva de initiativ man har men inte summera hur mycket utsläpp det faktiskt innebär.

## AI som verktyg för transparens
2024 är det inga problem att ta en PDF och skicka till ChatGPT och sen ställa några frågor om utsläpp så får AI hjälpa oss filtrera bort alla fina bilder och grandiosa ord.

Nu ett år senare har vi lyckats lösa de flesta problem med att tolka PDF:erna och har nu en hel pipeline av AI-frågor som ställs i rätt ordning för att hämta ut alla siffror i ett jämförbart format.

![image](https://github.com/user-attachments/assets/81f9f1c9-2ad6-41fb-bab8-5dca1e6799de)

Jag kommer i senare inlägg förklara mer ingående vilka typer av problem vi haft och hur vi har löst dessa. Men nu kan vi tänka att ovanstående process tar en PDF och spottar ur sig allt från årsomsättning, utsläpp i alla olika scope, antal anställda, industrikoder, letar reda på rätt sida för företaget och hämtar övrig fakta från Wikipedia och sedan sparar resultatet i vårt API.

Så här blir resultatet:

![image](https://github.com/user-attachments/assets/acaf8446-12f7-4e28-b1d9-76d1c820660b)

## Nästa fas: Jämförelse och visualisering
Om vi tänker oss ett företag som har redovisat siffror 2023 men inte 2022 - däremot har de redovisat scope 1 för 2019 som är deras sk basår. Ska vi då gissa oss till utsläppen för år 2021 och 2022? 

Kan man säga att företaget ökat sina utsläpp när man bara har blivit bättre på att redovisa fler kategorier?

Finns det något rättvist format att visa förändring överhuvudtaget?

Vi tror att lösningen på dessa frågor är att göra visualiseringen till en mer interaktiv upplevelse för besökaren. Om man har en klurig fråga så ska man kunna få besked baserat på den fakta vi har samlat ihop.

Därför påbörjar vi just nu en AI-baserad datastudio kring klimatdata. Vårt mål är att du ska kunna ställa vilka frågor som helst om Sveriges utsläpp – både från kommuner och företag och få svar som är faktabaserade – med enkla grafer som förklarar vad som pågår.

## Var med och bidra
Om du tycker det här verkar som ett meningsfullt och viktigt projekt så är vi glada för all hjälp vi kan få. Klimatbyrån är en ideell satsning och vi har fått finansiering från Google att fortsätta utforska dessa frågor under 2025. Vi har en Discordserver där vi hjälps åt att bygga – och all källkod ligger på GitHub där vi gärna tar emot PR:s eller issues. 

Just nu behöver vi hjälp av:
- designers/UX specialister för att fundera ut bästa gränssnittet
- Prompt engineers för att förbättra våra frågor
- Frontendutvecklare- React eller Svelte - vi bygger våra komponenter som byggblock med hjälp av Shadcn/ui och vi behöver massor av hjälp
- Backendutvecklare- vår pipeline körs i Kubernetes och kommer behöva skalas upp en hel del- dessutom behöver vi en mer trygg CI/CD pipeline som också verifierar grundläggande funktionalitet = tester. Vi har redan en GitOps pipeline som bygger all kod och rullar ut i klustret automatiskt.

Hör av dig till hej@klimatkollen.se eller joina vår Discord här.

I nästa inlägg ska vi dyka djupare in i hur vi använder AI för att tolka företagens rapporter och vilka utmaningar vi stött på längs vägen, exempelvis hur man får ett AI att förstå skillnaden mellan en fotnot (2) och en tabell i en PDF.<|MERGE_RESOLUTION|>--- conflicted
+++ resolved
@@ -1,4 +1,3 @@
-<<<<<<< HEAD
 ---
 title: 'Så kan AI hjälpa oss förstå företagens klimatdata. Del 1 – Översikt'
 description: 'Vi på Klimatbyrån har spenderat ett år med att bygga en öppen databas över företags klimatpåverkan. Det här är första delen i en serie där jag berättar hur vi använder AI för att automatisera inhämtning och tolkning av klimatdata. Och vi behöver din hjälp!'
@@ -7,10 +6,7 @@
 date: '2025-01-20'
 ---
 
-# Kan AI hjälpa oss förstå företagens klimatdata? Del 1 - Översikt
-=======
 # Så kan AI hjälpa oss förstå företagens klimatdata. Del 1 – Översikt
->>>>>>> 9cf2cadd
 
 > Vi på Klimatbyrån har spenderat ett år med att bygga en öppen databas över företags klimatpåverkan. Det här är första delen i en serie där jag berättar hur vi använder AI för att automatisera inhämtning och tolkning av klimatdata. Och vi behöver din hjälp!
 
