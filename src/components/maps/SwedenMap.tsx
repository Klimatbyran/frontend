--- conflicted
+++ resolved
@@ -94,9 +94,6 @@
     null,
   );
   const [hoveredRank, setHoveredRank] = useState<number | null>(null);
-  const [hoveredDisplayName, setHoveredDisplayName] = useState<string | null>(
-    null,
-  );
 
   const getInitialZoom = useCallback(
     () => defaultZoom || (isMobile ? 4 : 5),
@@ -130,10 +127,6 @@
       return [];
     }
 
-<<<<<<< HEAD
-  const minValue = values.length ? Math.min(...values) : 0;
-  const maxValue = values.length ? Math.max(...values) : 0;
-=======
     return data
       .map((item) => item[selectedKPI.key])
       .filter(
@@ -150,7 +143,6 @@
     if (!selectedKPI) {
       return [];
     }
->>>>>>> 7048a1f0
 
     return [...data].sort((a, b) => {
       const aVal = a[selectedKPI.key];
@@ -187,27 +179,17 @@
   };
 
   const getAreaData = useCallback(
-<<<<<<< HEAD
-    (
-      name: string,
-    ): {
-      value: number | boolean | null;
-      rank: number | null;
-      displayName: string;
-    } => {
-=======
     (name: string): { value: number | boolean | null; rank: number | null } => {
       if (!selectedKPI) {
         return { value: null, rank: null };
       }
 
->>>>>>> 7048a1f0
       const item = data.find(
         (d) => d.name.toLowerCase() === name.toLowerCase(),
       );
 
       if (!item) {
-        return { value: null, rank: null, displayName: name };
+        return { value: null, rank: null };
       }
 
       let value: number | boolean | null = null;
@@ -219,18 +201,10 @@
         value = Number.isFinite(numericValue) ? numericValue : null;
       }
 
-<<<<<<< HEAD
-      const rank = sortedData.findIndex((d) => d.name === item.name) + 1;
-      const displayName =
-        (typeof item.displayName === "string" && item.displayName.length > 0
-          ? (item.displayName as string)
-          : item.name) || name;
-=======
       const rankIndex = sortedData.findIndex((d) => d.name === item.name);
       const rank = rankIndex >= 0 ? rankIndex + 1 : null;
->>>>>>> 7048a1f0
-
-      return { value, rank, displayName };
+
+      return { value, rank };
     },
     [data, selectedKPI, sortedData],
   );
@@ -330,7 +304,6 @@
           setHoveredArea(null);
           setHoveredValue(null);
           setHoveredRank(null);
-          setHoveredDisplayName(null);
         },
         click: () => {
           if (onAreaClick) onAreaClick(areaName);
@@ -365,14 +338,12 @@
     if (!hoveredArea) {
       setHoveredValue(null);
       setHoveredRank(null);
-      setHoveredDisplayName(null);
       return;
     }
 
-    const { value, rank, displayName } = getAreaData(hoveredArea);
+    const { value, rank } = getAreaData(hoveredArea);
     setHoveredValue(value);
     setHoveredRank(rank);
-    setHoveredDisplayName(displayName);
   }, [hoveredArea, getAreaData]);
 
   return (
@@ -401,7 +372,7 @@
 
       {hoveredArea && (
         <MapTooltip
-          name={hoveredDisplayName ?? hoveredArea}
+          name={hoveredArea}
           value={hoveredValue}
           rank={hoveredRank}
           unit={selectedKPI.unit ?? ""}
