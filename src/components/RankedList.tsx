import { Building2, TreePine } from "lucide-react";
import { cn } from "@/lib/utils";
import { Text } from "@/components/ui/text";

interface RankedListProps {
  title: string;
  description: string;
  items: Array<{
    id?: string;
    name: string;
    value: number;
    displayValue?: string;
  }>;
  type: "municipality" | "company";
  className?: string;
  textColor: string;
  unit: string;
}

export function RankedList({
  title,
  description,
  items: initialItems,
  type,
  className,
  textColor,
  unit,
}: RankedListProps) {
  return (
    <div className={cn("bg-black-2 rounded-level-2 p-4 md:p-8", className)}>
      <div className="flex items-center justify-between mb-2 md:mb-4">
        <Text className="text-2xl md:text-4xl">{title}</Text>
        <div
          className={cn(
            "w-10 h-10 rounded-full flex items-center justify-center",
            type === "municipality" ? "bg-[#FDE7CE]" : "bg-[#D4E7F7]"
          )}
        >
          {type === "municipality" ? (
            <TreePine className="w-10 h-5 text-black" />
          ) : (
            <Building2 className="w-10 h-5 text-black" />
          )}
        </div>
      </div>

      <div className="space-y-6">
        <Text className="text-md text-grey">{description}</Text>
        {initialItems.map((item, index) => (
          <a
            key={item.id || index}
            className="grid grid-cols-[auto_1fr] items-center gap-4 hover:bg-black-1 transition-colors rounded-lg"
            href={(type === "municipality" ? "municipalities/" : "/companies/") + item.name}
          >
            <span
              className={cn(
                "text-2xl md:text-5xl font-light",
                type === "municipality" ? "text-orange-2" : "text-blue-2"
              )}
            >
              {String(index + 1).padStart(2, "0")}
            </span>
            <div className="grid grid-cols-1 md:grid-cols-2 items-center md:gap-4">
<<<<<<< HEAD
              <span className="text-base md:text-lg">
                {item.name}
              </span>
              <span
                className={"text-base md:text-lg md:text-right text-green-3"}
              >
                {item.value > 0 ? "-" : ""}
                {item.displayValue || item.value.toFixed(1)}%
              </span>
=======
              <span className="text-base md:text-lg">{item.name}</span>
              <div className="flex items-center md:justify-end">
                <span
                  className={cn(
                    "text-base md:text-lg md:text-right",
                    textColor
                  )}
                >
                  {item.displayValue || item.value.toFixed(1)}
                </span>
                <span className={cn("text-grey", unit !== "%" && "ml-2")}>
                  {unit}
                </span>
              </div>
>>>>>>> f184ccda
            </div>
          </a>
        ))}
      </div>
    </div>
  );
}<|MERGE_RESOLUTION|>--- conflicted
+++ resolved
@@ -61,17 +61,6 @@
               {String(index + 1).padStart(2, "0")}
             </span>
             <div className="grid grid-cols-1 md:grid-cols-2 items-center md:gap-4">
-<<<<<<< HEAD
-              <span className="text-base md:text-lg">
-                {item.name}
-              </span>
-              <span
-                className={"text-base md:text-lg md:text-right text-green-3"}
-              >
-                {item.value > 0 ? "-" : ""}
-                {item.displayValue || item.value.toFixed(1)}%
-              </span>
-=======
               <span className="text-base md:text-lg">{item.name}</span>
               <div className="flex items-center md:justify-end">
                 <span
@@ -86,9 +75,8 @@
                   {unit}
                 </span>
               </div>
->>>>>>> f184ccda
             </div>
-          </a>
+          </div>
         ))}
       </div>
     </div>
