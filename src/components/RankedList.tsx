--- conflicted
+++ resolved
@@ -51,7 +51,7 @@
             key={item.id || index}
             className="grid grid-cols-[auto_1fr] items-center gap-4 hover:bg-black-1 transition-colors rounded-lg"
             href={(type === "municipality" ? "municipalities/" : "/companies/") + item.name}
-          >
+           >
             <span
               className={cn(
                 "text-2xl md:text-5xl font-light",
@@ -61,7 +61,6 @@
               {String(index + 1).padStart(2, "0")}
             </span>
             <div className="grid grid-cols-1 md:grid-cols-2 items-center md:gap-4">
-<<<<<<< HEAD
               <span className="text-base md:text-lg">
                 {item.name}
               </span>
@@ -71,22 +70,6 @@
                 {item.value > 0 ? "-" : ""}
                 {item.displayValue || item.value.toFixed(1)}%
               </span>
-=======
-              <span className="text-base md:text-lg">{item.name}</span>
-              <div className="flex items-center md:justify-end">
-                <span
-                  className={cn(
-                    "text-base md:text-lg md:text-right",
-                    textColor
-                  )}
-                >
-                  {item.displayValue || item.value.toFixed(1)}
-                </span>
-                <span className={cn("text-grey", unit !== "%" && "ml-2")}>
-                  {unit}
-                </span>
-              </div>
->>>>>>> f184ccda
             </div>
           </a>
         ))}
