import { useAuth } from "@/contexts/AuthContext";
import { socialLinks, partners } from "../../lib/constants/footer";
import { Text } from "@/components/ui/text";
import { Trans, useTranslation } from "react-i18next";
import { Avatar, AvatarFallback, AvatarImage } from "@radix-ui/react-avatar";
import { useNavigate } from "react-router-dom";

function SocialLinks() {
  return (
    <div className="flex gap-2 md:gap-4 justify-center">
      {socialLinks.map(({ href, icon: Icon, title }) => (
        <a
          key={title}
          href={href}
          target="_blank"
          rel="noopener noreferrer"
          className="p-2 md:p-3 bg-black-1 rounded-full hover:bg-black-1/80 transition-colors"
          title={title}
        >
          <Icon className="w-5 h-5 md:w-6 md:h-6" aria-label={title} />
        </a>
      ))}
    </div>
  );
}

function PartnerLogos() {
  return (
    <div className="flex flex-wrap justify-center items-center gap-4 px-2 md:px-6">
      {partners.map(({ href, src, alt }) => (
        <a key={alt} href={href} target="_blank" rel="noreferrer">
          <img className="w-28 max-h-12 object-contain" src={src} alt={alt} />
        </a>
      ))}
    </div>
  );
}

export function Footer() {
  const { t } = useTranslation();
<<<<<<< HEAD
  const { getAuthUrl, isAuthenticated, parseToken, logout } = useAuth()
  const userinfo = parseToken();
  const navigate = useNavigate()
=======
  const auth = useAuth();
  const navigate = useNavigate();

  // Check if parseToken exists before calling it
  const userinfo = auth.parseToken ? auth.parseToken() : null;
>>>>>>> ae27fe89

  return (
    <footer className="bg-black-2 py-4 md:py-8">
      <div className="container mx-auto px-4 space-y-4 md:space-y-8 flex flex-col items-center text-center">
        {/* Contact Section */}
        <div className="space-y-2 md:space-y-4">
          <Text variant="h6" className="text-grey md:text-base">
            {t("footer.contactUs")}
          </Text>
          <SocialLinks />
          <div className="text-sm md:text-base max-w-full md:max-w-2xl font-light text-grey">
            <Trans
              i18nKey="footer.description"
              components={[
                <a
                  title="Klimatkollen's Github"
                  className="underline hover:text-white transition-colors"
                  href="https://github.com/Klimatbyran/"
                  target="_blank"
                  rel="noopener noreferrer"
                />,
              ]}
            />
          </div>
        </div>

        {/* Partners Section */}
        <div className="space-y-2">
          <Text variant="h6" className="text-blue-3">
            {t("footer.supporters")}
          </Text>
          <PartnerLogos />
        </div>

        {/* Footer Links */}
        <div className="flex flex-col md:flex-row gap-4 md:gap-8 text-grey items-center">
          <a href="/privacy" className="hover:text-white transition-colors">
            {t("footer.privacyTerms")}
          </a>
          <a href="/license" className="hover:text-white transition-colors">
            {t("footer.internationalLicense")}
          </a>
          <a
            href="https://creativecommons.org/licenses/by-sa/4.0/"
            className="hover:text-white transition-colors"
          >
            {t("footer.ccBySa")}
          </a>
<<<<<<< HEAD
          {!isAuthenticated() && (
            <a onClick={() => {window.location.href = getAuthUrl()}} className="hover:text-white transition-colors cursor-pointer">
              Login
            </a>
          )}
          { isAuthenticated() && (
            <a onClick={() => {logout(); navigate("/")}} className="hover:text-white cursor-pointer transition-colors">
              Logout
            </a>    
          )}     
          {isAuthenticated() && (
            <div className='hover:text-white ms-auto flex items-center'>
=======
          {auth.isAuthentificated && !auth.isAuthentificated() && (
            <a
              onClick={() => {
                window.location.href = auth.getAuthUrl
                  ? auth.getAuthUrl()
                  : "#";
              }}
              className="hover:text-white transition-colors cursor-pointer"
            >
              Login
            </a>
          )}
          {auth.isAuthentificated &&
            auth.isAuthentificated() &&
            auth.logout && (
              <a
                onClick={() => {
                  auth.logout();
                  navigate("/");
                }}
                className="hover:text-white cursor-pointer transition-colors"
              >
                Logout
              </a>
            )}
          {auth.isAuthentificated && auth.isAuthentificated() && userinfo && (
            <div className="hover:text-white ms-auto flex items-center">
>>>>>>> ae27fe89
              <span>Välkommen, {userinfo?.name ?? ""}</span>
              <Avatar className="flex-shrink-0 ms-1">
                <AvatarImage
                  className="w-[45px] h-[45px] border border-grey rounded-full"
                  src={userinfo.githubImageUrl || ""}
                />
                <AvatarFallback>{userinfo?.name ?? ""}</AvatarFallback>
              </Avatar>
            </div>
          )}
        </div>
      </div>
    </footer>
  );
}<|MERGE_RESOLUTION|>--- conflicted
+++ resolved
@@ -37,18 +37,10 @@
 }
 
 export function Footer() {
-  const { t } = useTranslation();
-<<<<<<< HEAD
+  const { t } = useTranslation()
   const { getAuthUrl, isAuthenticated, parseToken, logout } = useAuth()
-  const userinfo = parseToken();
+  const userinfo = parseToken()
   const navigate = useNavigate()
-=======
-  const auth = useAuth();
-  const navigate = useNavigate();
-
-  // Check if parseToken exists before calling it
-  const userinfo = auth.parseToken ? auth.parseToken() : null;
->>>>>>> ae27fe89
 
   return (
     <footer className="bg-black-2 py-4 md:py-8">
@@ -97,25 +89,11 @@
           >
             {t("footer.ccBySa")}
           </a>
-<<<<<<< HEAD
           {!isAuthenticated() && (
-            <a onClick={() => {window.location.href = getAuthUrl()}} className="hover:text-white transition-colors cursor-pointer">
-              Login
-            </a>
-          )}
-          { isAuthenticated() && (
-            <a onClick={() => {logout(); navigate("/")}} className="hover:text-white cursor-pointer transition-colors">
-              Logout
-            </a>    
-          )}     
-          {isAuthenticated() && (
-            <div className='hover:text-white ms-auto flex items-center'>
-=======
-          {auth.isAuthentificated && !auth.isAuthentificated() && (
             <a
               onClick={() => {
-                window.location.href = auth.getAuthUrl
-                  ? auth.getAuthUrl()
+                window.location.href = getAuthUrl
+                  ? getAuthUrl()
                   : "#";
               }}
               className="hover:text-white transition-colors cursor-pointer"
@@ -123,12 +101,10 @@
               Login
             </a>
           )}
-          {auth.isAuthentificated &&
-            auth.isAuthentificated() &&
-            auth.logout && (
+          {isAuthenticated() && (
               <a
                 onClick={() => {
-                  auth.logout();
+                  logout();
                   navigate("/");
                 }}
                 className="hover:text-white cursor-pointer transition-colors"
@@ -136,9 +112,8 @@
                 Logout
               </a>
             )}
-          {auth.isAuthentificated && auth.isAuthentificated() && userinfo && (
+          {isAuthenticated() && userinfo && (
             <div className="hover:text-white ms-auto flex items-center">
->>>>>>> ae27fe89
               <span>Välkommen, {userinfo?.name ?? ""}</span>
               <Avatar className="flex-shrink-0 ms-1">
                 <AvatarImage
