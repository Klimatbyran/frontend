--- conflicted
+++ resolved
@@ -14,24 +14,6 @@
 import { NewsletterPopover } from "../NewsletterPopover";
 import { useScreenSize } from "@/hooks/useScreenSize";
 
-<<<<<<< HEAD
-=======
-interface NavLink {
-  label: string;
-  icon?: JSX.Element;
-  path: string;
-  sublinks?: { label: string; path: string; shortcut?: string }[];
-}
-
-const NAV_LINKS: NavLink[] = [
-  { label: "Företag", icon: <BarChart3 className="w-4 h-4" />, path: "/companies" },
-  { label: "Kommuner", icon: <BarChart3 className="w-4 h-4" />, path: "/municipalities" },
-  { path: "/about", label: "Om oss" },
-  { path: "/insights", label: "Insikter" },
-  { path: "/methodology", label: "Källor och metod" },
-];
-
->>>>>>> 2be19c13
 export function Header() {
   const { t } = useTranslation();
   const location = useLocation();
@@ -40,7 +22,14 @@
   const toggleMenu = useCallback(() => setMenuOpen((prev) => !prev), []);
   const isMobile = useScreenSize();
 
-  const NAV_LINKS = [
+  interface NavLink {
+    label: string;
+    icon?: JSX.Element;
+    path: string;
+    sublinks?: { label: string; path: string; shortcut?: string }[];
+  }
+
+  const NAV_LINKS: NavLink[] = [
     {
       label: t("header.companies"),
       icon: <BarChart3 className="w-4 h-4" aria-hidden="true" />,
@@ -57,7 +46,12 @@
   ];
 
   return (
-    <header className={cn("fixed top-0 left-0 right-0 z-50 bg-black-2", isMobile ? "h-10" : "h-14")}>
+    <header
+      className={cn(
+        "fixed top-0 left-0 right-0 z-50 bg-black-2",
+        isMobile ? "h-10" : "h-14"
+      )}
+    >
       <div className="container mx-auto px-4 flex items-center justify-between pt-2 md:pt-0">
         {/* Logo */}
         <Link to="/" className="flex items-center gap-2 text-base font-medium">
@@ -94,9 +88,16 @@
                   <MenubarContent>
                     {item.sublinks.map((sublink) => (
                       <MenubarItem key={sublink.path}>
-                        <Link to={sublink.path} className="flex justify-between w-full">
+                        <Link
+                          to={sublink.path}
+                          className="flex justify-between w-full"
+                        >
                           {sublink.label}
-                          {sublink.shortcut && <MenubarShortcut>{sublink.shortcut}</MenubarShortcut>}
+                          {sublink.shortcut && (
+                            <MenubarShortcut>
+                              {sublink.shortcut}
+                            </MenubarShortcut>
+                          )}
                         </Link>
                       </MenubarItem>
                     ))}
@@ -119,7 +120,11 @@
               )
             )}
             <div className="ml-4 h-full flex items-center">
-              <NewsletterPopover isOpen={isSignUpOpen} setIsOpen={setIsSignUpOpen} buttonText="Nyhetsbrev" />
+              <NewsletterPopover
+                isOpen={isSignUpOpen}
+                setIsOpen={setIsSignUpOpen}
+                buttonText="Nyhetsbrev"
+              />
             </div>
           </Menubar>
         </nav>
@@ -130,14 +135,22 @@
             <div className="flex flex-col gap-6 text-lg">
               {NAV_LINKS.map((link) => (
                 <div key={link.path} className="flex flex-col">
-                  <Link to={link.path} onClick={toggleMenu} className="flex items-center gap-2">
+                  <Link
+                    to={link.path}
+                    onClick={toggleMenu}
+                    className="flex items-center gap-2"
+                  >
                     {link.icon}
                     {link.label}
                   </Link>
                   {link.sublinks && (
                     <div className="flex flex-col gap-2 pl-4 mt-2">
                       {link.sublinks.map((sublink) => (
-                        <Link key={sublink.path} to={sublink.path} className="flex items-center gap-2 text-sm text-gray-400">
+                        <Link
+                          key={sublink.path}
+                          to={sublink.path}
+                          className="flex items-center gap-2 text-sm text-gray-400"
+                        >
                           {sublink.label}
                         </Link>
                       ))}
