<<<<<<< HEAD
import { BarChart3, ChevronDown, Menu, X } from "lucide-react";
import { Link, useLocation } from "react-router-dom";
import { cn } from "@/lib/utils";
import { useScrollDirection } from "@/hooks/useScrollDirection";
import { useState } from "react";
=======
import { BarChart3, ChevronDown } from "lucide-react";
import { Link, useLocation } from "react-router-dom";
import { cn } from "@/lib/utils";
import { useScrollDirection } from "@/hooks/useScrollDirection";
>>>>>>> 20e3e50a
import {
  Menubar,
  MenubarContent,
  MenubarItem,
  MenubarMenu,
  MenubarSeparator,
  MenubarShortcut,
  MenubarTrigger,
} from "@/components/ui/menubar";

const NAV_LINKS = [
  {
    label: "Företag",
    icon: <BarChart3 className="w-4 h-4" />,
    path: "/companies",
    sublinks: [
      { path: "/companies", label: "Alla företag", shortcut: "⌘F" },
      { path: "/companies?category=omx", label: "Large Cap (OMX)" },
      { path: "/companies?category=midcap", label: "Mid Cap" },
      { path: "/companies?category=sme", label: "Small Cap" },
      { path: "/companies/insights", label: "Insikter", shortcut: "⌘I" },
    ],
  },
  {
    label: "Kommuner",
    icon: <BarChart3 className="w-4 h-4" />,
    path: "/municipalities",
    sublinks: [
      { path: "/municipalities", label: "Alla kommuner", shortcut: "⌘K" },
      { path: "/municipalities?sort=top", label: "Topplista" },
      { path: "/municipalities?sort=emissions", label: "Högst utsläpp" },
      { path: "/municipalities?sort=reduction", label: "Störst minskning" },
      { path: "/municipalities/insights", label: "Insikter", shortcut: "⌘I" },
    ],
  },
  { path: "/about", label: "Om oss" },
  { path: "/tools", label: "Vårt verktyg" },
  { path: "/insights", label: "Insikter" },
  { path: "/methodology", label: "Källor och metod" },
];

export function Header() {
  const location = useLocation();
  const { scrollDirection, scrollY } = useScrollDirection();
<<<<<<< HEAD
  const isMinimized = scrollDirection === "down" && scrollY > 100;
  const [menuOpen, setMenuOpen] = useState(false);
=======
  const isLandingPage = location.pathname === "/";
  const isMinimized = scrollDirection === "down" && scrollY > 100;
>>>>>>> 20e3e50a

  return (
    <header
      className={cn(
        "fixed top-0 left-0 right-0 z-50 transition-all duration-300",
        "bg-black-2/60 backdrop-blur-md",
        isMinimized ? "h-8" : "h-12"
      )}
    >
      <div className="container mx-auto px-4">
        <div
          className={cn(
            "flex items-center justify-between transition-all duration-300",
            isMinimized ? "h-8" : "h-12"
          )}
        >
          <Link
            to="/"
            className={cn(
              "flex items-center gap-2 transition-all duration-300",
              isMinimized && "transform scale-75 -translate-x-4"
            )}
          >
            Klimatkollen
          </Link>
<<<<<<< HEAD

          <button
            className="md:hidden text-white"
            onClick={() => setMenuOpen(!menuOpen)}
            aria-label={menuOpen ? "Close menu" : "Open menu"}
          >
            {menuOpen ? (
              <X className="w-6 h-6" />
            ) : (
              <Menu className="w-6 h-6" />
            )}
          </button>

          <div className="hidden md:flex items-center gap-8">
            <Menubar className="border-none bg-transparent">
              {NAV_LINKS.map((item) =>
                item.sublinks ? (
                  <MenubarMenu key={item.label}>
                    <MenubarTrigger
                      className={cn(
                        "flex items-center gap-2 px-3 py-1.5 rounded-level-2 transition-colors data-[state=open]:bg-black-1",
                        location.pathname.startsWith(item.path)
                          ? "bg-black-1 text-white"
                          : "text-grey hover:text-white"
                      )}
                    >
                      {item.icon}
                      <span>{item.label}</span>
                      <ChevronDown
                        className="w-4 h-4"
                        aria-label="Open submenu"
                      />
                    </MenubarTrigger>
                    <MenubarContent>
                      {item.sublinks.map((sublink) => (
                        <MenubarItem key={sublink.path}>
                          <Link
                            to={sublink.path}
                            className="flex items-center justify-between w-full"
                          >
                            {sublink.label}
                            {sublink.shortcut && (
                              <MenubarShortcut>
                                {sublink.shortcut}
                              </MenubarShortcut>
                            )}
                          </Link>
                        </MenubarItem>
                      ))}
                      <MenubarSeparator />
                    </MenubarContent>
                  </MenubarMenu>
                ) : (
                  <Link
                    key={item.path}
                    to={item.path}
                    className={cn(
                      "flex items-center gap-2 px-3 py-1.5 rounded-level-2 transition-colors text-sm",
                      location.pathname.startsWith(item.path)
=======

          <div
            className={cn(
              "flex items-center gap-8 transition-all duration-300",
              isMinimized && "opacity-0 invisible"
            )}
          >
            <Menubar className="border-none bg-transparent">
              <MenubarMenu>
                <MenubarTrigger
                  className={cn(
                    "flex items-center gap-2 px-3 py-1.5 rounded-level-2 transition-colors data-[state=open]:bg-black-1",
                    location.pathname.startsWith("/companies")
                      ? "bg-black-1 text-white"
                      : "text-grey hover:text-white"
                  )}
                >
                  <BarChart3 className="w-4 h-4" />
                  <span>Företag</span>
                  <ChevronDown className="w-4 h-4" />
                </MenubarTrigger>
                <MenubarContent>
                  <MenubarItem>
                    <Link
                      to="/companies"
                      className="flex items-center justify-between w-full"
                    >
                      Alla företag
                      <MenubarShortcut>⌘F</MenubarShortcut>
                    </Link>
                  </MenubarItem>
                  <MenubarSeparator />
                  <MenubarItem>
                    <Link
                      to="/companies?category=omx"
                      className="flex items-center justify-between w-full"
                    >
                      Large Cap (OMX)
                    </Link>
                  </MenubarItem>
                  <MenubarItem>
                    <Link
                      to="/companies?category=midcap"
                      className="flex items-center justify-between w-full"
                    >
                      Mid Cap
                    </Link>
                  </MenubarItem>
                  <MenubarItem>
                    <Link
                      to="/companies?category=sme"
                      className="flex items-center justify-between w-full"
                    >
                      Small Cap
                    </Link>
                  </MenubarItem>
                  <MenubarSeparator />
                  <MenubarItem>
                    <Link
                      to="/companies/insights"
                      className="flex items-center justify-between w-full"
                    >
                      Insikter
                      <MenubarShortcut>⌘I</MenubarShortcut>
                    </Link>
                  </MenubarItem>
                </MenubarContent>
              </MenubarMenu>

              <MenubarMenu>
                <Link to="/municipalities">
                  <MenubarTrigger
                    className={cn(
                      "flex items-center gap-2 px-3 py-1.5 rounded-level-2 transition-colors data-[state=open]:bg-black-1",
                      location.pathname.startsWith("/municipalities")
>>>>>>> 20e3e50a
                        ? "bg-black-1 text-white"
                        : "text-grey hover:text-white"
                    )}
                  >
<<<<<<< HEAD
                    {item.icon}
                    <span>{item.label}</span>
                  </Link>
                )
              )}
            </Menubar>
=======
                    <BarChart3 className="w-4 h-4" />
                    <span>Kommuner</span>
                  </MenubarTrigger>
                </Link>
              </MenubarMenu>
            </Menubar>

            <div className="flex items-center gap-6 text-sm">
              <Link
                to="/about"
                className="text-grey hover:text-white transition-colors"
              >
                Om oss
              </Link>
              <Link
                to="/tools"
                className="text-grey hover:text-white transition-colors"
              >
                Vårt verktyg
              </Link>
              <Link
                to="/insights"
                className="text-grey hover:text-white transition-colors"
              >
                Insikter
              </Link>
              <Link
                to="/methodology"
                className="text-grey hover:text-white transition-colors"
              >
                Källor och metod
              </Link>
            </div>
>>>>>>> 20e3e50a
          </div>
        </div>
      </div>

      {menuOpen && (
        <div className="fixed inset-0 bg-black-2/90 z-40 flex flex-col items-center justify-center text-white">
          <button
            className="absolute top-4 right-4 text-white"
            onClick={() => setMenuOpen(false)}
            aria-label="Close menu"
          >
            <X className="w-8 h-8" />
          </button>
          <div className="flex flex-col items-center gap-6 text-lg">
            {NAV_LINKS.map((link) => (
              <Link
                key={link.path}
                to={link.path}
                onClick={() => setMenuOpen(false)}
                className="mb-4 flex items-center gap-2"
              >
                {link.icon}
                {link.label}
              </Link>
            ))}
          </div>
        </div>
      )}
    </header>
  );
}<|MERGE_RESOLUTION|>--- conflicted
+++ resolved
@@ -1,15 +1,8 @@
-<<<<<<< HEAD
 import { BarChart3, ChevronDown, Menu, X } from "lucide-react";
 import { Link, useLocation } from "react-router-dom";
 import { cn } from "@/lib/utils";
 import { useScrollDirection } from "@/hooks/useScrollDirection";
 import { useState } from "react";
-=======
-import { BarChart3, ChevronDown } from "lucide-react";
-import { Link, useLocation } from "react-router-dom";
-import { cn } from "@/lib/utils";
-import { useScrollDirection } from "@/hooks/useScrollDirection";
->>>>>>> 20e3e50a
 import {
   Menubar,
   MenubarContent,
@@ -54,13 +47,8 @@
 export function Header() {
   const location = useLocation();
   const { scrollDirection, scrollY } = useScrollDirection();
-<<<<<<< HEAD
   const isMinimized = scrollDirection === "down" && scrollY > 100;
   const [menuOpen, setMenuOpen] = useState(false);
-=======
-  const isLandingPage = location.pathname === "/";
-  const isMinimized = scrollDirection === "down" && scrollY > 100;
->>>>>>> 20e3e50a
 
   return (
     <header
@@ -86,8 +74,6 @@
           >
             Klimatkollen
           </Link>
-<<<<<<< HEAD
-
           <button
             className="md:hidden text-white"
             onClick={() => setMenuOpen(!menuOpen)}
@@ -146,129 +132,16 @@
                     className={cn(
                       "flex items-center gap-2 px-3 py-1.5 rounded-level-2 transition-colors text-sm",
                       location.pathname.startsWith(item.path)
-=======
-
-          <div
-            className={cn(
-              "flex items-center gap-8 transition-all duration-300",
-              isMinimized && "opacity-0 invisible"
-            )}
-          >
-            <Menubar className="border-none bg-transparent">
-              <MenubarMenu>
-                <MenubarTrigger
-                  className={cn(
-                    "flex items-center gap-2 px-3 py-1.5 rounded-level-2 transition-colors data-[state=open]:bg-black-1",
-                    location.pathname.startsWith("/companies")
-                      ? "bg-black-1 text-white"
-                      : "text-grey hover:text-white"
-                  )}
-                >
-                  <BarChart3 className="w-4 h-4" />
-                  <span>Företag</span>
-                  <ChevronDown className="w-4 h-4" />
-                </MenubarTrigger>
-                <MenubarContent>
-                  <MenubarItem>
-                    <Link
-                      to="/companies"
-                      className="flex items-center justify-between w-full"
-                    >
-                      Alla företag
-                      <MenubarShortcut>⌘F</MenubarShortcut>
-                    </Link>
-                  </MenubarItem>
-                  <MenubarSeparator />
-                  <MenubarItem>
-                    <Link
-                      to="/companies?category=omx"
-                      className="flex items-center justify-between w-full"
-                    >
-                      Large Cap (OMX)
-                    </Link>
-                  </MenubarItem>
-                  <MenubarItem>
-                    <Link
-                      to="/companies?category=midcap"
-                      className="flex items-center justify-between w-full"
-                    >
-                      Mid Cap
-                    </Link>
-                  </MenubarItem>
-                  <MenubarItem>
-                    <Link
-                      to="/companies?category=sme"
-                      className="flex items-center justify-between w-full"
-                    >
-                      Small Cap
-                    </Link>
-                  </MenubarItem>
-                  <MenubarSeparator />
-                  <MenubarItem>
-                    <Link
-                      to="/companies/insights"
-                      className="flex items-center justify-between w-full"
-                    >
-                      Insikter
-                      <MenubarShortcut>⌘I</MenubarShortcut>
-                    </Link>
-                  </MenubarItem>
-                </MenubarContent>
-              </MenubarMenu>
-
-              <MenubarMenu>
-                <Link to="/municipalities">
-                  <MenubarTrigger
-                    className={cn(
-                      "flex items-center gap-2 px-3 py-1.5 rounded-level-2 transition-colors data-[state=open]:bg-black-1",
-                      location.pathname.startsWith("/municipalities")
->>>>>>> 20e3e50a
                         ? "bg-black-1 text-white"
                         : "text-grey hover:text-white"
                     )}
                   >
-<<<<<<< HEAD
                     {item.icon}
                     <span>{item.label}</span>
                   </Link>
                 )
               )}
             </Menubar>
-=======
-                    <BarChart3 className="w-4 h-4" />
-                    <span>Kommuner</span>
-                  </MenubarTrigger>
-                </Link>
-              </MenubarMenu>
-            </Menubar>
-
-            <div className="flex items-center gap-6 text-sm">
-              <Link
-                to="/about"
-                className="text-grey hover:text-white transition-colors"
-              >
-                Om oss
-              </Link>
-              <Link
-                to="/tools"
-                className="text-grey hover:text-white transition-colors"
-              >
-                Vårt verktyg
-              </Link>
-              <Link
-                to="/insights"
-                className="text-grey hover:text-white transition-colors"
-              >
-                Insikter
-              </Link>
-              <Link
-                to="/methodology"
-                className="text-grey hover:text-white transition-colors"
-              >
-                Källor och metod
-              </Link>
-            </div>
->>>>>>> 20e3e50a
           </div>
         </div>
       </div>
