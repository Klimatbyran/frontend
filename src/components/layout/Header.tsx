--- conflicted
+++ resolved
@@ -14,12 +14,7 @@
 import { NewsletterPopover } from "../NewsletterPopover";
 import { useLanguage } from "../LanguageProvider";
 import { HeaderSearchButton } from "../search/HeaderSearchButton";
-<<<<<<< HEAD
-import { useCompanyDetails } from "@/hooks/companies/useCompanyDetails";
-import { useScreenSize } from "@/hooks/useScreenSize";
-=======
 import { useAuth } from "@/contexts/AuthContext";
->>>>>>> 56fa80b7
 
 export function Header() {
   const { t } = useTranslation();
@@ -28,12 +23,7 @@
   const [menuOpen, setMenuOpen] = useState(false);
   const [isSignUpOpen, setIsSignUpOpen] = useState(false);
   const toggleMenu = useCallback(() => setMenuOpen((prev) => !prev), []);
-<<<<<<< HEAD
-  const { isMobile } = useScreenSize();
-  const [displayCompanyName, setDisplayCompanyName] = useState(false);
-=======
   const { user } = useAuth();
->>>>>>> 56fa80b7
 
   useEffect(() => {
     const searchParams = new URLSearchParams(location.search);
