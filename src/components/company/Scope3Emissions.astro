--- conflicted
+++ resolved
@@ -178,50 +178,6 @@
     </p>
   </div>
 
-<<<<<<< HEAD
-  <div class="grid gap-8 sm:grid-cols-2">
-    <div class="grid gap-2 text-sm">
-      <h4 class="flex items-center justify-between pb-2 text-lg leading-none tracking-tight">
-        Uppströms
-        <span class="pr-4 text-base text-muted xs:text-lg">(ton CO₂e)</span>
-      </h4>
-      {Object.entries(categoryDefinitions)
-        .filter(([key]) => parseInt(key.split('_')[0]) <= 8)
-        .map(([_, def]) => {
-          const category = reportedCategories.find(c => c.title === def.title)
-          return (
-            <Scope3EmissionsCategory
-              Icon={def.Icon}
-              title={def.title}
-              description={def.description}
-              verified={category?.verified ?? false}
-              value={category?.value ?? null}
-            />
-          )
-        })}
-    </div>
-
-    <div class="grid gap-2 text-sm">
-      <h4 class="flex items-center justify-between pb-2 text-lg leading-none tracking-tight">
-        Nedströms
-        <span class="pr-4 text-base text-muted xs:text-lg">(ton CO₂e)</span>
-      </h4>
-      {Object.entries(categoryDefinitions)
-        .filter(([key]) => parseInt(key.split('_')[0]) > 8)
-        .map(([_, def]) => {
-          const category = reportedCategories.find(c => c.title === def.title)
-          return (
-            <Scope3EmissionsCategory
-              Icon={def.Icon}
-              title={def.title}
-              description={def.description}
-              verified={category?.verified ?? false}
-              value={category?.value ?? null}
-            />
-          )
-        })}
-    </div>
-=======
   <div class="grid gap-2 text-sm">
     <h4
       class="flex items-center justify-between pb-2 text-lg leading-none tracking-tight"
@@ -263,6 +219,5 @@
     {
       /* TODO: Should we show the `other` category at the bottom? This would make it clear why the total for scope 3 might be larger than the GHG categories combined, and ideally the difference would be visible as part of `other` */
     }
->>>>>>> 04d00b31
   </div>
 </Card>