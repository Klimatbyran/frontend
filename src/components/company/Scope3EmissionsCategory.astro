--- conflicted
+++ resolved
@@ -25,15 +25,10 @@
       <div class="text-sm text-muted">{description}</div>
     </div>
   </div>
-<<<<<<< HEAD
-  <span class="rounded-full bg-gray-800 px-4 py-2 text-sm font-bold sm:text-sm"
-    >{value}</span
-=======
   <span
     class={cn(
-      'rounded-full px-4 py-2 text-lg font-bold sm:text-xl',
+      'rounded-full px-4 py-2 text-sm font-bold sm:text-sm',
       verified ? 'bg-blue-250 text-blue-950' : 'bg-gray-800',
     )}>{value}</span
->>>>>>> 21054084
   >
 </div>