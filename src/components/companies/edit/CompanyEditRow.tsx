export interface CompanyEditRowProps {
  name: string;
  noHover?: boolean;
  headerName?: boolean;
  children: React.ReactNode
}

<<<<<<< HEAD
export function CompanyEditRow({name, noHover, headerName, children}: CompanyEditRowProps) {
=======
export function CompanyEditRow({
  fields,
  name,
  noHover,
  headerName,
}: CompanyEditRowProps) {
>>>>>>> fad687cf
  return (
    <div
      key={"row-" + name}
      className={`flex justify-between ps-4 rounded-s-lg items-center
    ${noHover ? "" : "hover:bg-[#1F1F1F]"}`}
    >
      <h2
        key={"header-" + name}
        className={headerName ? "text-lg font-bold" : "text-md ps-2"}
      >
        {name}
      </h2>
      <div key={"fields-" + name} className="flex">
<<<<<<< HEAD
        {children}
=======
        {fields.map((field) => field)}
>>>>>>> fad687cf
      </div>
    </div>
  );
}<|MERGE_RESOLUTION|>--- conflicted
+++ resolved
@@ -5,16 +5,7 @@
   children: React.ReactNode
 }
 
-<<<<<<< HEAD
 export function CompanyEditRow({name, noHover, headerName, children}: CompanyEditRowProps) {
-=======
-export function CompanyEditRow({
-  fields,
-  name,
-  noHover,
-  headerName,
-}: CompanyEditRowProps) {
->>>>>>> fad687cf
   return (
     <div
       key={"row-" + name}
@@ -28,11 +19,7 @@
         {name}
       </h2>
       <div key={"fields-" + name} className="flex">
-<<<<<<< HEAD
         {children}
-=======
-        {fields.map((field) => field)}
->>>>>>> fad687cf
       </div>
     </div>
   );
