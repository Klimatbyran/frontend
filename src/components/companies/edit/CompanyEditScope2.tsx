--- conflicted
+++ resolved
@@ -21,13 +21,8 @@
           CompanyEditInputField({
             type: "number",
             name: "scope-2-mb-" + period.id,
-<<<<<<< HEAD
-            value: period.emissions.scope2.mb ?? 0,            
-            verified: period.emissions.scope2.metadata?.verifiedBy,
-=======
             value: period.emissions?.scope2?.mb ?? '',            
             verified: period.emissions?.scope2?.metadata?.verifiedBy,
->>>>>>> 165170ed
             onInputChange
           })
         )}
@@ -39,13 +34,8 @@
           CompanyEditInputField({
             type: "number",
             name: "scope-2-lb-" + period.id,
-<<<<<<< HEAD
-            value: period.emissions.scope2.lb ?? 0,            
-            verified: period.emissions.scope2.metadata?.verifiedBy,
-=======
             value: period.emissions?.scope2?.lb ?? '',            
             verified: period.emissions?.scope2?.metadata?.verifiedBy,
->>>>>>> 165170ed
             onInputChange
           })
         )}
@@ -57,13 +47,8 @@
           CompanyEditInputField({
             type: "number",
             name: "scope-2-unknown-" + period.id,
-<<<<<<< HEAD
-            value: period.emissions.scope2.unknown ?? 0,            
-            verified: period.emissions.scope2.metadata?.verifiedBy,
-=======
             value: period.emissions?.scope2?.unknown ?? '',            
             verified: period.emissions?.scope2?.metadata?.verifiedBy,
->>>>>>> 165170ed
             onInputChange
           })
         )}
