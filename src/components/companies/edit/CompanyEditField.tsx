--- conflicted
+++ resolved
@@ -29,13 +29,8 @@
 
   return (
     <div key={name + "-container"} className="flex items-center w-[187px] ms-2 py-2 border-r border-white">
-<<<<<<< HEAD
-      <Input key={name} name={name} type={type} onChange={handleChange} className="w-[150px] bg-black-1" defaultValue={value}></Input>
+      <Input key={name} name={name} type={type} onChange={handleChange} className="w-[150px] bg-black-1" defaultValue={type === 'date' ? value : undefined} placeholder={String(value)}></Input>
       {showVerified && <IconCheckbox key={name + "-checkbox"} defaultChecked={verified} name={name + "-checkbox"} onCheckedChange={handleCheckboxChange}/>}
-=======
-      <Input key={name} name={name} type={type} onChange={handleChange} className="w-[150px] bg-black-1" defaultValue={type === 'date' ? value : undefined} placeholder={String(value)}></Input>
-      <IconCheckbox key={name + "-checkbox"} defaultChecked={verified} name={name + "-checkbox"} onCheckedChange={handleCheckboxChange}></IconCheckbox>
->>>>>>> 165170ed
     </div>
   );
 }
