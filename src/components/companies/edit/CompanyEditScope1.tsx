import { CompanyEditRow } from "./CompanyEditRow";
import { CompanyEditInputField } from "./CompanyEditField";

export function CompanyEditScope1({ periods, onInputChange }) {
  return (
    <CompanyEditRow
      headerName
      name="Scope 1"
      key={"scope-1"}
      fields={periods.map((period) =>
        CompanyEditInputField({
          name: "scope-1-" + period.id,
          type: "number",
<<<<<<< HEAD
          value: period.emissions.scope1.total ?? 0,
          verified: period.emissions.scope1.metadata?.verifiedBy,
=======
          value: period.emissions?.scope1?.total ?? '',
          verified: period.emissions?.scope1?.metadata?.verifiedBy,
>>>>>>> 165170ed
          onInputChange
        })
      )}
    ></CompanyEditRow>
  );
}<|MERGE_RESOLUTION|>--- conflicted
+++ resolved
@@ -11,13 +11,8 @@
         CompanyEditInputField({
           name: "scope-1-" + period.id,
           type: "number",
-<<<<<<< HEAD
-          value: period.emissions.scope1.total ?? 0,
-          verified: period.emissions.scope1.metadata?.verifiedBy,
-=======
           value: period.emissions?.scope1?.total ?? '',
           verified: period.emissions?.scope1?.metadata?.verifiedBy,
->>>>>>> 165170ed
           onInputChange
         })
       )}
