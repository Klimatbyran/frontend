import { CompanyEditRow } from "./CompanyEditRow";
import { CompanyEditInputField, CompanyEmptyField } from "./CompanyEditField";
import { useCategoryMetadata } from "@/hooks/companies/useCategories";

export function CompanyEditScope3({ periods, onInputChange, formData }) {
  const {categoryMetadata} = useCategoryMetadata();

  if (
    periods.length <= 0 ||
    periods[0].emissions?.scope3 === undefined ||
    periods[0].emissions?.scope3?.categories === undefined
  ) {
    return <></>;
  }

  const getCategoryValue = (index: number, categories) => {
    const category = categories.find(
      (category) => category.category - 1 === index,
    );
    return category !== undefined ? category.total : "";
  };

  const getCategoryVerified = (index: number, categories) => {
    const category = categories.find(
      (category) => category.category - 1 === index,
    );
    return category !== undefined ? category.metadata?.verifiedBy : false;
  };

  return (
    <>
      <CompanyEditRow
        key={"scope-3"}
        headerName
        noHover
        name="Scope 3"
<<<<<<< HEAD
      >
      {periods.map((period) => <CompanyEmptyField />)}
      </CompanyEditRow>
=======
        fields={periods.map((_period) => CompanyEmptyField())}
      ></CompanyEditRow>
>>>>>>> b30f4df8

      {Object.values(categoryMetadata).map(
        (category, index) =>
          index !== 15 && (
            <CompanyEditRow
              key={"scope-3-" + index}
              name={category.name}
            >
              {periods.map((period) =>
                <CompanyEditInputField
                name={`scope-3-${period.id}-${(index + 1)}`}
                type="number"
                key={`scope-3-${period.id}-${(index + 1)}`}
                displayAddition="verification"
                verified={getCategoryVerified(index, period.emissions?.scope3?.categories)}
                value={ getCategoryValue(
                  index,
                  period.emissions.scope3?.categories
                )}
                onInputChange={onInputChange}
                formData={formData}
              />
              )}
            </CompanyEditRow>
          )
      )}
    </>
  );
}<|MERGE_RESOLUTION|>--- conflicted
+++ resolved
@@ -34,14 +34,9 @@
         headerName
         noHover
         name="Scope 3"
-<<<<<<< HEAD
       >
       {periods.map((period) => <CompanyEmptyField />)}
       </CompanyEditRow>
-=======
-        fields={periods.map((_period) => CompanyEmptyField())}
-      ></CompanyEditRow>
->>>>>>> b30f4df8
 
       {Object.values(categoryMetadata).map(
         (category, index) =>
