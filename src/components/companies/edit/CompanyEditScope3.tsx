--- conflicted
+++ resolved
@@ -43,7 +43,6 @@
             <CompanyEditRow
               key={"scope-3-" + index}
               name={category.name}
-<<<<<<< HEAD
             >
               {periods.map((period) =>
                 <CompanyEditInputField
@@ -62,25 +61,6 @@
               )}
             </CompanyEditRow>
           )
-=======
-              fields={periods.map((period) =>
-                CompanyEditInputField({
-                  type: "number",
-                  name: "scope-3-" + period.id + "-" + (index + 1),
-                  value: getCategoryValue(
-                    index,
-                    period.emissions.scope3?.categories,
-                  ),
-                  verified: getCategoryVerified(
-                    index,
-                    period.emissions?.scope3?.categories,
-                  ),
-                  onInputChange,
-                }),
-              )}
-            ></CompanyEditRow>
-          ),
->>>>>>> fad687cf
       )}
     </>
   );
