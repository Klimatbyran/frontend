import { Link } from "react-router-dom";
import { Building2, TrendingDown, Users, Wallet, Info } from "lucide-react";
import {
  Tooltip,
  TooltipContent,
  TooltipProvider,
  TooltipTrigger,
} from "@/components/ui/tooltip";
// import { useSectorNames } from "@/hooks/companies/useCompanyFilters";
import type { RankedCompany } from "@/types/company";
import { Text } from "@/components/ui/text";
import { useTranslation } from "react-i18next";
import { useCategoryMetadata } from "@/hooks/companies/useCategories";
import { useLanguage } from "@/components/LanguageProvider";
import {
  formatEmployeeCount,
  formatEmissionsAbsolute,
  localizeUnit,
  formatPercentChange,
} from "@/utils/formatting/localization";
import { LinkCard } from "@/components/ui/link-card";
import { cn } from "@/lib/utils";
import { AiIcon } from "@/components/ui/ai-icon";
import { useVerificationStatus } from "@/hooks/useVerificationStatus";

type CompanyCardProps = Pick<
  RankedCompany,
  | "wikidataId"
  | "name"
  | "description"
  | "industry"
  | "reportingPeriods"
  | "metrics"
> &
  Partial<Pick<RankedCompany, "rankings">>;

export function CompanyCard({
  wikidataId,
  name,
  description,
  reportingPeriods,
}: CompanyCardProps) {
  const { t } = useTranslation();
  const { getCategoryColor } = useCategoryMetadata();
  // const sectorNames = useSectorNames();
  const { currentLanguage } = useLanguage();
  const { isAIGenerated, isEmissionsAIGenerated } = useVerificationStatus();

  const latestPeriod = reportingPeriods[0];
  const previousPeriod = reportingPeriods[1];

  const currentEmissions =
    latestPeriod?.emissions?.calculatedTotalEmissions || null;
  const previousEmissions =
    previousPeriod?.emissions?.calculatedTotalEmissions || null;

  const emissionsChange =
    currentEmissions && previousEmissions
      ? ((currentEmissions - previousEmissions) / previousEmissions) * 100
      : null;

  const employeeCount = latestPeriod?.economy?.employees?.value;
  const formattedEmployeeCount =
    employeeCount !== null && employeeCount !== undefined
      ? formatEmployeeCount(employeeCount, currentLanguage)
      : null;

  const latestPeriodEconomyTurnover = latestPeriod?.economy?.turnover || null;

  // Find the largest scope 3 category
  const scope3Categories = latestPeriod?.emissions?.scope3?.categories || [];
  const largestCategory = scope3Categories.reduce(
    (max, current) =>
      (current?.total ?? -Infinity) > (max?.total ?? -Infinity) ? current : max,
    scope3Categories[0],
  );
  const noSustainabilityReport =
    latestPeriod?.reportURL === null ||
    latestPeriod?.reportURL === "Saknar report" ||
    latestPeriod?.reportURL === undefined;

  // Get the color for the largest category
  const categoryColor = largestCategory
    ? getCategoryColor(largestCategory.category)
    : "var(--blue-2)";

  const totalEmissionsAIGenerated = isEmissionsAIGenerated(latestPeriod);
  const turnoverAIGenerated = isAIGenerated(latestPeriod.economy?.turnover);
  const employeesAIGenerated = isAIGenerated(latestPeriod.economy?.employees);
  const yearOverYearAIGenerated =
    isEmissionsAIGenerated(latestPeriod) ||
    (previousPeriod && isEmissionsAIGenerated(previousPeriod));

  return (
    <div className="relative rounded-level-2 @container">
      <Link
        to={`/companies/${wikidataId}`}
        className="block bg-black-2 rounded-level-2 p-8 space-y-8 transition-all duration-300 hover:shadow-[0_0_10px_rgba(153,207,255,0.15)] hover:bg-[#1a1a1a]"
      >
        <div className="flex items-start justify-between rounded-level-2">
          <div className="space-y-2">
            <h2 className="text-3xl font-light">{name}</h2>
<<<<<<< HEAD
            <p className="text-grey text-sm line-clamp-2">{description}</p>
=======
            {/* {rankings && (
            <div className="flex flex-wrap gap-4 text-sm text-grey">
              <TooltipProvider>
                <Tooltip>
                  <TooltipTrigger>
                    <span>#{rankings.overall} totalt</span>
                  </TooltipTrigger>
                  <TooltipContent>
                    <p>Ranking bland alla företag</p>
                  </TooltipContent>
                </Tooltip>
              </TooltipProvider>

              <TooltipProvider>
                <Tooltip>
                  <TooltipTrigger>
                    <span>#{rankings.sector} inom {sectorName}</span>
                  </TooltipTrigger>
                  <TooltipContent>
                    <p>Ranking inom {sectorName.toLowerCase()}-sektorn</p>
                  </TooltipContent>
                </Tooltip>
              </TooltipProvider>

              <TooltipProvider>
                <Tooltip>
                  <TooltipTrigger>
                    <span>#{rankings.category} i kategorin</span>
                  </TooltipTrigger>
                  <TooltipContent>
                    <p>Ranking inom företag av liknande storlek</p>
                  </TooltipContent>
                </Tooltip>
              </TooltipProvider>
            </div>
          )} */}
            <p className="min-h-[40px] text-grey text-sm line-clamp-2">
              {description}
            </p>
>>>>>>> dd25f9e8
          </div>
          <div
            className="w-12 h-12 rounded-full flex shrink-0 items-center justify-center"
            style={{
              backgroundColor: `color-mix(in srgb, ${categoryColor} 30%, transparent)`,
              color: categoryColor,
            }}
          >
            <Building2 className="w-6 h-6" />
          </div>
        </div>
        <div className="flex flex-col gap-4 @xl:grid grid-cols-2">
          <div className="space-y-2 h-[80px]">
            <div className="flex items-center gap-2 text-grey mb-2 text-lg">
              <TrendingDown className="w-4 h-4" />
              {t("companies.card.emissions")}
              <TooltipProvider>
                <Tooltip>
                  <TooltipTrigger>
                    <Info className="w-4 h-4" />
                  </TooltipTrigger>
                  <TooltipContent>
                    <p>{t("companies.card.totalEmissionsInfo")}</p>
                  </TooltipContent>
                </Tooltip>
              </TooltipProvider>
            </div>
<<<<<<< HEAD
            <div className="text-3xl font-light">
              {currentEmissions ? (
=======
            <div className="text-3xl flex font-light h-[44px]">
              {currentEmissions != null ? (
>>>>>>> dd25f9e8
                <span className="text-orange-2">
                  {formatEmissionsAbsolute(currentEmissions, currentLanguage)}
                  <span className="text-lg text-grey ml-1">
                    {t("emissionsUnit")}
                  </span>
                  {totalEmissionsAIGenerated && (
                    <span className="ml-2">
                      <AiIcon size="sm" />
                    </span>
                  )}
                </span>
              ) : (
                <span className="text-grey">{t("companies.card.noData")}</span>
              )}
            </div>
          </div>
          <div className="space-y-2 h-[80px]">
            <div className="flex items-center gap-2 text-grey mb-2 text-lg">
              <TrendingDown className="w-4 h-4" />
              <span>{t("companies.card.emissionsChangeRate")}</span>
              <TooltipProvider>
                <Tooltip>
                  <TooltipTrigger>
                    <Info className="w-4 h-4" />
                  </TooltipTrigger>
                  <TooltipContent className="max-w-80">
                    {emissionsChange ? (
                      emissionsChange <= -80 || emissionsChange >= 80 ? (
                        <>
                          <p>{t("companies.card.emissionsChangeRateInfo")}</p>
                          <p className="my-2">
                            {t(
                              "companies.card.emissionsChangeRateInfoExtended",
                            )}
                          </p>
                        </>
                      ) : (
                        <p>{t("companies.card.emissionsChangeRateInfo")}</p>
                      )
                    ) : (
                      <p>{t("companies.card.noData")}</p>
                    )}
                  </TooltipContent>
                </Tooltip>
              </TooltipProvider>
            </div>
<<<<<<< HEAD
            <div className="text-3xl font-light">
              {emissionsChange ? (
=======
            <div className="text-3xl font-light h-[44px]">
              {emissionsChange !== null ? (
>>>>>>> dd25f9e8
                <span
                  className={cn(
                    emissionsChange < 0 ? "text-orange-2" : "text-pink-3",
                  )}
                >
                  {formatPercentChange(emissionsChange, currentLanguage)}
                  {yearOverYearAIGenerated && (
                    <span className="ml-2">
                      <AiIcon size="sm" />
                    </span>
                  )}
                </span>
              ) : (
                <span className="text-grey">{t("companies.card.noData")}</span>
              )}
            </div>
          </div>
        </div>
        <div className="grid grid-cols-2 gap-4 pt-4 border-t border-black-1">
          <div>
            <Text
              variant="body"
              className="flex items-center gap-2 text-grey mb-2 text-lg"
            >
              <Wallet className="w-4 h-4" />
              <span>{t("companies.card.turnover")}</span>
            </Text>
            <>
              {latestPeriodEconomyTurnover ? (
                <Text variant="h6">
                  {localizeUnit(
                    latestPeriodEconomyTurnover.value / 1e9,
                    currentLanguage,
                  )}{" "}
                  <span className="text-lg text-grey ml-1">
                    {t("companies.card.turnoverAmount")}
                  </span>
                  <span className="text-lg text-grey ml-1">
                    {latestPeriodEconomyTurnover.currency}
                  </span>
                  {turnoverAIGenerated && (
                    <span className="ml-2">
                      <AiIcon size="sm" />
                    </span>
                  )}
                </Text>
              ) : (
                <Text variant="h6" className="text-grey">
                  {t("companies.card.noData")}
                </Text>
              )}
            </>
          </div>

          <div>
            <Text
              variant="body"
              className="flex items-center gap-2 text-grey mb-2 text-lg"
            >
              <Users className="w-4 h-4" />{" "}
              <span>{t("companies.card.employees")}</span>
            </Text>
            {latestPeriod?.economy?.employees ? (
              <Text variant="h6">
                {formattedEmployeeCount}
                {employeesAIGenerated && (
                  <span className="ml-2">
                    <AiIcon size="sm" />
                  </span>
                )}
              </Text>
            ) : (
              <Text variant="h6" className="text-grey">
                {" "}
                {t("companies.card.noData")}
              </Text>
            )}
          </div>
        </div>
        {/* Sustainability Report */}
        <LinkCard
          link={latestPeriod.reportURL ? latestPeriod.reportURL : undefined}
          title={t("companies.card.companyReport")}
          description={
            noSustainabilityReport
              ? t("companies.card.missingReport")
              : t("companies.card.reportYear", {
                  year: new Date(latestPeriod.endDate).getFullYear(),
                })
          }
          descriptionColor={
            noSustainabilityReport ? "text-pink-3" : "text-green-3"
          }
        />
      </Link>
    </div>
  );
}<|MERGE_RESOLUTION|>--- conflicted
+++ resolved
@@ -100,49 +100,7 @@
         <div className="flex items-start justify-between rounded-level-2">
           <div className="space-y-2">
             <h2 className="text-3xl font-light">{name}</h2>
-<<<<<<< HEAD
             <p className="text-grey text-sm line-clamp-2">{description}</p>
-=======
-            {/* {rankings && (
-            <div className="flex flex-wrap gap-4 text-sm text-grey">
-              <TooltipProvider>
-                <Tooltip>
-                  <TooltipTrigger>
-                    <span>#{rankings.overall} totalt</span>
-                  </TooltipTrigger>
-                  <TooltipContent>
-                    <p>Ranking bland alla företag</p>
-                  </TooltipContent>
-                </Tooltip>
-              </TooltipProvider>
-
-              <TooltipProvider>
-                <Tooltip>
-                  <TooltipTrigger>
-                    <span>#{rankings.sector} inom {sectorName}</span>
-                  </TooltipTrigger>
-                  <TooltipContent>
-                    <p>Ranking inom {sectorName.toLowerCase()}-sektorn</p>
-                  </TooltipContent>
-                </Tooltip>
-              </TooltipProvider>
-
-              <TooltipProvider>
-                <Tooltip>
-                  <TooltipTrigger>
-                    <span>#{rankings.category} i kategorin</span>
-                  </TooltipTrigger>
-                  <TooltipContent>
-                    <p>Ranking inom företag av liknande storlek</p>
-                  </TooltipContent>
-                </Tooltip>
-              </TooltipProvider>
-            </div>
-          )} */}
-            <p className="min-h-[40px] text-grey text-sm line-clamp-2">
-              {description}
-            </p>
->>>>>>> dd25f9e8
           </div>
           <div
             className="w-12 h-12 rounded-full flex shrink-0 items-center justify-center"
@@ -170,13 +128,8 @@
                 </Tooltip>
               </TooltipProvider>
             </div>
-<<<<<<< HEAD
-            <div className="text-3xl font-light">
-              {currentEmissions ? (
-=======
             <div className="text-3xl flex font-light h-[44px]">
               {currentEmissions != null ? (
->>>>>>> dd25f9e8
                 <span className="text-orange-2">
                   {formatEmissionsAbsolute(currentEmissions, currentLanguage)}
                   <span className="text-lg text-grey ml-1">
@@ -223,13 +176,8 @@
                 </Tooltip>
               </TooltipProvider>
             </div>
-<<<<<<< HEAD
             <div className="text-3xl font-light">
               {emissionsChange ? (
-=======
-            <div className="text-3xl font-light h-[44px]">
-              {emissionsChange !== null ? (
->>>>>>> dd25f9e8
                 <span
                   className={cn(
                     emissionsChange < 0 ? "text-orange-2" : "text-pink-3",
