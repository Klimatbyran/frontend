--- conflicted
+++ resolved
@@ -17,15 +17,9 @@
 import { SECTOR_NAMES } from "@/lib/constants/sectors";
 import type { RankedCompany } from "@/types/company";
 import { Text } from "@/components/ui/text";
-<<<<<<< HEAD
 import { useScreenSize } from "@/hooks/useScreenSize";
-
-
-
-=======
 import { useTranslation } from "react-i18next";
 import { useCategoryMetadata } from "@/hooks/useCategories";
->>>>>>> b476a7aa
 
 type CompanyCardProps = Pick<
   RankedCompany,
@@ -45,13 +39,12 @@
   industry,
   reportingPeriods,
 }: CompanyCardProps) {
-<<<<<<< HEAD
+
   const isMobile = useScreenSize();
-=======
+
   const { t } = useTranslation();
   const { getCategoryColor } = useCategoryMetadata();
 
->>>>>>> b476a7aa
   const latestPeriod = reportingPeriods[0];
   const previousPeriod = reportingPeriods[1];
 
