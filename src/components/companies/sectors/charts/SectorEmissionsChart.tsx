import React, { useState } from "react";
import {
  BarChart,
  Bar,
  XAxis,
  YAxis,
  CartesianGrid,
  Tooltip,
  Legend,
  ResponsiveContainer,
  LegendProps,
} from "recharts";
import {
  sectorColors,
  useSectorNames,
  getCompanyColors,
} from "@/hooks/companies/useCompanyFilters";
import { RankedCompany } from "@/hooks/companies/useCompanies";
import { useScreenSize } from "@/hooks/useScreenSize";
import { useChartData } from "@/hooks/companies/useChartData";
import CustomTooltip from "./tooltips/CustomTooltip";
import ChartHeader from "./ChartHeader";
import { useTranslation } from "react-i18next";
import PieChartView from "../../CompanyPieChartView";
import { useResponsiveChartSize } from "@/hooks/useResponsiveChartSize";
import { cn } from "@/lib/utils";
import SectorPieLegend from "./SectorPieLegend";

interface EmissionsChartProps {
  companies: RankedCompany[];
  selectedSectors: string[];
}

type ChartType = "stacked-total" | "pie";

type BarClickData = {
  activePayload?: { dataKey: string }[];
  activeLabel?: string;
};

const formatYAxisTick = (value: number): string => {
  if (value >= 1_000_000_000) {
    return `${(value / 1_000_000_000).toFixed(1)}B`;
  } else if (value >= 1_000_000) {
    return `${(value / 1_000_000).toFixed(1)}M`;
  } else if (value >= 1_000) {
    return `${(value / 1_000).toFixed(1)}k`;
  }
  return value.toString();
};

const StackedTotalLegend = ({
  payload,
}: {
  payload: LegendProps["payload"];
}) => {
  return (
    <div className="flex flex-wrap justify-center gap-4 mt-4">
      {payload?.map((entry, index) => (
        <div key={index} className="flex items-center gap-2">
          <div className={cn("w-3 h-3 rounded", `bg-[${entry.color}]`)} />
          <span className="text-sm text-grey">{entry.value}</span>
        </div>
      ))}
    </div>
  );
};

const SectorEmissionsChart: React.FC<EmissionsChartProps> = ({
  companies,
  selectedSectors,
}) => {
  const { t } = useTranslation();
  const sectorNames = useSectorNames();

  const [chartType, setChartType] = useState<ChartType>("pie");
  const [selectedYear, setSelectedYear] = useState<string>("2023");
  const [selectedSector, setSelectedSector] = useState<string | null>(null);
  const screenSize = useScreenSize();
  const { size } = useResponsiveChartSize();

  const { chartData, pieChartData, totalEmissions, years } = useChartData(
    companies,
    selectedSectors,
    selectedSector,
    chartType,
    selectedYear,
  );

  const handleBarClick = (data: BarClickData) => {
    if (chartType === "stacked-total") {
      return;
    }
    if (!data || !data.activePayload || !data.activePayload[0]) {
      return;
    }
    const [sector] = data.activePayload[0].dataKey.split("_scope");
    const sectorCode = Object.entries(sectorNames).find(
      ([, name]) => name === sector,
    )?.[0];

    if (sectorCode) {
      setSelectedSector(sectorCode);
      setSelectedYear(data.activeLabel!);
    }
  };

  const handlePieClick = (data: any) => {
    if (!selectedSector && data?.sectorCode) {
      setSelectedSector(data.sectorCode);
    } else if (selectedSector && data?.wikidataId) {
      window.location.href = `/companies/${data.wikidataId}`;
    }
  };

  const pieChartDataWithColor = pieChartData.map((entry, index) => ({
    ...entry,
    color: selectedSector
      ? getCompanyColors(index).base
      : "sectorCode" in entry
        ? sectorColors[entry.sectorCode as keyof typeof sectorColors]?.base ||
          "var(--grey)"
        : "var(--grey)",
  }));

  return (
    <div className="w-full space-y-6">
      <ChartHeader
        selectedSector={selectedSector}
        chartType={chartType}
        totalEmissions={totalEmissions}
        selectedYear={selectedYear}
        years={years}
        onSectorClear={() => setSelectedSector(null)}
        onChartTypeChange={setChartType}
        onYearChange={setSelectedYear}
        selectedSectors={selectedSectors}
      />

      <div>
        <ResponsiveContainer width="100%" height="100%">
          {chartType === "pie" ? (
<<<<<<< HEAD
            <div className="flex flex-col gap-4 mt-8 md:flex-row md:gap-8">
              <div className="md:w-2/3 md:h-full w-full">
                <PieChartView
                  pieChartData={pieChartDataWithColor}
                  selectedLabel={selectedSector}
                  size={size}
                  handlePieClick={handlePieClick}
                  layout={screenSize.isMobile ? "mobile" : "desktop"}
                  navigable={true}
                />
              </div>
              <div className={"w-full md:w-1/3 flex md:items-center"}>
                <SectorPieLegend
                  payload={pieChartDataWithColor}
                  selectedLabel={selectedSector}
                  handlePieClick={handlePieClick}
                />
              </div>
            </div>
=======
            totalEmissions > 0 ? (
              screenSize.isMobile ? (
                <MobilePieChartView
                  pieChartData={pieChartData}
                  selectedSector={selectedSector}
                  size={{
                    innerRadius: size.innerRadius,
                    outerRadius: size.outerRadius,
                  }}
                  handlePieMouseEnter={handlePieMouseEnter}
                  handlePieClick={handlePieClick}
                />
              ) : (
                <DesktopPieChartView
                  pieChartData={pieChartData}
                  selectedSector={selectedSector}
                  size={{
                    innerRadius: size.innerRadius,
                    outerRadius: size.outerRadius,
                  }}
                  handlePieMouseEnter={handlePieMouseEnter}
                  handlePieClick={handlePieClick}
                />
              )
            ) : (
              <div className="flex justify-center items-center h-full">
                <p className="text-grey">
                  {t("companiesPage.sectorGraphs.noDataAvailablePieChart")}
                </p>
              </div>
            )
>>>>>>> 82152d1a
          ) : (
            <BarChart
              data={chartData}
              margin={{ top: 20, right: 15, left: 20, bottom: 5 }}
              onClick={
                chartType !== "stacked-total" ? handleBarClick : undefined
              }
              barGap={0}
              barCategoryGap="30%"
            >
              <CartesianGrid strokeDasharray="3 3" stroke="#2A2A2A" />
              <XAxis
                dataKey="year"
                tick={{ fill: "#888888" }}
                axisLine={{ stroke: "#2A2A2A" }}
                tickLine={{ stroke: "#2A2A2A" }}
                padding={{ left: 10, right: 10 }}
              />
              <YAxis
                label={{
                  value: t("emissionsUnit"),
                  angle: -90,
                  position: "insideLeft",
                  fill: "#888888",
                  style: { textAnchor: "middle" },
                  offset: -15,
                }}
                tick={{ fill: "#888888" }}
                axisLine={{ stroke: "#2A2A2A" }}
                tickLine={{ stroke: "#2A2A2A" }}
                tickFormatter={formatYAxisTick}
                width={60}
              />
              <Tooltip content={<CustomTooltip />} />
              {selectedSectors.map((sectorCode) => {
                const sectorName =
                  sectorNames[sectorCode as keyof typeof sectorNames];
                const colors =
                  sectorColors[sectorCode as keyof typeof sectorColors];
                return (
                  <Bar
                    key={sectorCode}
                    dataKey={sectorName}
                    stackId="total"
                    fill={colors.base}
                    name={sectorName}
                    cursor="default"
                  />
                );
              })}
              <Legend
                content={(props) => (
                  <StackedTotalLegend payload={props.payload || []} />
                )}
              />
            </BarChart>
          )}
        </ResponsiveContainer>
      </div>
    </div>
  );
};

export default SectorEmissionsChart;<|MERGE_RESOLUTION|>--- conflicted
+++ resolved
@@ -140,51 +140,26 @@
       <div>
         <ResponsiveContainer width="100%" height="100%">
           {chartType === "pie" ? (
-<<<<<<< HEAD
-            <div className="flex flex-col gap-4 mt-8 md:flex-row md:gap-8">
-              <div className="md:w-2/3 md:h-full w-full">
-                <PieChartView
-                  pieChartData={pieChartDataWithColor}
-                  selectedLabel={selectedSector}
-                  size={size}
-                  handlePieClick={handlePieClick}
-                  layout={screenSize.isMobile ? "mobile" : "desktop"}
-                  navigable={true}
-                />
+            totalEmissions > 0 ? (
+              <div className="flex flex-col gap-4 mt-8 md:flex-row md:gap-8">
+                <div className="md:w-2/3 md:h-full w-full">
+                  <PieChartView
+                    pieChartData={pieChartDataWithColor}
+                    selectedLabel={selectedSector}
+                    size={size}
+                    handlePieClick={handlePieClick}
+                    layout={screenSize.isMobile ? "mobile" : "desktop"}
+                    navigable={true}
+                  />
+                </div>
+                <div className={"w-full md:w-1/3 flex md:items-center"}>
+                  <SectorPieLegend
+                    payload={pieChartDataWithColor}
+                    selectedLabel={selectedSector}
+                    handlePieClick={handlePieClick}
+                  />
+                </div>
               </div>
-              <div className={"w-full md:w-1/3 flex md:items-center"}>
-                <SectorPieLegend
-                  payload={pieChartDataWithColor}
-                  selectedLabel={selectedSector}
-                  handlePieClick={handlePieClick}
-                />
-              </div>
-            </div>
-=======
-            totalEmissions > 0 ? (
-              screenSize.isMobile ? (
-                <MobilePieChartView
-                  pieChartData={pieChartData}
-                  selectedSector={selectedSector}
-                  size={{
-                    innerRadius: size.innerRadius,
-                    outerRadius: size.outerRadius,
-                  }}
-                  handlePieMouseEnter={handlePieMouseEnter}
-                  handlePieClick={handlePieClick}
-                />
-              ) : (
-                <DesktopPieChartView
-                  pieChartData={pieChartData}
-                  selectedSector={selectedSector}
-                  size={{
-                    innerRadius: size.innerRadius,
-                    outerRadius: size.outerRadius,
-                  }}
-                  handlePieMouseEnter={handlePieMouseEnter}
-                  handlePieClick={handlePieClick}
-                />
-              )
             ) : (
               <div className="flex justify-center items-center h-full">
                 <p className="text-grey">
@@ -192,7 +167,6 @@
                 </p>
               </div>
             )
->>>>>>> 82152d1a
           ) : (
             <BarChart
               data={chartData}
