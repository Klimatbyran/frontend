--- conflicted
+++ resolved
@@ -19,11 +19,8 @@
   const { t } = useTranslation();
   const { getCategoryName } = useCategoryMetadata();
   const { currentLanguage} = useLanguage();
-    
+
   if (active && payload && payload.length) {
-<<<<<<< HEAD
-    console.log(payload)
-=======
     if (payload.length === 3) {
       const totalEmissions = payload[0]?.payload.total;
       
@@ -32,6 +29,7 @@
         name: t('companies.emissionsHistory.total'),
         color: "white",
         payload: {
+          year: payload[0]?.payload.year,
           total: totalEmissions,
         },
         value: totalEmissions,
@@ -39,10 +37,11 @@
       payload = [companyTotal, ...payload]
     }
     
->>>>>>> 5967b8f4
+    const isBaseYear = companyBaseYear === payload[0].payload.year;
+
     return (
-      <div className="bg-black-1 px-4 py-3 rounded-level-2">
-        <div className="text-sm font-medium mb-2">{label}</div>
+      <div className="bg-black-1 px-4 py-3 rounded-level-2 max-w-[525px] ">
+        <div className="text-sm font-medium mb-2">{label}{isBaseYear ? '*' : ''}</div>
         {payload.map((entry: any) => {
           if (entry.dataKey === "gap") return null;
 
@@ -64,9 +63,6 @@
                 )}`;
 
           return (
-<<<<<<< HEAD
-            <div key={entry.dataKey} className="text-sm max-w-[320px]">
-=======
             <div key={entry.dataKey} className={`
               ${
                 entry.dataKey ==="total"
@@ -76,22 +72,21 @@
               text-grey mr-2 text-sm
             `}
           >
->>>>>>> 5967b8f4
               <span className="text-grey mr-2">{name}:</span>
               <span style={{ color: entry.color }}>{displayValue}</span>
-              {
-                entry.payload.year === companyBaseYear
-                ? 
-                  <span className="text-grey mr-2">
-                    <br></br><br></br>
-                    The base year refers to a specific year chosen as a reference point against which future emissions are compared.
-                  </span>
-                : null
-                
-              }
             </div>
           );
+          
         })}
+            {
+                isBaseYear
+                ? 
+                  <span className="text-grey mr-2 text-sm">
+                    <br></br>
+                    *{t('companies.emissionsHistory.baseYearInfo')}
+                  </span>
+                : null                
+              }
       </div>
     );
   }
