--- conflicted
+++ resolved
@@ -154,15 +154,9 @@
           </Text>
           <div className="flex items-baseline gap-4">
             <Text className="text-3xl lg:text-6xl md:text-4xl sm:text-3xl font-light text-orange-2 tracking-tighter leading-none">
-<<<<<<< HEAD
               {
                 localizeUnit(selectedPeriod.emissions?.calculatedTotalEmissions || 0, currentLanguage)
               }
-=======
-              {(
-                selectedPeriod.emissions?.calculatedTotalEmissions || 'No Data'
-              ).toLocaleString("sv-SE")}
->>>>>>> d78f7104
               <span className="text-lg lg:text-2xl md:text-lg sm:text-sm ml-2 text-grey">
                 {t(selectedPeriod.emissions?.calculatedTotalEmissions === 0 ? ' ' : "companies.overview.tonsCO2e")}
               </span>
