import { Building2, ArrowUpRight } from "lucide-react";
import {
  Select,
  SelectContent,
  SelectItem,
  SelectTrigger,
  SelectValue,
} from "@/components/ui/select";
import { Text } from "@/components/ui/text";
import type { CompanyDetails, ReportingPeriod } from "@/types/company";
import { useTranslation } from "react-i18next";

interface CompanyOverviewProps {
  company: CompanyDetails;
  selectedPeriod: ReportingPeriod;
  previousPeriod?: ReportingPeriod;
  onYearSelect: (year: string) => void;
  selectedYear: string;
}

export function CompanyOverview({
  company,
  selectedPeriod,
  previousPeriod,
  onYearSelect,
  selectedYear,
}: CompanyOverviewProps) {
  const { t } = useTranslation();

  const periodYear = new Date(selectedPeriod.endDate).getFullYear();
  const sectorName =
    company.industry?.industryGics?.sv?.sectorName ||
    company.industry?.industryGics?.en?.sectorName ||
    t("company.unknownSector");

  const yearOverYearChange =
    previousPeriod && selectedPeriod.emissions?.calculatedTotalEmissions
      ? ((selectedPeriod.emissions.calculatedTotalEmissions -
          (previousPeriod.emissions?.calculatedTotalEmissions || 0)) /
          (previousPeriod.emissions?.calculatedTotalEmissions || 1)) *
        100
      : null;

  const sortedPeriods = [...company.reportingPeriods].sort(
    (a, b) => new Date(b.endDate).getTime() - new Date(a.endDate).getTime()
  );

  return (
    <div className="bg-black-2 rounded-level-1 p-16 md:p-8 sm:p-4">
      <div className="flex flex-col md:flex-row items-start justify-between mb-12">
        <div className="space-y-4 w-full">
          <div className="flex flex-wrap items-center gap-4">
            <Text
              variant="display"
              className="text-4xl md:text-3xl sm:text-2xl"
            >
              {company.name}
            </Text>
          </div>
          <Text
            variant="body"
            className="text-lg md:text-base sm:text-sm max-w-3xl"
          >
            {company.description}
          </Text>
          <div className="flex flex-col sm:flex-row sm:items-center gap-2 mt-4">
            <Text
              variant="body"
              className="text-grey text-lg md:text-base sm:text-sm"
            >
<<<<<<< HEAD
              {t("companies.overview.sector")}:
=======
              Sektor:
>>>>>>> 319199db
            </Text>
            <Text variant="body" className="text-lg md:text-base sm:text-sm">
              {sectorName}
            </Text>
          </div>
          <div className="mt-4 w-full max-w-[180px]">
            <Select value={selectedYear} onValueChange={onYearSelect}>
              <SelectTrigger className="w-full bg-black-1 text-white px-3 py-2 rounded-md">
                <SelectValue placeholder={t("companies.overview.selectYear")} />
              </SelectTrigger>
              <SelectContent>
                <SelectItem value="latest">
                  {t("companies.overview.latestYear")}
                </SelectItem>
                {sortedPeriods.map((period) => {
                  const year = new Date(period.endDate)
                    .getFullYear()
                    .toString();
                  return (
                    <SelectItem key={year} value={year}>
                      {year}
                    </SelectItem>
                  );
                })}
              </SelectContent>
            </Select>
          </div>
        </div>
        <div className="hidden md:flex w-16 h-16 rounded-full bg-blue-5/30 items-center justify-center">
          <Building2 className="w-8 h-8 sm:w-6 sm:h-6 text-blue-2" />
        </div>
      </div>

      <div className="grid grid-cols-1 md:grid-cols-2 gap-8 md:gap-16">
        <div>
          <Text variant="body" className="mb-2 text-lg md:text-base sm:text-sm">
            {t("companies.overview.totalEmissions")} {periodYear}
          </Text>
          <div className="flex items-baseline gap-4">
            <Text className="text-6xl md:text-4xl sm:text-2xl font-light text-orange-2 tracking-tighter leading-none">
              {(
                selectedPeriod.emissions?.calculatedTotalEmissions || 0
              ).toLocaleString("sv-SE")}
              <span className="text-2xl md:text-lg sm:text-sm ml-2 text-grey">
<<<<<<< HEAD
                {t("companies.overview.tonsCO2e")}
=======
                ton CO₂e
>>>>>>> 319199db
              </span>
            </Text>
          </div>
        </div>

        <div>
          <Text className="mb-2 text-lg md:text-base sm:text-sm">
<<<<<<< HEAD
            {t("companies.overview.changeSinceLastYear")}
=======
            Förändring sedan förra året
>>>>>>> 319199db
          </Text>
          <Text className="text-6xl md:text-4xl sm:text-2xl font-light tracking-tighter leading-none">
            {yearOverYearChange !== null ? (
              <span
                className={
                  yearOverYearChange < 0 ? "text-green-3" : "text-pink-3"
                }
              >
                {yearOverYearChange > 0 ? "+" : ""}
                {Math.ceil(yearOverYearChange).toLocaleString("sv-SE")}%
              </span>
            ) : (
              <span className="text-grey">
                {t("companies.overview.noData")}
              </span>
            )}
          </Text>
        </div>
      </div>

      <div className="mt-12 bg-black-1 rounded-level-2 p-8 md:p-6 sm:p-4">
        <div className="grid grid-cols-1 md:grid-cols-3 gap-8">
          <div>
            <Text className="mb-2 text-lg md:text-base sm:text-sm">
<<<<<<< HEAD
              {t("companies.overview.turnover")} ({periodYear})
=======
              Omsättning ({periodYear})
>>>>>>> 319199db
            </Text>
            <Text className="text-lg md:text-base sm:text-sm">
              {selectedPeriod.economy?.turnover?.value
                ? `${(selectedPeriod.economy.turnover.value / 1e9).toFixed(
                    1
                  )} mdr ${selectedPeriod.economy.turnover.currency}`
                : t("company.notReported")}
            </Text>
          </div>

          <div>
            <Text className="text-lg md:text-base sm:text-sm mb-2">
              {t("companies.overview.employees")} ({periodYear})
            </Text>
            <Text className="text-lg md:text-base sm:text-sm">
              {selectedPeriod.economy?.employees?.value
                ? selectedPeriod.economy.employees.value.toLocaleString("sv-SE")
                : t("company.notReported")}
            </Text>
          </div>

          {selectedPeriod?.reportURL && (
            <div className="flex items-end">
              <a
                href={selectedPeriod.reportURL}
                target="_blank"
                rel="noopener noreferrer"
                className="inline-flex items-center gap-2 text-blue-2 hover:text-blue-1 transition-colors"
              >
                {t("companies.overview.readAnnualReport")}
                <ArrowUpRight className="w-4 h-4 sm:w-3 sm:h-3" />
              </a>
            </div>
          )}
        </div>
      </div>
    </div>
  );
}<|MERGE_RESOLUTION|>--- conflicted
+++ resolved
@@ -68,11 +68,7 @@
               variant="body"
               className="text-grey text-lg md:text-base sm:text-sm"
             >
-<<<<<<< HEAD
               {t("companies.overview.sector")}:
-=======
-              Sektor:
->>>>>>> 319199db
             </Text>
             <Text variant="body" className="text-lg md:text-base sm:text-sm">
               {sectorName}
@@ -117,11 +113,7 @@
                 selectedPeriod.emissions?.calculatedTotalEmissions || 0
               ).toLocaleString("sv-SE")}
               <span className="text-2xl md:text-lg sm:text-sm ml-2 text-grey">
-<<<<<<< HEAD
                 {t("companies.overview.tonsCO2e")}
-=======
-                ton CO₂e
->>>>>>> 319199db
               </span>
             </Text>
           </div>
@@ -129,11 +121,7 @@
 
         <div>
           <Text className="mb-2 text-lg md:text-base sm:text-sm">
-<<<<<<< HEAD
             {t("companies.overview.changeSinceLastYear")}
-=======
-            Förändring sedan förra året
->>>>>>> 319199db
           </Text>
           <Text className="text-6xl md:text-4xl sm:text-2xl font-light tracking-tighter leading-none">
             {yearOverYearChange !== null ? (
@@ -158,11 +146,7 @@
         <div className="grid grid-cols-1 md:grid-cols-3 gap-8">
           <div>
             <Text className="mb-2 text-lg md:text-base sm:text-sm">
-<<<<<<< HEAD
               {t("companies.overview.turnover")} ({periodYear})
-=======
-              Omsättning ({periodYear})
->>>>>>> 319199db
             </Text>
             <Text className="text-lg md:text-base sm:text-sm">
               {selectedPeriod.economy?.turnover?.value
