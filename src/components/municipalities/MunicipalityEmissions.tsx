--- conflicted
+++ resolved
@@ -51,14 +51,10 @@
         />
       </div>
 
-<<<<<<< HEAD
       <div
         className="mt-8 mr-4 md:mr-8"
         style={{ height: getDynamicChartHeight(dataView, false) }}
       >
-=======
-      <div className="mt-8 h-[400px]">
->>>>>>> 3eaf57b4
         <MunicipalityEmissionsGraph
           projectedData={emissionsData}
           sectorEmissions={sectorEmissions || undefined}
