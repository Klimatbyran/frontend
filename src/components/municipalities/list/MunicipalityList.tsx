import { MunicipalityCard } from "./MunicipalityCard";
import type { Municipality } from "@/types/municipality";
<<<<<<< HEAD
import { Search } from "lucide-react";
import { Input } from "@/components/ui/input";
import { useTranslation } from "react-i18next";
import {
  Select,
  SelectContent,
  SelectItem,
  SelectTrigger,
  SelectValue,
} from "@/components/ui/select";
import { regions } from "@/lib/constants/regions";
=======
>>>>>>> 2be19c13

interface MunicipalityListProps {
  municipalities: Municipality[];
  selectedRegion: string;
  searchQuery: string;
  sortBy: "meets_paris" | "name";
  sortDirection: "best" | "worst";
}

<<<<<<< HEAD
export function MunicipalityList({ municipalities }: MunicipalityListProps) {
  const { t } = useTranslation();
  const [selectedRegion, setSelectedRegion] = useState<string>("all");
  const [searchQuery, setSearchQuery] = useState<string>("");
  const [sortBy, setSortBy] = useState<"meets_paris" | "name">("meets_paris");
  const [sortDirection, setSortDirection] = useState<"best" | "worst">("best");

  const sortOptions = [
    { value: "meets_paris", label: t("municipalities.list.sort.meetsParis") },
    { value: "name", label: t("municipalities.list.sort.name") },
  ];

=======
export function MunicipalityList({
  municipalities,
  selectedRegion,
  searchQuery,
  sortBy,
  sortDirection,
}: MunicipalityListProps) {
>>>>>>> 2be19c13
  const filteredMunicipalities = municipalities.filter((municipality) => {
    if (selectedRegion !== "all" && municipality.region !== selectedRegion) {
      return false;
    }

    if (searchQuery) {
      const searchTerms = searchQuery
        .toLowerCase()
        .split(",")
        .map((term) => term.trim())
        .filter((term) => term.length > 0);

      return searchTerms.some((term) =>
        municipality.name.toLowerCase().startsWith(term)
      );
    }

    return true;
  });

  const sortedMunicipalities = filteredMunicipalities.sort((a, b) => {
    const directionMultiplier = sortDirection === "best" ? 1 : -1;
    switch (sortBy) {
      case "meets_paris": {
        const aMeetsParis = a.budgetRunsOut === "Håller budget";
        const bMeetsParis = b.budgetRunsOut === "Håller budget";
        if (aMeetsParis && bMeetsParis) {
          return (
            directionMultiplier *
            (new Date(a.hitNetZero).getTime() -
              new Date(b.hitNetZero).getTime())
          );
        }
        if (aMeetsParis) {
          return -1 * directionMultiplier;
        }
        if (bMeetsParis) {
          return 1 * directionMultiplier;
        }
        return (
          directionMultiplier *
          (new Date(b.budgetRunsOut).getTime() -
            new Date(a.budgetRunsOut).getTime())
        );
      }
      case "name":
        return directionMultiplier * a.name.localeCompare(b.name);
      default:
        return 0;
    }
  });

  return (
    <div className="space-y-8">
<<<<<<< HEAD
      <div className="flex flex-col md:flex-row items-center justify-between gap-4 flex-wrap">
        <div className="flex flex-col md:flex-row items-center gap-4 w-full flex-wrap">
          <div className="relative w-full md:w-[350px]">
            <Search className="absolute left-2 top-1/2 transform -translate-y-1/2 text-grey w-4 h-4" />
            <Input
              type="text"
              placeholder={t("municipalities.list.search")}
              value={searchQuery}
              onChange={(e) => setSearchQuery(e.target.value)}
              className="pl-8 py-1 h-10 bg-black-1 border-none text-sm w-full"
            />
          </div>

          <Select value={selectedRegion} onValueChange={setSelectedRegion}>
            <SelectTrigger className="w-full md:w-[250px] h-10 bg-black-1">
              <SelectValue
                placeholder={t("municipalities.list.selectRegion")}
              />
            </SelectTrigger>
            <SelectContent>
              <SelectItem value="all">
                {t("municipalities.list.allRegions")}
              </SelectItem>
              {Object.keys(regions).map((region) => (
                <SelectItem key={region} value={region}>
                  {region}
                </SelectItem>
              ))}
            </SelectContent>
          </Select>

          <Select
            value={sortBy}
            onValueChange={(value) => setSortBy(value as typeof sortBy)}
          >
            <SelectTrigger className="w-full md:w-[250px] h-10 bg-black-1">
              <SelectValue
                placeholder={t("municipalities.list.sort.placeholder")}
              />
            </SelectTrigger>
            <SelectContent>
              {sortOptions.map((option) => (
                <SelectItem key={option.value} value={option.value}>
                  {option.label}
                </SelectItem>
              ))}
            </SelectContent>
          </Select>

          <button
            onClick={() =>
              setSortDirection(sortDirection === "best" ? "worst" : "best")
            }
            className="px-4 py-2 bg-gray-700 text-white text-sm rounded w-full md:w-[150px] h-10"
          >
            {sortBy === "name"
              ? t(
                  sortDirection === "best"
                    ? "municipalities.list.sort.aToZ"
                    : "municipalities.list.sort.zToA"
                )
              : t(
                  sortDirection === "best"
                    ? "municipalities.list.sort.bestFirst"
                    : "municipalities.list.sort.worstFirst"
                )}
          </button>
        </div>
      </div>

=======
>>>>>>> 2be19c13
      <div className="grid grid-cols-1 md:grid-cols-2 gap-6">
        {sortedMunicipalities.map((municipality) => (
          <MunicipalityCard key={municipality.name} municipality={municipality} />
        ))}
      </div>
    </div>
  );
}<|MERGE_RESOLUTION|>--- conflicted
+++ resolved
@@ -1,19 +1,5 @@
 import { MunicipalityCard } from "./MunicipalityCard";
 import type { Municipality } from "@/types/municipality";
-<<<<<<< HEAD
-import { Search } from "lucide-react";
-import { Input } from "@/components/ui/input";
-import { useTranslation } from "react-i18next";
-import {
-  Select,
-  SelectContent,
-  SelectItem,
-  SelectTrigger,
-  SelectValue,
-} from "@/components/ui/select";
-import { regions } from "@/lib/constants/regions";
-=======
->>>>>>> 2be19c13
 
 interface MunicipalityListProps {
   municipalities: Municipality[];
@@ -23,20 +9,6 @@
   sortDirection: "best" | "worst";
 }
 
-<<<<<<< HEAD
-export function MunicipalityList({ municipalities }: MunicipalityListProps) {
-  const { t } = useTranslation();
-  const [selectedRegion, setSelectedRegion] = useState<string>("all");
-  const [searchQuery, setSearchQuery] = useState<string>("");
-  const [sortBy, setSortBy] = useState<"meets_paris" | "name">("meets_paris");
-  const [sortDirection, setSortDirection] = useState<"best" | "worst">("best");
-
-  const sortOptions = [
-    { value: "meets_paris", label: t("municipalities.list.sort.meetsParis") },
-    { value: "name", label: t("municipalities.list.sort.name") },
-  ];
-
-=======
 export function MunicipalityList({
   municipalities,
   selectedRegion,
@@ -44,7 +16,6 @@
   sortBy,
   sortDirection,
 }: MunicipalityListProps) {
->>>>>>> 2be19c13
   const filteredMunicipalities = municipalities.filter((municipality) => {
     if (selectedRegion !== "all" && municipality.region !== selectedRegion) {
       return false;
@@ -99,82 +70,12 @@
 
   return (
     <div className="space-y-8">
-<<<<<<< HEAD
-      <div className="flex flex-col md:flex-row items-center justify-between gap-4 flex-wrap">
-        <div className="flex flex-col md:flex-row items-center gap-4 w-full flex-wrap">
-          <div className="relative w-full md:w-[350px]">
-            <Search className="absolute left-2 top-1/2 transform -translate-y-1/2 text-grey w-4 h-4" />
-            <Input
-              type="text"
-              placeholder={t("municipalities.list.search")}
-              value={searchQuery}
-              onChange={(e) => setSearchQuery(e.target.value)}
-              className="pl-8 py-1 h-10 bg-black-1 border-none text-sm w-full"
-            />
-          </div>
-
-          <Select value={selectedRegion} onValueChange={setSelectedRegion}>
-            <SelectTrigger className="w-full md:w-[250px] h-10 bg-black-1">
-              <SelectValue
-                placeholder={t("municipalities.list.selectRegion")}
-              />
-            </SelectTrigger>
-            <SelectContent>
-              <SelectItem value="all">
-                {t("municipalities.list.allRegions")}
-              </SelectItem>
-              {Object.keys(regions).map((region) => (
-                <SelectItem key={region} value={region}>
-                  {region}
-                </SelectItem>
-              ))}
-            </SelectContent>
-          </Select>
-
-          <Select
-            value={sortBy}
-            onValueChange={(value) => setSortBy(value as typeof sortBy)}
-          >
-            <SelectTrigger className="w-full md:w-[250px] h-10 bg-black-1">
-              <SelectValue
-                placeholder={t("municipalities.list.sort.placeholder")}
-              />
-            </SelectTrigger>
-            <SelectContent>
-              {sortOptions.map((option) => (
-                <SelectItem key={option.value} value={option.value}>
-                  {option.label}
-                </SelectItem>
-              ))}
-            </SelectContent>
-          </Select>
-
-          <button
-            onClick={() =>
-              setSortDirection(sortDirection === "best" ? "worst" : "best")
-            }
-            className="px-4 py-2 bg-gray-700 text-white text-sm rounded w-full md:w-[150px] h-10"
-          >
-            {sortBy === "name"
-              ? t(
-                  sortDirection === "best"
-                    ? "municipalities.list.sort.aToZ"
-                    : "municipalities.list.sort.zToA"
-                )
-              : t(
-                  sortDirection === "best"
-                    ? "municipalities.list.sort.bestFirst"
-                    : "municipalities.list.sort.worstFirst"
-                )}
-          </button>
-        </div>
-      </div>
-
-=======
->>>>>>> 2be19c13
       <div className="grid grid-cols-1 md:grid-cols-2 gap-6">
         {sortedMunicipalities.map((municipality) => (
-          <MunicipalityCard key={municipality.name} municipality={municipality} />
+          <MunicipalityCard
+            key={municipality.name}
+            municipality={municipality}
+          />
         ))}
       </div>
     </div>
