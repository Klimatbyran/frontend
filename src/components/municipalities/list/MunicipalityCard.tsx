import { Link } from "react-router-dom";
import { useTranslation } from "react-i18next";
import { cn } from "@/lib/utils";
import type { Municipality } from "@/types/municipality";
import { CardInfo } from "./MunicipalityCardInfo";
import {
  formatEmissionsAbsolute,
  formatPercentChange,
} from "@/utils/formatting/localization";
import { useLanguage } from "@/components/LanguageProvider";
import { LinkCard } from "@/components/ui/link-card";

interface MunicipalityCardProps {
  municipality: Municipality;
}

export function MunicipalityCard({ municipality }: MunicipalityCardProps) {
  const { t } = useTranslation();
<<<<<<< HEAD
  const meetsParis = false; // fixme!
=======
>>>>>>> c1a6528c
  const { currentLanguage } = useLanguage();

  const lastYearEmission = municipality.emissions.at(-1);
  const lastYearEmissions = lastYearEmission
    ? formatEmissionsAbsolute(lastYearEmission.value, currentLanguage)
    : t("municipalities.card.noData");
  const lastYear = lastYearEmission?.year.toString() || "";

  const emissionsChangeExists = municipality.historicalEmissionChangePercent;
  const emissionsChange = emissionsChangeExists
    ? formatPercentChange(emissionsChangeExists, currentLanguage)
    : t("municipalities.card.noData");

  const noClimatePlan = !municipality.climatePlanLink;

  return (
    <Link
      to={`/municipalities/${municipality.name}`}
      className="block bg-black-2 rounded-level-2 p-8 space-y-8 transition-all duration-300 hover:shadow-[0_0_10px_rgba(153,207,255,0.15)] hover:bg-[#1a1a1a]"
    >
      <div className="space-y-6">
        <h2 className="text-3xl font-light">{municipality.name}</h2>

        {/* <div className="space-y-2"> //fixme add as soon as we have time!
        <h2 className="text-5xl font-light">{municipality.name}</h2>

        {/* <div className="space-y-2"> //fixme add!
          <div className="text-sm text-grey uppercase tracking-wide">
            UTSLÄPPSRANKING
          </div>
          <div className="text-3xl font-light">{municipality.rank}</div>
        </div> */}
      </div>

<<<<<<< HEAD
      <div className="space-y-2">
        <div className="text-sm text-grey">
          {t("municipalities.card.meetsParis", { name: municipality.name })}
        </div>
        <div
          className={cn(
            "text-3xl font-light",
            meetsParis ? "text-green-3" : "text-pink-3",
          )}
        >
          {meetsParis ? t("yes") : t("no")}
        </div>
      </div>

=======
>>>>>>> c1a6528c
      <div className="grid grid-cols-1 md:grid-cols-2 gap-4 pt-4 border-t border-black-1">
        <CardInfo
          title={t("municipalities.card.emission", { year: lastYear })}
          tooltip={t("municipalities.card.emissionInfo", { year: lastYear })}
          value={lastYearEmissions}
          textColor="text-orange-2"
          unit={t("emissionsUnit")}
        />
        <CardInfo
          title={t("municipalities.card.changeRate")}
          tooltip={t("municipalities.card.changeRateInfo")}
          value={emissionsChange}
          textColor={cn(
            emissionsChangeExists > 0 ? "text-pink-3" : "text-orange-2",
          )}
        />
      </div>
      <LinkCard
        link={
          municipality.climatePlanLink &&
          municipality.climatePlanLink !== "Saknar plan"
            ? municipality.climatePlanLink
            : undefined
        }
        title={t("municipalities.card.climatePlan")}
        description={
          noClimatePlan
            ? t("municipalities.card.noPlan")
            : t("municipalities.card.adopted", {
                year: municipality.climatePlanYear,
              })
        }
        descriptionColor={noClimatePlan ? "text-pink-3" : "text-green-3"}
      />
    </Link>
  );
}<|MERGE_RESOLUTION|>--- conflicted
+++ resolved
@@ -16,10 +16,6 @@
 
 export function MunicipalityCard({ municipality }: MunicipalityCardProps) {
   const { t } = useTranslation();
-<<<<<<< HEAD
-  const meetsParis = false; // fixme!
-=======
->>>>>>> c1a6528c
   const { currentLanguage } = useLanguage();
 
   const lastYearEmission = municipality.emissions.at(-1);
@@ -54,23 +50,6 @@
         </div> */}
       </div>
 
-<<<<<<< HEAD
-      <div className="space-y-2">
-        <div className="text-sm text-grey">
-          {t("municipalities.card.meetsParis", { name: municipality.name })}
-        </div>
-        <div
-          className={cn(
-            "text-3xl font-light",
-            meetsParis ? "text-green-3" : "text-pink-3",
-          )}
-        >
-          {meetsParis ? t("yes") : t("no")}
-        </div>
-      </div>
-
-=======
->>>>>>> c1a6528c
       <div className="grid grid-cols-1 md:grid-cols-2 gap-4 pt-4 border-t border-black-1">
         <CardInfo
           title={t("municipalities.card.emission", { year: lastYear })}
