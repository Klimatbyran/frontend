--- conflicted
+++ resolved
@@ -16,10 +16,8 @@
 
 export function MunicipalityCard({ municipality }: MunicipalityCardProps) {
   const { t } = useTranslation();
-<<<<<<< HEAD
   const { meetsParisGoal } = municipality;
-=======
->>>>>>> ef9447f6
+        
   const { currentLanguage } = useLanguage();
 
   const lastYearEmission = municipality.emissions.at(-1);
@@ -45,8 +43,7 @@
         <p className="text-grey text-sm line-clamp-2 min-h-[40px]">
           {municipality.region}
         </p>
-
-<<<<<<< HEAD
+        
         <div className="flex items-center gap-2 text-grey mb-2 text-lg">
           {t("municipalities.card.meetsParis", { name: municipality.name })}
         </div>
@@ -61,19 +58,6 @@
       </div>
 
       <div className="grid grid-cols-1 lg:grid-cols-2 gap-4 pt-4 border-t border-black-1">
-=======
-        {/* <div className="space-y-2"> //fixme add as soon as we have time!
-        <h2 className="text-5xl font-light">{municipality.name}</h2>
-
-        {/* <div className="space-y-2"> //fixme add!
-          <div className="text-sm text-grey uppercase tracking-wide">
-            UTSLÄPPSRANKING
-          </div>
-          <div className="text-3xl font-light">{municipality.rank}</div>
-        </div> */}
-      </div>
-      <div className="grid grid-cols-1 md:grid-cols-2 gap-4 pt-4 border-t border-black-1">
->>>>>>> ef9447f6
         <CardInfo
           title={t("municipalities.card.emission", { year: lastYear })}
           tooltip={t("municipalities.card.emissionInfo", { year: lastYear })}
