import { Link } from "react-router-dom";
import { ArrowUpRight, FileText } from "lucide-react";
import { useTranslation } from "react-i18next";
import { Text } from "@/components/ui/text";
import { cn } from "@/lib/utils";
import type { Municipality } from "@/types/municipality";
import { CardInfo } from "./MunicipalityCardInfo";
import { localizeUnit } from "@/utils/localizeUnit";
import { useLanguage } from "@/components/LanguageProvider";


interface MunicipalityCardProps {
  municipality: Municipality;
}


export function MunicipalityCard({ municipality }: MunicipalityCardProps) {
  const { t } = useTranslation();
<<<<<<< HEAD
  const meetsParis = !municipality.budgetRunsOut && municipality.budget;

=======
  const meetsParis = municipality.budgetRunsOut === "Håller budget";
  const { currentLanguage } = useLanguage();
  
>>>>>>> d123acd4
  const lastYearEmission = municipality.approximatedHistoricalEmission.at(-1);
  const lastYearEmissionsKtons = lastYearEmission
    ? localizeUnit((lastYearEmission.value / 1000), currentLanguage)
    : t("municipalities.card.noData");
  const lastYear = lastYearEmission?.year.toString() || "";

  const emissionsChangeExists = municipality.historicalEmissionChangePercent;
  const positiveEmissionsChange = emissionsChangeExists > 0 ? "+" : "";
  const emissionsChange = emissionsChangeExists
    ? positiveEmissionsChange +
      Math.ceil(emissionsChangeExists) +
      "%"
    : t("municipalities.card.noData");

  const noClimatePlan =
    municipality.climatePlanLink === "Saknar plan" ||
    municipality.climatePlanLink === undefined;

  return (
    <Link
      to={`/municipalities/${municipality.name}`}
      className="block bg-black-2 rounded-level-2 p-8 space-y-8 transition-all duration-300 hover:shadow-[0_0_10px_rgba(153,207,255,0.15)] hover:bg-[#1a1a1a]"
    >
      <div className="space-y-6">
        <h2 className="text-3xl font-light">{municipality.name}</h2>

        {/* <div className="space-y-2"> //fixme add as soon as we have time!
        <h2 className="text-5xl font-light">{municipality.name}</h2>

        {/* <div className="space-y-2"> //fixme add!
          <div className="text-sm text-grey uppercase tracking-wide">
            UTSLÄPPSRANKING
          </div>
          <div className="text-3xl font-light">{municipality.rank}</div>
        </div> */}
      </div>

      <div className="space-y-2">
        <div className="text-sm text-grey">
          {t("municipalities.card.meetsParis", { name: municipality.name })}
        </div>
        <div
          className={cn(
            "text-3xl font-light",
            meetsParis ? "text-green-3" : "text-pink-3"
          )}
        >
          {meetsParis ? t("yes") : t("no")}
          {meetsParis ? (
            <div className="flex items-center text-sm text-grey mt-2">
              {t("municipalities.card.netZero")}
              <Text variant="body" className="text-green-3 ml-1">
<<<<<<< HEAD
                {municipality.hitNetZero?.toString()}
=======
                {localizeUnit(new Date(municipality.hitNetZero), currentLanguage)}
>>>>>>> d123acd4
              </Text>
            </div>
          ) : (
            <div className="flex items-center text-sm text-grey mt-2">
              {t("municipalities.card.budgetRunsOut")}
              <Text variant="body" className="text-pink-3 ml-1">
<<<<<<< HEAD
                {municipality.budgetRunsOut?.toString()}
=======
                {localizeUnit(new Date(municipality.budgetRunsOut), currentLanguage)}
>>>>>>> d123acd4
              </Text>
            </div>
          )}
        </div>
      </div>

      <div className="grid grid-cols-1 md:grid-cols-2 gap-4 pt-4 border-t border-black-1">
        <CardInfo
          title={t("municipalities.card.emission", { year: lastYear })}
          tooltip={t("municipalities.card.emissionInfo", { year: lastYear })}
          value={lastYearEmissionsKtons}
          textColor="text-orange-3"
          unit={t("municipalities.card.kTCO2")}
        />
        <CardInfo
          title={t("municipalities.card.changeRate")}
          tooltip={t("municipalities.card.changeRateInfo")}
          value={emissionsChange}
          textColor={meetsParis ? "text-green-3" : "text-pink-3"}
        />
      </div>
      <a
        href={
          municipality.climatePlanLink &&
          municipality.climatePlanLink !== "Saknar plan"
            ? municipality.climatePlanLink
            : undefined
        }
        target="_blank"
        rel="noopener noreferrer"
        className="block bg-black-1 rounded-level-2 p-6 hover:bg-black-1/80 transition-colors"
        onClick={(e) => e.stopPropagation()}
      >
        <div className="flex items-center justify-between">
          <div>
            <Text
              variant="h6"
              className="flex items-center gap-2 text-white mb-2"
            >
              <FileText className="w-6 h-6 text-white" />
              <span>{t("municipalities.card.climatePlan")}</span>
            </Text>
            <Text
              variant="body"
              className={cn(noClimatePlan ? "text-pink-3" : "text-green-3")}
            >
              {noClimatePlan
                ? t("municipalities.card.noPlan")
                : t("municipalities.card.adopted", {
                    year: municipality.climatePlanYear,
                  })}
            </Text>
          </div>
          {municipality.climatePlanLink &&
            municipality.climatePlanLink !== "Saknar plan" && (
              <ArrowUpRight className="w-6 h-6" />
            )}
        </div>
      </a>
    </Link>
  );
}<|MERGE_RESOLUTION|>--- conflicted
+++ resolved
@@ -16,14 +16,9 @@
 
 export function MunicipalityCard({ municipality }: MunicipalityCardProps) {
   const { t } = useTranslation();
-<<<<<<< HEAD
   const meetsParis = !municipality.budgetRunsOut && municipality.budget;
+  const { currentLanguage } = useLanguage();
 
-=======
-  const meetsParis = municipality.budgetRunsOut === "Håller budget";
-  const { currentLanguage } = useLanguage();
-  
->>>>>>> d123acd4
   const lastYearEmission = municipality.approximatedHistoricalEmission.at(-1);
   const lastYearEmissionsKtons = lastYearEmission
     ? localizeUnit((lastYearEmission.value / 1000), currentLanguage)
@@ -76,22 +71,24 @@
             <div className="flex items-center text-sm text-grey mt-2">
               {t("municipalities.card.netZero")}
               <Text variant="body" className="text-green-3 ml-1">
-<<<<<<< HEAD
-                {municipality.hitNetZero?.toString()}
-=======
-                {localizeUnit(new Date(municipality.hitNetZero), currentLanguage)}
->>>>>>> d123acd4
+                {municipality.hitNetZero
+                  ? localizeUnit(
+                      new Date(municipality.hitNetZero),
+                      currentLanguage
+                    )
+                  : t("municipalityDetailPage.never")}
               </Text>
             </div>
           ) : (
             <div className="flex items-center text-sm text-grey mt-2">
               {t("municipalities.card.budgetRunsOut")}
               <Text variant="body" className="text-pink-3 ml-1">
-<<<<<<< HEAD
-                {municipality.budgetRunsOut?.toString()}
-=======
-                {localizeUnit(new Date(municipality.budgetRunsOut), currentLanguage)}
->>>>>>> d123acd4
+                {municipality.budgetRunsOut
+                  ? localizeUnit(
+                      new Date(municipality.budgetRunsOut),
+                      currentLanguage
+                    )
+                  : t("municipalityDetailPage.budgetHolds")}
               </Text>
             </div>
           )}
