import { FC, useMemo } from "react";
import {
  ComposedChart,
  Area,
  Tooltip,
  ResponsiveContainer,
  ReferenceLine,
} from "recharts";
import { useTranslation } from "react-i18next";
import { useLanguage } from "@/components/LanguageProvider";
import { useScreenSize } from "@/hooks/useScreenSize";
import { SectorEmissions } from "@/types/municipality";
import { useMunicipalitySectors } from "@/hooks/municipalities/useMunicipalitySectors";
<<<<<<< HEAD
import { CustomTooltip } from "./CustomTooltip";
=======
import {
  DynamicLegendContainer,
  LegendItem,
  createSectorLegendItems,
  LEGEND_CONTAINER_CONFIGS,
  getXAxisProps,
  getYAxisProps,
  getChartContainerProps,
  getComposedChartProps,
  getResponsiveChartMargin,
  ChartWrapper,
  ChartArea,
  ChartFooter,
  getCurrentYearReferenceLineProps,
  ChartTooltip,
} from "@/components/charts";
import { XAxis, YAxis } from "recharts";
>>>>>>> 872d3ba0

interface SectorsChartProps {
  sectorEmissions: SectorEmissions | null;
  hiddenSectors?: Set<string>;
  setHiddenSectors?: (sectors: Set<string>) => void;
}

export const SectorsChart: FC<SectorsChartProps> = ({
  sectorEmissions,
  hiddenSectors = new Set(),
  setHiddenSectors = () => {},
}) => {
  const { t } = useTranslation();
  const { currentLanguage } = useLanguage();
  const { isMobile } = useScreenSize();
  const { getSectorInfo } = useMunicipalitySectors();

  const MAX_YEAR = new Date().getFullYear() + 5;
  const CUTOFF_YEAR = new Date().getFullYear() - 1;

  const { chartData, allSectors, customTicks } = useMemo(() => {
    if (!sectorEmissions) {
      return { chartData: [], allSectors: [], customTicks: [] };
    }

    const sectorYears = Object.keys(sectorEmissions.sectors).map(Number);
    const allYears = [...new Set(sectorYears)]
      .sort()
      .filter((year) => year <= MAX_YEAR);

    // Get all unique sectors from all years
    const allUniqueSectors = [
      ...new Set(
        sectorYears.flatMap((year) =>
          Object.keys(sectorEmissions.sectors[year] || {}),
        ),
      ),
    ];

    // Process data and filter sectors in one pass
    const data = allYears.map((year) => {
      const dataPoint: Record<string, number | string> = { year };
      const yearData = sectorEmissions.sectors[year] || {};

      if (year < CUTOFF_YEAR) {
        allUniqueSectors.forEach((sector) => {
          if (!hiddenSectors.has(sector)) {
            const value = (yearData as Record<string, number>)[sector];
            if (value && value > 0) {
              dataPoint[sector] = value;
            }
          }
        });
      }

      return dataPoint;
    });

    // Get sectors that have non-zero data in the original data (for legend)
    const sectorsWithData = allUniqueSectors.filter((sector) => {
      return sectorYears.some((year) => {
        const yearData = sectorEmissions.sectors[year] || {};
        return (yearData as Record<string, number>)[sector] > 0;
      });
    });

    const ticks = [1990, 2015, 2020, new Date().getFullYear(), MAX_YEAR]
      .filter((year) => year <= MAX_YEAR)
      .filter((year, i, arr) => arr.indexOf(year) === i)
      .sort();

    return { chartData: data, allSectors: sectorsWithData, customTicks: ticks };
  }, [sectorEmissions, hiddenSectors, MAX_YEAR, CUTOFF_YEAR]);

  const legendItems: LegendItem[] = useMemo(() => {
    return createSectorLegendItems(allSectors, hiddenSectors, getSectorInfo);
  }, [allSectors, hiddenSectors, getSectorInfo]);

  const handleLegendToggle = (itemName: string) => {
    const sectorKey = allSectors.find((sector: string) => {
      const sectorInfo = getSectorInfo?.(sector);
      return sectorInfo?.translatedName === itemName;
    });

    if (sectorKey && setHiddenSectors) {
      const newHidden = new Set(hiddenSectors);
      if (newHidden.has(sectorKey)) {
        newHidden.delete(sectorKey);
      } else {
        newHidden.add(sectorKey);
      }
      setHiddenSectors(newHidden);
    }
  };

  return (
    <ChartWrapper>
      <ChartArea>
        <ResponsiveContainer {...getChartContainerProps()}>
          <ComposedChart
            {...getComposedChartProps(
              chartData,
              undefined,
              getResponsiveChartMargin(isMobile),
            )}
          >
            <XAxis
              {...getXAxisProps("year", [1990, MAX_YEAR], customTicks)}
              allowDuplicatedCategory={true}
              tickFormatter={(year) => year}
            />
            <YAxis {...getYAxisProps(currentLanguage)} />

            <Tooltip
              content={
                <ChartTooltip
                  dataView="sectors"
                  hiddenSectors={hiddenSectors}
                  unit={t("emissionsUnit")}
                />
              }
              wrapperStyle={{ outline: "none", zIndex: 60 }}
            />

            <ReferenceLine {...getCurrentYearReferenceLineProps(MAX_YEAR, t)} />

            {/* Sector areas */}
            {allSectors.map((sector: string) => {
              const sectorInfo = getSectorInfo?.(sector) || {
                color: "#" + Math.floor(Math.random() * 16777215).toString(16),
                translatedName: sector,
              };
              const isHidden = hiddenSectors.has(sector);
              const sectorColor = isHidden ? "var(--grey)" : sectorInfo.color;

              return (
                <Area
                  key={sector}
                  type="monotone"
                  dataKey={sector}
                  stroke={sectorColor}
                  fillOpacity={0}
                  stackId="1"
                  strokeWidth={isHidden ? 0 : 2}
                  name={sectorInfo.translatedName}
                  connectNulls={true}
                  style={{ cursor: "pointer", opacity: isHidden ? 0.4 : 1 }}
                  hide={isHidden}
                />
              );
            })}
          </ComposedChart>
        </ResponsiveContainer>
      </ChartArea>

      <ChartFooter>
        <DynamicLegendContainer
          items={legendItems}
          onItemToggle={handleLegendToggle}
          {...LEGEND_CONTAINER_CONFIGS.sectors}
        />
      </ChartFooter>
    </ChartWrapper>
  );
};<|MERGE_RESOLUTION|>--- conflicted
+++ resolved
@@ -11,9 +11,6 @@
 import { useScreenSize } from "@/hooks/useScreenSize";
 import { SectorEmissions } from "@/types/municipality";
 import { useMunicipalitySectors } from "@/hooks/municipalities/useMunicipalitySectors";
-<<<<<<< HEAD
-import { CustomTooltip } from "./CustomTooltip";
-=======
 import {
   DynamicLegendContainer,
   LegendItem,
@@ -31,7 +28,6 @@
   ChartTooltip,
 } from "@/components/charts";
 import { XAxis, YAxis } from "recharts";
->>>>>>> 872d3ba0
 
 interface SectorsChartProps {
   sectorEmissions: SectorEmissions | null;
