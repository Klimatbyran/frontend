import type { paths } from "@/lib/api-types";
import { SectorEmissionsByYear } from "./emissions";

export { getLatestYearData, getAvailableYears } from "@/utils/data/yearUtils";
export { transformEmissionsData } from "@/utils/data/municipalityTransforms";

export type Municipality = {
  name: string;
  region: string;
  logoUrl: string | null;
  meetsParisGoal: boolean;
  totalTrend: number;
  totalCarbonLaw: number;
  historicalEmissionChangePercent: number;
  climatePlan: boolean;
  climatePlanYear: number | null;
  climatePlanComment: string | null;
  climatePlanLink: string | null;
  electricVehiclePerChargePoints: number | null;
  bicycleMetrePerCapita: number;
  procurementScore: number;
  procurementLink: string | null;
  totalConsumptionEmission: number;
  electricCarChangePercent: number;
  wikidataId?: string;
  description?: string | null;
  sectorEmissions?: SectorEmissionsByYear;
  politicalRule: string[];
} & EmissionsData;

// Detailed municipality type from API
export type MunicipalityDetails = NonNullable<
  paths["/municipalities/{name}"]["get"]["responses"][200]["content"]["application/json"]
>;

// Helper type for emissions data by year
export type EmissionsByYear = Record<
  string,
  {
    total: number;
    historical: number;
    target: number;
  }
>;

// Helper type for metrics data by year
export type MetricsByYear = Record<
  string,
  {
    rank: string;
    targetDate: string;
    yearlyReduction: number;
  }
>;

export type EmissionDataPoint = {
  year: number;
  value: number;
};

export type EmissionsData = {
  emissions: (EmissionDataPoint | null)[];
  approximatedHistoricalEmission: (EmissionDataPoint | null)[];
  trend: (EmissionDataPoint | null)[];
};

export type DataPoint = {
  year: number;
  total: number | undefined;
  trend: number | undefined;
  approximated: number | undefined;
  carbonLaw: number | undefined;
};

<<<<<<< HEAD
export type MunicipalitySortBy = "meets_paris" | "name";
export type MunicipalitySortDirection = "best" | "worst";
=======
export type SectorEmissions = {
  [year: string]: {
    [sector: string]: number;
  };
};

const MUNICIPALITY_SORT_BY = ["meets_paris", "name"] as const
export type MunicipalitySortBy = (typeof MUNICIPALITY_SORT_BY)[number];

export function isMunicipalitySortBy(value: string): value is MunicipalitySortBy {
  return MUNICIPALITY_SORT_BY.includes(value as MunicipalitySortBy);
}

const MUNICIPALITY_SORT_DIRECTION = ["best", "worst"] as const
export type MunicipalitySortDirection = (typeof MUNICIPALITY_SORT_DIRECTION)[number];

export function isMunicipalitySortDirection(value: string): value is MunicipalitySortDirection {
  return MUNICIPALITY_SORT_DIRECTION.includes(value as MunicipalitySortDirection);
}
>>>>>>> 32a06577
<|MERGE_RESOLUTION|>--- conflicted
+++ resolved
@@ -72,16 +72,6 @@
   carbonLaw: number | undefined;
 };
 
-<<<<<<< HEAD
-export type MunicipalitySortBy = "meets_paris" | "name";
-export type MunicipalitySortDirection = "best" | "worst";
-=======
-export type SectorEmissions = {
-  [year: string]: {
-    [sector: string]: number;
-  };
-};
-
 const MUNICIPALITY_SORT_BY = ["meets_paris", "name"] as const
 export type MunicipalitySortBy = (typeof MUNICIPALITY_SORT_BY)[number];
 
@@ -94,5 +84,4 @@
 
 export function isMunicipalitySortDirection(value: string): value is MunicipalitySortDirection {
   return MUNICIPALITY_SORT_DIRECTION.includes(value as MunicipalitySortDirection);
-}
->>>>>>> 32a06577
+}