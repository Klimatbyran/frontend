{
  "yes": "Yes",
  "no": "No",
  "emissionsUnit": "tCO₂e",
  "header": {
    "companies": "Companies",
    "municipalities": "Municipalities",
    "municipalitiesRanked": "Top Lists",
    "municipalitiesExplore": "Explore",
    "about": "About",
    "aboutUs": "About Us",
    "products": "Products",
    "insights": "Insights",
    "methodology": "Sources and Method",
    "support": "Support Us",
    "newsletter": "Join Newsletter",
    "openMenu": "Open Menu",
    "closeMenu": "Close Menu",
    "articles": "Articles",
    "reports": "Reports",
    "learnMore": "Learn More",
    "newsletterArchive": "Newsletter Archive",
    "press": "Press"
  },
  "footer": {
    "login": "Login",
    "logout": "Logout",
    "welcome": "Welcome",
    "contactUs": "Contact Us",
    "description": "Klimatkollen is a citizen platform that provides climate data and is developed with open <0>source code</0>.",
    "privacyTerms": "Privacy & Terms",
    "supporters": "Supporters and Partners",
    "internationalLicense": "International Licence",
    "ccBySa": "CC BY-SA - Attribution-ShareAlike 4.0"
  },
  "newsletter": {
    "subscribe": "Subscribe to our newsletter",
    "description": "Stay informed with our newsletter—get the latest updates on emissions delivered straight to your inbox.",
    "emailPlaceholder": "Your email address",
    "subscribeButton": "Subscribe",
    "privacyNotice": "When you submit your details, they will be processed by Klimatbyrån, the non-profit association behind Klimatkollen. You have the right to information on how",
    "privacyLink": "your personal data is processed.",
    "errorEmptyEmail": "Please enter a valid email address.",
    "errorInvalidEmail": "Please enter a valid email address.",
    "errorGeneric": "An error occurred. Please try again later.",
    "successMessage": "Thank you! You have now subscribed to our newsletter."
  },
  "landingPage": {
    "metaTitle": "Open climate data for citizens",
    "typewriter": {
      "scope3Emissions": "scope 3 emissions?",
      "reduceEmissions": "reducing emissions?",
      "meetParisAgreement": "meeting the Paris Agreement?",
      "climateActions": "the climate action?",
      "climatePlans": "the climate plans?"
    },
    "title": "How is it going with",
    "seeResults": "See results",
    "bestPerformers": "Top Lists",
    "bestMunicipalities": "Sweden's best municipalities",
    "municipalitiesDescription": "By average annual reduction in emissions since the Paris Agreement (2015)",
    "largestEmittor": "Company with the largest emissions",
    "companiesDescription": "Emissions from the most recently reported year",
    "aboutUsTitle": "Who are we?",
    "aboutUsContent": "Klimatkollen is a citizen platform that provides climate data and builds support for reducing emissions in line with the Paris Agreement. We believe in the power of simple, engaging data visualisation to enhance knowledge and drive participation in the climate conversation.",
    "tabName": {
      "companies": "the companies",
      "municipalities": "the municipalities"
    }
  },
  "aboutPage": {
    "header": {
      "title": "About Us",
      "description": "Klimatkollen is a citizen platform that provides climate data. Click on the headings to learn more."
    },
    "mainContent": {
      "title": "What is Klimatkollen?",
      "paragraph1": "Klimatkollen (eng, Climate Checker) is an open-source citizen platform that helps individuals, businesses and organisations track the climate transition by using Al to collect, analyse and spread key climate data.",
      "paragraph2": "We provide a clear picture of how emissions are progressing compared to where they need to be. By making this information accessible, we empower the public, contribute to fact-based discussions, and strengthen support for climate action.",
      "paragraph3": "Our vision is for decision-makers in politics and business to be guided by an informed and engaged public, leading to actions that reduce emissions in line with the Paris Agreement.",
      "paragraph4": "Launched in March 2022, Klimatkollen is operated by the non-profit association Klimatbyrån. It was founded by Ola Spännar and Frida Berry Eklund. Initially focused on local climate data for Swedish municipalities, the platform expanded in 2024 to include corporate climate data."
    },
    "teamSection": {
      "title": "Our Team"
    },
    "boardSection": {
      "title": "Our Board",
      "links": {
        "stadgar": "Here you can find our",
        "stadgarLink": "statutes",
        "uppforandekodLink": "code of conduct",
        "and": "and",
        "antikorruptionspolicyLink": "anti-corruption policy"
      }
    },
    "financingSection": {
      "title": "How We Are Funded",
      "paragraph1": "In 2024 and 2025, Klimatkollen will receive financial support from Google.org as one of two Swedish recipients of the Google.org Impact Challenge: Tech for Social Good.",
      "paragraph2": "In 2023, Klimatkollen was funded by Postkodstiftelsen. Our 2022 launch was made possible through support from WWF Sweden, ClimateView, We Don't Have Time, and Argand Partners.",
      "paragraph3": "Much of our work relies on voluntary efforts, and we welcome new partners and financial support to help us scale up!",
      "donate": "Would you like to support our work?",
      "donateDescription": "Every donation helps us expand and share more data.",
      "bankgiro": "Bankgiro: 5793-3178",
      "swish": "Swish: 123 384 67 48"
    },
    "previousProjectsSection": {
      "title": "Previous Projects",
      "kommunprojektetTitle": "Municipality Project 2023",
      "kommunprojektetDescription": "In 2023, Klimatkollen received support from Postkodstiftelsen to evaluate the progress of the climate transition in municipalities. In addition to emissions data, we also highlight the actions municipalities are taking to reduce them by presenting key statistics on various transition areas.",
      "riksdagsvaletTitle": "Parliamentary Election 2022",
      "riksdagsvaletDescription": "Before the 2022 parliamentary election, Klimatkollen was responsible for two unique projects:",
      "klimatmalTitle": "Climate Goals",
      "klimatmalText": "An analysis of the political parties' climate goals for Sweden",
      "utslappsberakningTitle": "Emission Calculation",
      "utslappsberakningText": "A projection of how emissions would increase or decrease under each party's policies."
    }
  },
  "productsPage": {
    "title": "Access Climate Impact Data",
    "description": "Get access to Klimatkollen's climate database, featuring corporate emissions data, sustainability reports, and municipal environmental metrics through our API.",
    "viewDocumentation": "View API Documentation →",
    "apiAccess": {
      "title": "Direct API Access",
      "description": "Real-time access to our climate database through our documented REST API with comprehensive endpoints.",
      "realtime": "Real-time data access",
      "documentation": "Full API documentation",
      "support": "Priority support",
      "contactPricing": "Contact for Pricing",
      "viewDocs": "View API Documentation"
    },
    "freeAccess": {
      "title": "Free Database Access",
      "description": "Access our comprehensive climate database through bi-yearly data dumps, perfect for research and analysis.",
      "export": "Database exports are updated Feb 1 & Aug 1 each year",
      "data": "Corporate and municipality climate data",
      "license": "Free to use for both commercial and non-commercial purposes",
      "requestAccess": "Get Data"
    },
    "dataOverview": {
      "title": "Available Data",
      "corporate": {
        "title": "Corporate Emissions Data",
        "description": "Access to detailed emissions data from Swedish companies, including scope 1, 2, and 3 emissions, as well as supply chain data."
      },
      "reports": {
        "title": "Sustainability Reports",
        "description": "Access to sustainability reports from Swedish companies, including annual reports and sustainability reports."
      },
      "municipality": {
        "title": "Municipality Climate Data",
        "description": "Access to climate data from Swedish municipalities, including emissions data, climate plans, and climate actions."
      }
    },
    "requestAccess": {
      "title": "Request Access",
      "description": "Request access to the Klimatkollen API to get real-time access to our climate database through our documented REST API with comprehensive endpoints.",
      "emailLabel": "Email",
      "reasonLabel": "Reason for data access",
      "submit": "Request Access",
      "cancel": "Cancel",
      "successMessage": "Access request sent successfully",
      "errorMessage": "Failed to send access request",
      "reasonWork": "Work",
      "reasonHobby": "Hobby",
      "reasonCuriosity": "Curiosity",
      "errorGeneric": "An error occurred. Please try again later.",
      "errorEmptyEmail": "Please enter a valid email address.",
      "errorInvalidEmail": "Please enter a valid email address."
    }
  },
  "downloadsPage": {
    "title": "Download Database",
    "description": "Access our climate database. Download emissions data for companies or municipalities in your preferred format.",
    "csvFormat": "CSV Format",
    "csvDescription": "Download the database as a CSV file, ideal for use in Python, R, Excel, or Google Sheets. All fields are comma-separated.",
    "excelFormat": "Excel Format",
    "excelDescription": "Download the database in Excel (XLSX) format, perfect for analysis in Microsoft Excel or Google Sheets. All fields are preserved in spreadsheet structure.",
    "jsonFormat": "JSON Format",
    "jsonDescription": "Download the database in JSON format, ideal for developers and data analysis in tools like Python or R. Structured for easy parsing and programmatic access.",
    "selectType": "Select Data Type",
    "companies": "Companies",
    "municipalities": "Municipalities",
    "selectYear": "Select Year",
    "allYears": "All Years",
    "download": "Download",
    "downloadError": "Failed to download file. Please try again.",
    "downloadInformation": "Download Information",
    "dataStructure": "Data Structure",
    "dataStructureDescription": "All download formats share the same database structure, with consistent field names and data types. For details about individual fields, refer to our API documentation.",
    "fileSizeAndFormat": "File Size and Format",
    "fileSizeAndFormatDescription": {
      "csv": "CSV: UTF-8 encoded with comma-separated values. This is the smallest format and loads quickly in most spreadsheet tools. Ideal for general analysis and widely compatible with Excel, Google Sheets, Python, and R.",
      "excel": "Excel: XLSX format with multiple sheets. Slightly larger than CSV due to built-in formatting. Best for users who want a clean, structured spreadsheet view right away in Excel or Google Sheets.",
      "json": "JSON: UTF-8 encoded structured data. Tends to be the largest file due to detailed key-value formatting. Best for developers or analysts working with code, APIs, or automation in tools like Python or JavaScript."
    },
    "usageLicense": "Usage Licence",
    "usageLicenseDescription": "The downloaded data is licenced under the Creative Commons Attribution 4.0 International Licence (CC BY 4.0). You are free to use, modify, and share the data for both commercial and non-commercial purposes, as long as you credit Klimatkollen and include a link to the licence.",
    "loading": "Loading...",
    "downloadCompanies": "Download Company Data",
    "downloadMunicipalities": "Download Municipality Data"
  },
  "insightsPage": {
    "title": "Articles",
    "description": "Articles and updates about Klimatkollen and the climate transition.",
    "readMore": "Read more"
  },
  "learnMoreOverview": {
    "title": "Learn More",
    "description": "Find pages below to help you learn more about climate actions and climate data.",
    "reporting": {
      "title": "Understanding Climate Reporting",
      "excerpt": "Learn about the importance of climate reporting, its impact on businesses and communities, and how it drives climate action."
    }
  },
  "reportsPage": {
    "title": "Reports",
    "description": "In-depth analyses and reports on Sweden's climate transition.",
    "readMore": "Read more",
    "openReport": "Open Report",
    "reportCategories": {
      "report": "Report"
    }
  },
  "blogDetailPage": {
    "loading": "Loading...",
    "postNotFound": "Article not found",
    "back": "Back",
    "share": "Share",
    "linkCopied": "Link copied!",
    "shareText": "Check out this blog post!",
    "relatedArticles": "Related Articles"
  },
  "companiesPage": {
    "viewModes": {
      "graphs": "Graphs",
      "list": "List"
    },
    "filter": "Filter",
    "sortBy": "Sort By",
    "searchInFilter": "Search filters",
    "noFiltersFound": "No matching filters found.",
    "sortingOptions": {
      "emissionsChange": "Change in Emissions (%)",
      "totalEmissions": "Total Emissions",
      "scope3Coverage": "Scope 3 Coverage",
      "nameAsc": "Company Name A-Z",
      "nameDesc": "Company Name Z-A"
    },
    "sector": "Sector",
    "errorTitle": "Failed to retrieve company information",
    "errorDescription": "Please try again later",
    "title": "Company Climate Data",
    "description": "Overview of companies' climate impact and sustainability efforts",
    "searchPlaceholder": "Search companies (separate with a comma)",
    "noCompaniesFound": "No companies found",
    "tryDifferentCriteria": "Try adjusting your search criteria.",
    "sorting": "Sorting By:",
    "filtering": "Filter:",
    "allSectors": "All sectors",
    "sectionTitle": "Companies",
    "noCompaniesInSection": "No companies in this section",
    "sectorGraphs": {
      "yearRange": "Base year: {{baseYear}} → Current: {{currentYear}}",
      "noCompaniesInSector": "No companies in this category",
      "emissionsTrendAnalysis": "Emissions Trend Analysis",
      "fromBaseYear": "(From base year)",
      "decreasing": "Companies Reducing Emissions",
      "increasing": "Companies Increasing Emissions",
      "noComparable": "No Comparable Data",
      "pie": "Pie",
      "stackedTotal": "Stacked Total",
      "back": "Back",
      "sectorTotal": "Sector Total Emissions",
      "total": "Total Emissions",
      "noDataAvailablePieChart": "No data available for this year",
      "pieLegendCompany": "View company details",
      "pieLegendSector": "View sector details",
      "unknownCompany": "Unknown Company",
      "yearTotal": "Year Total:",
      "emissionsSourcesAnalysis": "Emissions Sources Analysis",
      "ghgProtocolScopes": "(GHG Protocol Scopes)",
      "totalEmissions": "Total Emissions",
      "scope1": "Scope 1",
      "scope2": "Scope 2",
      "scope3": "Scope 3",
      "scope3Upstream": "Scope 3 (Upstream)",
      "scope3Downstream": "Scope 3 (Downstream)",
      "scope1Description": "Direct emissions from owned or controlled sources",
      "scope2Description": "Indirect emissions from the production of purchased electricity, steam, heat, and cooling consumed by the organisation.",
      "scope3UpstreamDescription": "Indirect emissions from the supply chain",
      "scope3DownstreamDescription": "Indirect emissions from product use and end-of-life",
      "companies": "companies",
      "shareOfTotal": "Share of Total",
      "companiesReporting": "Companies Reporting",
      "ofSector": "of sector",
      "ofTotal": "of total",
      "upstream": "Upstream",
      "operations": "Operations",
      "downstream": "Downstream",
      "upstreamDescription": "Supply chain and materials",
      "operationsDescription": "Direct company activities",
      "downstreamDescription": "Product lifecycle",
      "rawMaterialExtraction": "Raw material extraction",
      "transportationOfMaterials": "Transportation of materials",
      "supplierManufacturing": "Supplier manufacturing",
      "packagingProduction": "Packaging production",
      "manufacturingProcesses": "Manufacturing processes",
      "facilityOperations": "Facility operations",
      "companyVehicles": "Company vehicles",
      "onSiteEnergyUse": "On-site energy use",
      "productDistribution": "Product distribution",
      "consumerUsage": "Consumer usage",
      "productDisposal": "Product disposal",
      "recyclingProcesses": "Recycling processes",
      "valueChainOverview": "Value Chain Overview",
      "keyInsights": "Key Insights",
      "supplyChainImpact": "Supply Chain Impact",
      "operationalFootprint": "Operational Footprint",
      "productLifecycle": "Product Lifecycle",
      "directEmissions": "Direct Emissions",
      "downstreamActivities": "Downstream Activities",
      "toTotalEmissions": " to total emissions.",
      "scope3UpstreamDetails": "Scope 3 upstream emissions account for ",
      "ofTotalEmissionsDescription": " of total emissions.",
      "directEmissionsDescription": "Direct emissions (Scope 1) represent ",
      "ofTotalFootprintDescription": " of the total footprint.",
      "downstreamActivitiesDescription": "Downstream activities contribute "
    }
  },
  "companyDetailPage": {
    "metaTitle": "Data on emissions and transition",
    "metaDescription": "Overview of emissions and transition",
    "errorTitle": "Unable to retrieve company information",
    "errorDescription": "Please try again later",
    "notFoundTitle": "Company not found",
    "notFoundDescription": "Check if the company ID is correct"
  },
  "methodsPage": {
    "header": {
      "title": "Sources and Method",
      "description": "Our starting point is the Paris Agreement's 1.5°C target, and all our data sources are publicly available. Click on the dropdown to learn more."
    },
    "dataSelector": {
      "label": "Select what you want to learn about"
    },
    "methodNotFound": "Method not found",
    "noResultsFound": "No results found",
    "categories": {
      "general": "General Information",
      "municipality": "Municipality Data",
      "company": "Company Data"
    },
    "general": {
      "parisAgreement": {
        "title": "Klimatkollen and the Paris Agreement",
        "description": "Learn about how Klimatkollen aligns with the Paris Agreement's climate goals",
        "paragraph1": "The Paris Agreement is a legally binding international treaty between the world's nations, aimed at limiting global warming to well below 2°C, with a target of 1.5°C.",
        "paragraph2": "To meet this target, global greenhouse gas emissions must be halved by 2030 (compared to 1990 levels) and reduced to near-zero by 2050. However, emissions are <0>still increasing</0> worldwide.",
        "paragraph3": "Under the Paris Agreement, wealthier nations must take greater responsibility, as their historically high emissions mean they have already used a significant share of the remaining carbon budget needed to limit global warming. Sweden is among these countries and should lead the way in reducing emissions while also supporting more vulnerable nations in their transition.",
        "link": {
          "title": "Paris Agreement",
          "text": "Read more about the Paris Agreement on the Swedish Environmental Protection Agency's website."
        }
      },
      "carbonLaw": {
        "title": "Carbon Law",
        "description": "Understand how Klimatkollen applies Carbon Law to company and municipality data",
        "paragraph1": "Carbon Law helps companies and governments to have a target for reducing their carbon emissions; it's a rule of thumb all entities of any size can use (world, country, company, municipality, individual, etc.). The original carbon law stated that emissions needed to be reduced by 7% per year starting in 2020, in other words, halving emissions every decade. It is based on the Paris Agreement's goal of limiting global warming to well below 2°C, with a target of 1.5°C and the carbon budgets identified by the IPCC.",
        "paragraph2": "We use a revised version of the original Carbon Law to display a needed trajectory line on each company's or municipality's historic data graphs. This line shows the required emissions reduction for the company or municipality to stay in line with the Paris Agreement.",
        "paragraph3": "A revised Carbon Law is necessary due to failure to meet the original carbon law's targets to reduce emissions by 7% per year starting in 2020. Taking into account the carbon budget as it now stands, a steeper trajectory is needed to meet the Paris Agreement's goal. The new rule of thumb is that emissions need to be reduced by 12% per year starting in 2025.",
        "link": {
          "title": "Applying Carbon Law From 2025",
          "text": "Read more about the Applying Carbon Law From 2025 from Klimatkollen's white paper."
        }
      },
      "emissionTypes": {
        "title": "Different Types of Emissions",
        "description": "Learn about the various types of emissions and how they are measured",
        "paragraph1": "Klimatkollen is an independent fact-based platform that follows established standards for emissions reporting. The climate data we present reflects the boundaries and assumptions used in carbon budget calculations. For example, carbon budgets cannot be directly linked to all greenhouse gas emissions, as other gases like methane, nitrous oxide, and water vapour are also included in overall climate impact assessments.",
        "paragraph2": "Emissions from cement production are excluded from the IPCC's global carbon budget and, as a result, are also omitted from Sweden's carbon budget and emissions data. This specifically affects the municipalities of Gotland, Skövde, and Mörbylånga, where cement production is currently or has previously taken place.",
        "paragraph3": "Sweden also has a significant climate impact from goods imported from other countries, leading to emissions abroad. These consumption-based emissions are not included in the carbon budget.",
        "paragraph4": "Similarly, emissions from forests and land (known as biogenic emissions) are also excluded from the carbon budget.",
        "paragraph5": "In reality, climate-impacting emissions are much higher than the territorial fossil carbon emissions typically reported by authorities and the media. The data currently displayed on Klimatkollen reflects these territorial emissions.",
        "paragraph6": "Klimatkollen is actively exploring how to incorporate other greenhouse gas emissions on the website in the future, while maintaining the ability to compare current emissions with carbon budgets."
      }
    },
    "company": {
      "companyDataOverview": {
        "title": "Company Data Overview",
        "description": "Overview of how we collect and present company emissions data",
        "paragraph1": "Klimatkollen collects data on greenhouse gas emissions that companies report in their sustainability reports and combined annual reports.",
        "paragraph2": "The emissions data is divided into company-specific emissions (scope 1 & scope 2) and emissions from the value chain (scope 3), reported in tonnes of CO2e.",
        "paragraph3": "On each company's page on Klimatkollen, you can find more detailed information about the emissions; breakdown by scope and category in scope 3, as well as any biogenic emissions.",
        "link1": {
          "title": "Klimatkollen's Company Data",
          "text": "View our latest company emissions data here"
        },
        "link2": {
          "title": "GHG Protocol",
          "text": "Klimatkollen uses the same structure as the GHG Protocol and follows its guidelines."
        },
        "companiesIncluded": {
          "title": "Companies Included",
          "paragraph1": "Currently, our database includes companies on the OMX Large Cap and Mid Cap lists of the Stockholm Stock Exchange, along with the 24 largest state-owned companies, five largest economic associations, and unlisted companies IKEA and ICA Group.",
          "paragraph2": "The companies are categorized by industry according to the Global Industry Classification Standard (GICS), with a total of 290 companies currently tracked.",
          "link": {
            "title": "GICS",
            "text": "Read more about the Global Industry Classification Standard (GICS)"
          }
        },
        "paragraph4": "Information about the number of employees and revenue is obtained from the latest sustainability reports, or combined annual and sustainability reports, and in some cases from other sources."
      },
      "companyDataCollection": {
        "title": "Data Collection Process",
        "description": "Learn about our methodology for collecting and verifying company data",
        "paragraph1": "We present companies' greenhouse gas emissions as they report them, with data divided into company-specific emissions (scope 1 & 2) and value chain emissions (scope 3).",
        "paragraph2": "In some cases, our figures may be more up-to-date than company reports due to direct communication with companies about data corrections.",
        "paragraph3": "While we strive for accuracy, Klimatkollen does not take responsibility for the completeness or accuracy of company reports.",
        "paragraph4": "Emissions are rounded to the nearest whole number, which may cause minor variations from company reports.",
        "paragraph5": "The description of the company's activities is AI-generated.",
        "dataPresented": {
          "title": "Data Presentation",
          "paragraph1": "Emissions data is presented as reported by companies, with clear categorization of different emission scopes."
        },
        "fiscalYear": {
          "title": "Fiscal Year Reporting",
          "paragraph1": "Some companies use a fiscal year. In these cases, the emissions are presented for the later of the two calendar years in the period, i.e. for companies that report 2022/2023, the data is presented for 2023."
        }
      },
      "historicalData": {
        "title": "Historical Data and Goals",
        "description": "Tracking companies' emission history and climate commitments",
        "historicEmissions": {
          "title": "Historical Emissions",
          "paragraph1": "Emissions data from previous years has been collected from the latest report, to the extent it is presented there. Where there are gaps in the reported emissions data, for example if there is missing information about emissions for years between the base year and the most recently reported year, Klimatkollen has sought to collect this by searching for older sustainability reports. The latest published information is always prioritized, so if a company has updated its calculations retroactively, but not published the adjustment, older data may be displayed."
        },
        "goals": {
          "title": "Climate Goals",
          "paragraph1": "AI-tool Garbo identifies and extracts goals and initiatives for emission reductions that companies describe in their reporting. This data is not manually verified."
        }
      },
      "emissionCategories": {
        "title": "Emissions and Categories",
        "description": "Understanding different types of emissions and how they are categorized",
        "paragraph1": "Companies report their emissions according to the GHG Protocol's three scopes:",
        "scope2": {
          "title": "Scope 2: Indirect Energy Emissions",
          "paragraph1": "Scope 2 emissions are primarily calculated using the market-based method, which takes into account whether companies purchase renewable electricity. If such data is missing, we use data from the location-based method instead."
        },
        "scope3": {
          "title": "Scope 3: Value Chain Emissions",
          "paragraph1": "Value chain emissions are reported according to GHG Protocol categories when available.",
          "paragraph2": "When a total value is missing for scope 3, we sum the figures for the disclosed scope 3 categories.",
          "paragraph3": "When companies report emissions per category in line with the GHG Protocol, the data is presented directly on the company's page. For companies that use other breakdowns, Klimatkollen makes a judgment about the match with the GHG Protocol. Companies that, for example, combine several categories into 'other', or report upstream and downstream transport as a single category, do not have their scope 3 emissions broken down per category.",
          "link": {
            "title": "Reporting of Emissions in Scope 3 for Property Owners",
            "text": "For property owners, Klimatkollen follows the matching as specified in the guied Reporting of Emissions in Scope 3 for Property Owners."
          }
        },
        "financedEmissions": {
          "title": "Financed Emissions: Scope 3 Category 15: Investments",
          "paragraph1": "Financed emissions are often reported with a delay since they can take longer to calculate. To provide a representative picture of a company's impact, in these cases the latest reported emissions are included."
        },
        "biogenicEmissions": {
          "title": "Biogenic Emissions",
          "paragraph1": "Biogenic emissions are reported separately from scope 1, 2 and 3, in accordance with the GHG Protocol's instructions."
        },
        "emissionOffsets": {
          "title": "Emission Offsets",
          "paragraph1": "These are not included, in line with what the GHG Protocol states."
        }
      }
    },
    "municipality": {
      "municipalityDataOverview": {
        "title": "Municipality Data Overview",
        "description": "What data we collect and present about the municipalities",
        "paragraph1": "Klimatkollen shows emissions data on Sweden's municipalities, with SMHI's national emissions database as our primary source. To make our municipal and company data comparable, emissions of all greenhouse gases (CO₂e) are shown since August 2025, not just CO₂.",
        "paragraph2": "We also show how emissions would need to decrease to meet the Paris Agreement. Previously, this was based on local carbon budgets derived from a national budget calculated by researchers at Uppsala University and the Tyndall Centre in the UK. Since August 2025, we have switched to use the 'Paris Curve' based on an updated <0>Carbon Law</0>.",
        "paragraph3": "The forecast for future emissions is based on how emissions in each municipality have developed historically since the Paris Agreement in 2015. The trend line is weighted using the statistical method Least Absolute Deviations (LAD), which gives less weight to individual extreme values and provides a more fair and realistic picture of future emissions.",
        "paragraph4": "Alongside emissions data, Klimatkollen presents key indicators of municipal performance in the energy transition and emissions reductions, such as growth with EVs and bicycle lanes."
      },
      "municipalityKPIs": {
        "title": "Municipality KPIs",
        "description": "What data we collect and present about the municipalities",
        "paragraph1": "In addition to showing whether emissions are on track with the Paris Agreement, we also present data on the progress of different transition measures in the municipalities.",
        "paragraph2": "We have based our criteria on municipal responsibility, impact on emissions, breadth of areas, and access to stable data. So far, using these criteria, we have presented data on the following key figures:",
        "list": {
          "evs": "Electric vehicles - The increase in the municipalities for the proportion of newly registered electric vehicles",
          "consumption": "Consumption - The household's consumption emissions in tonnes per resident and municipality",
          "chargers": "Chargers - The number of electric vehicles per public charging point per municipality",
          "bicycles": "Bicycles - Metres of cycling paths per resident, per municipality",
          "plans": "Plans - Which municipalities have an ongoing climate action plan",
          "procurements": "Procurements - Which municipalities have placed climate requirements in public procurement"
        }
      },
      "sources": {
        "title": "Our Sources",
        "description": "Explore the publicly available sources and verified data used by Klimatkollen",
        "paragraph1": "Klimatkollen is based on publicly available sources and verified data. We provide all sources so you can easily review and explore them further. If you notice any errors, please email us at hej@klimatkollen.se so we can make corrections.",
        "paragraph2": "Company data is sourced from their own annual reports and sustainability reports.",
        "links": {
          "smhi": {
            "title": "National Emissions Database",
            "text": "Greenhouse gas emissions in municipalities",
            "link": "https://nationellaemissionsdatabasen.smhi.se/"
          },
          "skr": {
            "title": "Swedish Association of Local Authorities and Regions",
            "text": "Political leadership in municipalities",
            "link": "https://skr.se/skr/demokratiledningstyrning/valmaktfordelning/valresultatstyren/styrekommunereftervalet2022.69547.html"
          },
          "wikidata": {
            "title": "Wikidata",
            "text": "Municipal coats of arms and population numbers",
            "link": "https://www.wikidata.org/wiki/Wikidata:Country_subdivision_task_force/Sweden/Municipalities"
          },
          "trafikanalys": {
            "title": "Traffic Analysis",
            "text": "Percentage of electric vehicles",
            "link": "https://www.trafa.se/vagtrafik/fordon/"
          },
          "nvdb": {
            "title": "National Road Database",
            "text": "Cycling paths per municipality",
            "link": "https://www.nvdb.se/sv"
          },
          "sei": {
            "title": "Stockholm Environment Institute (SEI)",
            "text": "Household consumption-based emissions. Konsumtionskompassen, 2025. CC BY-NC-ND 4.0",
            "link": "https://konsumtionskompassen.se/"
          },
          "powerCircle": {
            "title": "Power Circles database ELIS",
            "text": "Charging infrastructure data from the industry organisation",
            "link": "https://powercircle.org/elbilsstatistik/"
          },
          "klimatplaner": {
            "title": "Climate Plans",
            "text": "Collected by members of Klimatklubben and the Swedish Society for Nature Conservation",
            "link": "https://docs.google.com/spreadsheets/d/13CMqmfdd6QUD6agKFyVhwZUol4PKzvy253_EwtsFyvw/edit?fbclid=IwAR0v0cq0_xhFVlhhVn5fP-TNkOPVRXbOTKzTVWI_PMr_yU2rXOLjcN6jSps#gid=0"
          },
          "upphandlingsmyndigheten": {
            "title": "Procurement Authority",
            "text": "Information on climate requirements in municipal procurements",
            "link": "https://www.klimatkollen.se/data/procurements/NUE2022_DATA_2023-12-20.xlsx"
          },
          "greenpeace": {
            "title": "Greenpeace",
            "text": "Mapping of climate requirements in public procurement",
            "link": "https://docs.google.com/spreadsheets/d/1EdHUa49HJZn0rXqM-6tChdim4TJzXnwA/edit#gid=1040317160"
          }
        }
      }
    }
  },
  "supportPage": {
    "header": {
      "title": "Support Klimatkollen",
      "description": "Help us continue collecting and sharing climate data so that more people can understand how the transition to a sustainable future is progressing. There are many ways you can support us."
    },
    "donations": {
      "title": "Donate money",
      "description": "Help us keep our work going with a financial contribution",
      "details": [
        "Swish: 123 384 67 48",
        "Bankgiro: 5793-3178",
        "IBAN: SE-96 8000 0832 7973 4619 5055",
        "Your donation helps maintain our infrastructure and data collection efforts"
      ],
      "action": {
        "text": "Make a Donation",
        "link": "mailto:hej@klimatkollen.se"
      },
      "email": {
        "subject": "Donation Inquiry - Klimatkollen",
        "body": "Hello,\n\nI would like to make a donation to Klimatkollen.\n\nAmount:\n\nThank you for helping us continue our work with climate data.\n\nBest regards,"
      }
    },
    "openSource": {
      "title": "Contribute Code",
      "description": "Are you a developer? You can help by contributing code",
      "details": [
        "Our source code is open and available on GitHub",
        "Contribute to our data analysis tools",
        "Help improve the user interface",
        "Add new features and enhancements"
      ],
      "action": {
        "text": "View on GitHub",
        "link": "https://github.com/klimatbyran"
      }
    },
    "volunteer": {
      "title": "Volunteer With Us",
      "description": "Give your time and skills to make a difference",
      "details": [
        "Assist with research and data analysis",
        "Create content and manage social media",
        "Organize events and strengthen our network",
        "Offer advice and guidance to help us grow"
      ],
      "action": {
        "text": "Join our Discord",
        "link": "https://discord.gg/N5P64QPQ6v"
      }
    },
    "partnerships": {
      "title": "Partner With Us",
      "description": "Collaborate with Klimatkollen to promote transparency and accountability",
      "details": [
        "Do you have climate data about municipalities or companies?",
        "Can you help us expand Klimatkollen to other countries?",
        "Are you conducting research in AI and climate?",
        "Interested in exploring a joint project?"
      ],
      "action": {
        "text": "Become a Partner",
        "link": "mailto:hej@klimatkollen.se"
      },
      "email": {
        "subject": "Partnership Inquiry - [Organization Name]",
        "body": "Hello,\n\nI am interested in exploring a partnership with Klimatkollen.\n\nOrganization Name:\nArea of Interest:\nProposed Collaboration:\n\nLooking forward to discussing potential partnership opportunities.\n\nBest regards,"
      }
    },
    "organizationSupport": {
      "title": "Support as a Company",
      "description": "Help us provide open climate data to the public",
      "details": [
        "Display our logo on your website",
        "Show your logo on our website",
        "Join the movement for open climate data",
        "25,000 SEK per year"
      ],
      "action": {
        "text": "Support Us",
        "link": "mailto:hej@klimatkollen.se"
      },
      "email": {
        "subject": "Corporate Support Inquiry - [Company Name]",
        "body": "Hello,\n\nI would like to learn more about corporate support opportunities with Klimatkollen.\n\nOrganization Name:\n\nLooking forward to discussing potential collaboration.\n\nBest regards,"
      },
      "readMore": {
        "text": "Learn More",
        "content": {
          "header": "Become a Supporting Company – Stand Up for Open Climate Data",
          "intro": [
            "By publishing open climate data, Klimatkollen promotes transparency and strengthens support for the Paris Agreement in both politics and business. Without knowing how emissions are progressing – and how they should be – we cannot take the necessary actions to reduce them effectively.",
            "Klimatkollen is a data-driven non-profit organization building a movement around open climate data.",
            "We collaborate with businesses, academia, and civil society to maximize impact. AI, open data, broad communication, and citizen engagement are at the core of our approach.",
            "Join the movement for open climate data – become a supporting company today!"
          ],
          "benefitsHeader": "As a supporting company, you will receive:",
          "benefits": [
            "Your commitment highlighted with our logo on your website",
            "Visibility among other corporate supporters on our website",
            "Notifications when new data about your company is published",
            "Automatic updates of your climate data to your company’s Wikipedia page"
          ],
          "cost": "25,000 SEK / year (including VAT)"
        }
      }
    },

    "contact": {
      "title": "Contact Us",
      "description": "Have questions about supporting Klimatkollen, or want to find other ways to volunteer? We'd love to hear from you.",
      "action": {
        "text": "Email Us",
        "link": "mailto:hej@klimatkollen.se"
      }
    }
  },
  "municipalitiesRankedPage": {
    "errorTitle": "Failed to retrieve municipality information",
    "errorDescription": "Please try again later",
    "title": "Municipality Top Lists",
    "description": "Data on emissions and climate transition in municipalities"
  },
  "municipalitiesComparePage": {
    "errorTitle": "Failed to retrieve municipality information",
    "errorDescription": "Please try again later",
    "title": "Municipality Climate Data",
    "description": "Overview of emissions and transition in municipalities",
    "filter": {
      "searchPlaceholder": "Search for municipalities (separate w/ commas)",
      "selectRegion": "Select region",
      "allRegions": "All regions",
      "sortBy": "Sort by",
      "sortOptions": {
        "reduction": "Emission Reduction",
        "emissions": "Total Emissions",
        "climate_plan": "Climate Plan",
        "bicycle": "Cycling Paths",
        "charging": "Charging Infrastructure",
        "name": "Name"
      }
    },
    "sort": {
      "placeholder": "Sort by",
      "meetsParis": "Meets the Paris Agreement",
      "name": "Name",
      "aToZ": "A-Z",
      "zToA": "Z-A",
      "bestFirst": "Show best first",
      "worstFirst": "Show worst first"
    }
  },
  "municipalityDetailPage": {
    "metaTitle": "Data on emissions and transition",
    "metaDescription": "Overview of emissions and transition",
    "loading": "Loading...",
    "error": "Error loading data",
    "noData": "No data available",
    "procurementScore": {
      "high": "Yes",
      "medium": "Maybe",
      "low": "No"
    },
    "politicalRule": "Political rule",
    "totalEmissions": "Total emissions {{year}}",
    "totalEmissionsTooltip": "This is the latest reported emissions. For calculated estimates on the current year, please see the emissions development graph below.",
    "emissionsDevelopment": "Emissions development",
    "graph": {
      "overview": "Overview",
      "sectors": "Emission sources"
    },
<<<<<<< HEAD
    "inTons": "In tons CO₂",
=======
    "inTons": "In tons CO₂e",
>>>>>>> 9f53e104
    "annualChangeSince2015": "Annual emission change since 2015",
    "reductionToMeetParis": "Emission reduction to meet the Paris Agreement",
    "cannotReduceToParis": "Will not reach Paris Agreement",
    "consumptionEmissionsPerCapita": "Consumption emissions per capita",
    "climatePlan": "Climate plan",
    "noPlan": "No plan",
    "noClimatePlan": "No climate plan",
    "adopted": "Adopted {{year}}",
    "procurementRequirements": "Climate requirements in procurements",
    "sustainableTransport": "Sustainable transport",
    "electricCarChange": "Increase in electric car share",
    "electricCarsPerChargePoint": "Electric cars per charging point",
    "noChargePoints": "No charging points",
    "bicycleMetrePerCapita": "Bicycle path metres per capita",
    "sectorEmissions": "Emission sources",
    "sectorEmissionsYear": "Emissions by sector in {{year}}",
    "filteredSectors": "Filtered Sectors",
    "sectorChart": {
      "clickToFilter": "Click to filter out",
      "clickToShow": "Click to show"
    },
    "sectors": {
      "industry": "Industry (energy + processes)",
      "productUse": "Product use (incl. solvents)",
      "internationalTransport": "International transport",
      "agriculture": "Agriculture",
      "electricityAndHeating": "Electricity and district heating",
      "workingMachines": "Working machines",
      "waste": "Waste (incl. sewage)",
      "ownHeating": "Heating of residential and commercial buildings",
      "transport": "Transport"
    }
  },
  "sector": {
    "energy": "Energy",
    "materials": "Materials",
    "industrials": "Industrials",
    "consumerDiscretionary": "Consumer Discretionary",
    "consumerStaples": "Consumer Staples",
    "healthCare": "Healthcare",
    "financials": "Financials",
    "informationTechnology": "Information Technology",
    "communicationServices": "Communication Services",
    "utilities": "Utilities",
    "realEstate": "Real Estate"
  },
  "scope": {
    "scope1": "Direct emissions from sources owned or controlled by the organisation.",
    "scope2": "Indirect emissions from the production of purchased electricity, steam, heat, and cooling consumed by the organisation.",
    "scope3": "Indirect emissions from the organisation's value chain, including suppliers and customers.",
    "biogenic": "Biogenic emissions refer to carbon dioxide emissions from non-fossil (i.e., renewable) sources, such as the combustion of biofuels or by-products from paper production. Under the GHG Protocol, these emissions are reported separately from Scope 1–3, as they are part of the natural carbon cycle."
  },
  "team": {
    "ola": {
      "role": "Co-founder",
      "description": "Opinion leader, co-founder of Klimatkollen, former communications manager at the Centre Party, and client manager at Forsman & Bodenfors."
    },
    "frida": {
      "role": "Co-founder",
      "description": "Climate specialist and co-founder of Klimatkollen. Initiator of Our Kids' Climate and author of the book 'Talking to Children about Climate Change' (Natur & Kultur). EU Climate Pact Ambassador and Climate Reality Leader."
    },
    "elvira": {
      "role": "Tech Lead",
      "description": "Tech lead and technical physicist at Klimatkollen and Precisit. Extensive experience in green and circular tech at several award-winning startups and part of the leadership team at IT consultancy firm Precisit."
    },
    "christian": {
      "role": "Tech Advisor",
      "description": "Award-winning developer, digital entrepreneur, and one of Sweden's most influential figures in tech. Founder of the digital innovation agency Iteam and co-founder of Open School Platform. Speaker on AI and digital innovation, advisor to the government."
    },
    "kayla": {
      "role": "Developer",
      "description": "Frontend developer with a passion for sustainability and user-friendly digital solutions. Previously worked as an environmental consultant focused on interpreting regulations and calculating greenhouse gas emissions for companies."
    },
    "catharina": {
      "role": "Communicator",
      "description": "Communicator and filmmaker focusing on climate and sustainability, active in organisation Ett hållbart Lidingö, with a background as a management consultant."
    }
  },
  "board": {
    "ola": {
      "role": "Chairman of the Board",
      "description": "Opinion leader, co-founder of Klimatkollen, former communications manager at the Centre Party, and client manager at Forsman & Bodenfors."
    },
    "frida": {
      "role": "Vice Chairman of the Board",
      "description": "Climate specialist and co-founder of Klimatkollen. Initiator of Our Kids' Climate and author of the book 'Talking to Children about Climate Change' (Natur & Kultur). EU Climate Pact Ambassador and Climate Reality Leader."
    },
    "maria": {
      "role": "Board Member",
      "description": "Journalist, author, speaker, and founder of Klimatklubben. Named one of Sweden's 101 most influential sustainability figures in 2021."
    },
    "carlJohan": {
      "role": "Board Member",
      "description": "Sustainability strategist at Diamant & Schulz, previously at Doings and Forsman & Bodenfors, author of the book 'Sustainability Transformation', awarded Marketing Book of the Year 2022."
    },
    "madeleine": {
      "role": "Board Member",
      "description": "Responsible for solar parks within Green Power Sweden, former head of social policy for WWF Sweden, board member of the Swedish Society for Nature Conservation and political expert at the Ministry of the Environment."
    }
  },
  "emissionsBreakdown": {
    "scope1": "Scope 1",
    "scope2": "Scope 2",
    "scope3": "Scope 3",
    "title": "Emission Breakdown {{year}}",
    "tooltip": "Breakdown of emissions by different scopes according to the GHG Protocol",
    "unit": "tons CO₂e",
    "scope3Categories": "Scope 3 Categories",
    "upstream": "Upstream",
    "downstream": "Downstream",
    "notReported": "Not Reported",
    "biogenicEmissions": "Biogenic Emissions"
  },
  "companies": {
    "categories": {
      "1": {
        "name": "Purchased goods and services",
        "description": "Emissions from the production of goods and services purchased by the organisation."
      },
      "2": {
        "name": "Capital goods",
        "description": "Emissions from the production of capital goods purchased by the organisation."
      },
      "3": {
        "name": "Fuel- and energy-related activities",
        "description": "Emissions from the production of fuels and energy purchased by the organisation, including transport and distribution, not included in scope 2."
      },
      "4": {
        "name": "Upstream transportation and distribution",
        "description": "Emissions from the transport and distribution of purchased goods between suppliers and/or within the organisation."
      },
      "5": {
        "name": "Waste generated in operations",
        "description": "Emissions from the treatment of waste generated by the organisation."
      },
      "6": {
        "name": "Business travel",
        "description": "Emissions from business travel using vehicles not owned by the organisation."
      },
      "7": {
        "name": "Employee commuting",
        "description": "Emissions from employees' travel between home and workplace."
      },
      "8": {
        "name": "Upstream leased assets",
        "description": "Emissions from operations in leased assets not included in scope 1 and 2."
      },
      "9": {
        "name": "Downstream transportation and distribution",
        "description": "Emissions from the transport and distribution of sold goods between the organisation and the customer."
      },
      "10": {
        "name": "Processing of sold products",
        "description": "Emissions from further processing of sold input materials."
      },
      "11": {
        "name": "Use of sold products",
        "description": "Emissions from the use of sold products by the customer."
      },
      "12": {
        "name": "End-of-life treatment of sold products",
        "description": "Emissions from waste treatment of sold products at the end of their lifecycle."
      },
      "13": {
        "name": "Downstream leased assets",
        "description": "Emissions from operations in downstream leased assets not included in scope 1 and 2."
      },
      "14": {
        "name": "Franchises",
        "description": "Emissions from franchisee operations not included in scope 1 and 2."
      },
      "15": {
        "name": "Investments",
        "description": "Emissions from the organisation's investments in other companies, as well as other financed emissions."
      },
      "16": {
        "name": "Other",
        "description": "Reported emissions not tied to one of the scope 3 categories."
      },
      "statedTotal": "Stated Total"
    },
    "card": {
      "noData": "No Data",
      "unknownSector": "Unknown Sector",
      "emissions": "Emissions",
      "totalEmissionsInfo": "Total Emissions (Scope 1 & 2)",
      "emissionsChangeRate": "Change Rate",
      "emissionsChangeRateInfo": "Change rate of emissions compared to the previous reporting period.",
      "emissionsChangeRateInfoExtended": "This value is so large due to inconsistencies in reported data between the last two reporting periods, thus this value is not representative of actual changes.",
      "turnover": "Turnover",
      "turnoverAmount": "bn",
      "employees": "Employees",
      "companyReport": "Sustainability Report",
      "missingReport": "Missing Report",
      "reportYear": "Report from {{year}}"
    },
    "dataView": {
      "overview": "Overview",
      "scopes": "Scopes 1-3",
      "categories": "Scope 3 Categories",
      "selectView": "Select View"
    },
    "emissionsHistory": {
      "noReportingPeriods": "No reporting periods available",
      "title": "Historical Emissions",
      "tooltip": "Historical emissions; click on a point to remove the line from the graph. Hover over a point to see the values for the reporting period.",
      "unit": "Tons CO₂e per year",
      "totalEmissions": "Total Emissions",
      "baseYear": "Base year",
      "baseYearInfo": "The base year refers to a specific year chosen as a reference point against which future emissions are compared.",
      "total": "Total",
      "approximated": "Approximated",
      "trend": "Trend",
      "carbonLaw": "Paris Agreement",
      "trendInfo": "Approximated value is based on average change of {{percentage}} since {{baseYear}} for all reporting periods",
      "exploreStep0Description": "This shows emissions data from before the company's base year. While historically interesting, this data is often unreliable for predicting future trends because companies were still developing their measurement methods and may have used different reporting standards.",
      "exploreStep0Label": "Historical Data (Before Base Year)",
      "exploreStep1Label": "Reliable Company Data",
      "exploreStep1Description": "This shows the company's emissions from their base year to the most recent reporting period. This data is considered reliable and comparable because the company has established measurement methods and consistent reporting standards.",
      "exploreStep2Label": "Future Trend Projection",
      "exploreStep2Description": "This shows our best estimate of how the company's emissions might change in the future, based on their recent performance. We calculate this trend carefully, but it's important to note that predicting emissions is challenging - companies often have few data points and emissions can vary significantly from year to year.",
      "exploreStep3Label": "Paris Agreement Target Path",
      "exploreStep3Description": "This green line shows the emissions reduction path needed to meet the Paris Agreement goals. The target is to reduce emissions by about 11.7% each year, which means roughly halving emissions every 5-6 years. This is the global standard for climate action.",
      "exploreStep4Label": "2050 Comparison",
      "exploreStep4Description": "This step shows where the company's trend line and the Paris target path end up in 2050. While a company might only be slightly above or below target in 2050, the next step will show why the cumulative impact over many years is what really matters.",
      "exploreStep5Label": "Cumulative Impact",
      "exploreStep5Description": "This step reveals the true story: it's not just about where we end up in 2050, but about the total emissions over the entire journey. Think of it like a bank account - small differences in spending each month add up to big differences over years. The shaded areas show the total emissions 'debt' or 'savings' compared to the Paris target.",
      "trendExplanationFallback": "This trend line shows our best estimate of future emissions based on the company's recent performance. We use statistical methods to calculate this, but predictions become less certain the further into the future we look.",
      "exploreBackButton": "Back",
      "exploreNextButton": "Next",
      "exploreExitButton": "Exit",
      "baseYearLabel": "Base Year",
      "underParisTarget": "under Paris target",
      "overParisTarget": "over Paris target",
      "parisAlignedPathLabel": "Estimated Emissions For Paris Aligned Path",
      "companyEmissionsLabel": "Estimated Company Emissions",
      "budgetStatusLabel": "Budget Status",
      "underBudget": "Under budget",
      "overBudget": "Over budget",
      "cumulativePeriod": "2025-2050 cumulative",
      "totalEmissionsSaved": "total emissions saved vs Paris target",
      "totalEmissionsExcess": "total emissions excess vs Paris target"
    },
    "list": {
      "error": {
        "fetchingCompanyInfo": "Failed to fetch company information",
        "tryAgainLater": "Please try again later"
      },
      "sort": {
        "placeholder": "Sort by",
        "emissions": "Emissions",
        "turnover": "Turnover",
        "employees": "Number of Employees",
        "name": "Company Name"
      },
      "company": {
        "turnover": "Turnover",
        "employees": "Employees",
        "emissions": "Emissions",
        "readAnnualReport": "Read Annual Report"
      }
    },
    "overview": {
      "unknownSector": "Unknown Sector",
      "sector": "Sector",
      "selectYear": "Select Year",
      "latestYear": "Latest Year",
      "totalEmissions": "Reported Emissions",
      "tonsCO2e": "tons CO₂e",
      "changeSinceLastYear": "Change Since Previous Year",
      "noData": "No Data",
      "turnover": "Turnover",
      "employees": "Employees",
      "notReported": "Not Reported",
      "readAnnualReport": "Read Annual Report",
      "readMore": "Read More",
      "readLess": "Read Less",
      "aiGeneratedData": "Includes AI-extracted values. Click to read more.",
      "billion": "bn"
    },
    "sectionedCompanyList": {
      "otherCompanies": "Other Companies",
      "companies": "companies"
    },
    "scope3Chart": {
      "category": "Category",
      "tonsCO2e": "tons CO₂e",
      "clickToFilter": "Click to filter out",
      "clickToShow": "Click to show",
      "resetAll": "Reset All",
      "showingCategories": "Showing {{shown}} of {{total}} categories. Hidden categories:"
    },
    "scope3Data": {
      "categories": "Scope 3 Categories",
      "selectYear": "Select Year",
      "latestYear": "Latest Year",
      "visualisation": "Visualisation",
      "data": "Data",
      "historicalDevelopment": "Historical Development",
      "ofTotal": "of total"
    },
    "scopeReportingList": {
      "category": "Category"
    },
    "sectorComparison": {
      "sectorUnknown": "Unknown Sector",
      "emissionsReduction": "Emissions Reduction",
      "reportingYears": "Reported Years",
      "reportedCategories": "Reported Scope 3 Categories",
      "comparisonIn": "Comparison within {{sectorName}}"
    },
    "tooltip": {
      "noDataAvailable": "No Data Available",
      "tonsCO2e": "tCO₂e",
      "trend": "Trend:",
      "increasing": "↗ Increasing",
      "decreasing": "↘ Decreasing"
    }
  },
  "municipalities": {
    "card": {
      "meetsParis": "Is {{name}} on track to meet the Paris Agreement?",
      "yes": "Yes",
      "no": "No",
      "emissionRanking": "EMISSION RANKING",
      "emission": "Emissions {{year}}",
      "emissionInfo": "The municipality's CO₂e emissions for the year {{year}}.",
      "changeRate": "Change Rate",
      "changeRateInfo": "Change rate of emissions since the Paris Agreement was signed in 2015.",
      "climatePlan": "Climate Plan",
      "noPlan": "No Plan",
      "adopted": "Adopted {{year}}"
    },
    "graph": {
      "noData": "No data available",
      "gap": "Gap",
      "historical": "Historical",
      "approximated": "Calculated Total",
      "estimated": "Calculated",
      "trend": "Trend",
<<<<<<< HEAD
      "carbonLaw": "Paris Agreement",
      "unit": "tons CO₂",
=======
      "parisAgreement": "Paris Agreement",
      "paris": "Paris Agreement",
      "unit": "tons CO₂e",
>>>>>>> 9f53e104
      "total": "Total",
      "year": "Year",
      "estimatedValue": "Emissions value is estimated",
      "overview": "Overview",
      "sectors": "Emissions sources"
    },
    "map": {
      "legend": {
        "null": "No data"
      }
    },
    "list": {
      "source": "Source:",
      "dataSelector": {
        "label": "Select Data Point",
        "tooltips": {
          "higherBetter": "Higher values are better",
          "lowerBetter": "Lower values are better"
        }
      },
      "kpis": {
        "historicalEmissionChangePercent": {
          "label": "Emissions",
          "description": "Historical change in emissions",
          "detailedDescription": "Average annual change in greenhouse gas emissions in Swedish municipalities since the Paris Agreement in 2015.",
          "source": "<0>National Emissions Database</0>"
        },
        "electricCarChangePercent": {
          "label": "Electric Cars",
          "description": "Change in electric car adoption",
          "detailedDescription": "The growth rate in municipalities for the share of newly registered rechargeable cars 2015-2024, stated in percentage points per year.",
          "source": "<0>Transport Analysis</0>"
        },
        "totalConsumptionEmission": {
          "label": "Consumption",
          "description": "Total emissions from consumption",
          "detailedDescription": "Household consumption emissions (CO₂e) in tonnes per inhabitant and municipality in 2022. By 2050, emissions should be at most 1 tonne per person per year to be in line with the Paris Agreement.",
          "source": "<0>Stockholm Environment Institute (2025), Konsumtionskompassen. Licensed under CC BY-NC-ND 4.0.</0>"
        },
        "electricVehiclePerChargePoints": {
          "label": "Charging Stations",
          "description": "Number of electric vehicles per charging point",
          "detailedDescription": "Number of electric vehicles per public charging point, per municipality in 2024. Lower numbers are better, as good infrastructure promotes increased electric vehicle adoption.",
          "source": "<0>Power Circle</0>",
          "nullValues": "No charging points"
        },
        "bicycleMetrePerCapita": {
          "label": "Bicycles",
          "description": "Bicycle path metres per capita",
          "detailedDescription": "Number of metres of bicycle paths per inhabitant per municipality in 2024. Longer is better, as good infrastructure promotes increased cycling.",
          "source": "<0>National Road Database</0>, <1>Swedish Transport Administration</1>"
        }
      },
      "insights": {
        "noData": {
          "municipality": "No municipality data available",
          "metric": "No data available for {{metric}}"
        },
        "keyStatistics": {
          "average": "Average:",
          "distributionAbove": "municipalities above average",
          "distributionBelow": "municipalities below average"
        },
        "topPerformers": {
          "titleBest": "Top Five Municipalities",
          "titleTop": "Top Performing Municipalities"
        },
        "improvement": {
          "title": "Bottom Five Municipalities"
        }
      },
      "viewToggle": {
        "showList": "Show List",
        "showMap": "Show Map"
      },
      "rankedList": {
        "search": {
          "placeholder": "Search municipalities..."
        },
        "rank": "Rank: {{rank}} of {{total}}"
      }
    }
  },
  "errorPage": {
    "title": "Error",
    "description": "An error occurred while processing your request.",
    "serverTitle": "Server Error",
    "serverDescription": "Something went wrong on our servers. Please try again later or contact support if the problem persists.",
    "backToHome": "Back to Home",
    "tryAgain": "Try Again"
  },
  "notFoundPage": {
    "title": "Page Not Found",
    "description": "The page you are looking for doesn't exist or has been moved.",
    "backToHome": "Back to Home"
  },
  "unauthorizedPage": {
    "title": "Access Denied",
    "errorMessage": "You do not have the necessary permissions to view this page"
  },
  "companyEditPage": {
    "error": {
      "couldNotFetch": "Could not fetch company data",
      "tryAgainLater": "Please try again later",
      "couldNotFind": "The company could not be found",
      "checkId": "Please make sure the company ID is correct"
    },
    "rowName": {
      "reportingTimespan": "Reporting Period",
      "reportingStart": "Start",
      "reportingEnd": "End",
      "marketBased": "Market-based",
      "locationBased": "Location-based",
      "unknown": "Unknown"
    },
    "save": "Save",
    "success": {
      "title": "Changes have been saved!",
      "description": "Changes to the reporting period have been made successfully"
    },
    "successDetails": {
      "title": "Changes have been saved!",
      "description": "Changes to the base year and/or industry sector have been made successfully"
    },
    "unsavedChanges": {
      "title": "Unsaved Changes",
      "description": "You have unsaved changes. Are you sure you want to leave?",
      "cancel": "Cancel",
      "discard": "Discard Changes"
    },
    "authExpired": {
      "title": "Session expired",
      "message": "Your session has expired. Please log in again to continue editing.",
      "cancel": "Cancel",
      "login": "Log in"
    }
  },
  "authCallbackPage": {
    "failed": "Authentication failed",
    "success": {
      "title": "Logged in",
      "description": "Welcome"
    }
  },
  "privacyPage": {
    "seoTitle": "Privacy Policy - Klimatkollen",
    "seoDescription": "Read about how Klimatkollen processes personal data and protects your privacy.",
    "seoHeading": "Privacy Policy",
    "seoText": "Klimatkollen values your personal privacy and complies with the General Data Protection Regulation (GDPR).",
    "title": "How Klimatkollen Processes Personal Data",
    "lastUpdated": "Last updated: {{date}}",
    "responsibilityTitle": "Data Controller",
    "responsibilityText": "Klimatbyrån with organisation number 802537-8814 is the data controller when the organisation processes personal data.",
    "dataCollectionTitle": "What data do we process?",
    "dataCollectionText": "The personal data we collect is primarily information that you provide yourself (name, address, mobile number, etc.) when, for example, you sign up for our newsletter or become a member. You may also be employed by a partner or other contact of Klimatbyrån, in which case the personal data is your contact information at work.",
    "whyTitle": "Why do we process personal data?",
    "whyText1": "We process the data to fulfil the commitments associated with the purpose stated at the time of collection or for the collaboration. Otherwise, we use your information only for purposes related to Klimatbyrån's own activities. We do not share your information with third parties.",
    "whyText2": "Klimatbyrån values personal integrity. Handling personal data correctly and securely is a priority for us. Those who entrust us with their information should feel secure.",
    "whyText3": "We comply with the General Data Protection Regulation and other laws and regulations in the data protection area. You always have the right to request correction or deletion of your personal data.",
    "contactTitle": "Contact Us",
    "contactText1": "If you have questions or requests regarding the handling of your personal data, please contact us."
  },
  "learnMorePage": {
    "title": "Global Emissions",
    "subtitle": "Why tracking, reporting and transparency of emissions is critical to enacting tangible change.",
    "impactTitle": "Understanding the Impact",
    "impactDescription": "Each particle represents millions of tons of CO₂ emissions. Watch as they accumulate over time, demonstrating the exponential growth of global emissions since the industrial revolution.",
    "impactDescription2": "The visualisation above shows how emissions have increased dramatically since 1950, with particularly rapid growth in recent decades.",
    "trackingTitle": "Measuring to Manage",
    "trackingDescription": "We cannot effectively reduce what is not measured. Accurate emissions tracking is the foundation for meaningful climate action.",
    "companies": "Companies",
    "companiesDescription": "Corporate emissions make up a significant portion of global carbon output. Accurate tracking enables businesses to identify reduction opportunities.",
    "communities": "Communities",
    "communitiesDescription": "Local communities need to understand their carbon footprint to implement effective reduction strategies and sustainable practices.",
    "countries": "Countries",
    "countriesDescription": "National emissions data are critical for setting and achieving climate goals, and holding countries accountable to their commitments.",
    "dataGaps": "Data Gaps",
    "dataGapsDescription": "Missing or inaccurate emissions data hinders our ability to make informed decisions and take effective climate action.",
    "whyTrackingMatters": "Why Tracking Matters",
    "whyTrackingMattersDescription": "Comprehensive emissions tracking is essential for:",
    "trackingBenefits": [
      "Setting science-based reduction targets",
      "Identifying the most effective reduction strategies",
      "Monitoring progress over time",
      "Ensuring accountability and transparency",
      "Facilitating informed policy and regulatory decisions"
    ],
    "csrdTitle": "The Future of Emissions Reporting",
    "csrdDescription": "The EU's Corporate Sustainability Reporting Directive (CSRD) represents a significant step forward towards standardized and comprehensive emissionsreporting.",
    "currentChallenges": "Historical Reporting Challenges",
    "currentChallengesDescription1": "Inconsistent methodologies across companies and regions",
    "currentChallengesDescription2": "Limited scope of emissions coverage",
    "currentChallengesDescription3": "Lack of standardized verification processes",
    "currentChallengesDescription4": "Difficulty tracking progress towards Paris Agreement goals",
    "csrdImprovements": "CSRD Improvements",
    "csrdImprovementsDescription1": "Standardized reporting requirements across the EU",
    "csrdImprovementsDescription2": "Comprehensive coverage of environmental impacts",
    "csrdImprovementsDescription3": "Mandatory third-party assurance",
    "csrdImprovementsDescription4": "Digital tagging for improved data accessibility and transparency",
    "parisAlignment": "Paris Agreement Alignment",
    "parisAlignmentDescription": "CSRD helps track progress towards Paris Agreement goals by:",
    "parisAlignmentDescription1": "Requiring detailed transition plans",
    "parisAlignmentDescription2": "Mandating science-based targets",
    "parisAlignmentDescription3": "Ensuring consistent progress tracking",
    "implementationTimeline": "Implementation Timeline",
    "implementationSteps": [
      "2024: Large-cap listed companies",
      "2025: Large companies that have not yet reported",
      "2026: Large-cap listed SMEs and other companies",
      "Gradual expansion to cover more businesses"
    ]
  },
  "common": {
    "loading": "Loading...",
    "error": "Error"
  },
  "globalSearch": {
    "title": "Find a company or municipality",
    "searchCategoryCompany": "Company",
    "searchCategoryMunicipality": "Municipality",
    "searchCategoryPage": "Page",
    "placeholder": "Example: Alfa Laval",
    "headerButtonTitle": "Search",
    "searchDialog": {
      "title": "Search",
      "description": "Search for companies or municipalities",
      "emptyText": "Start typing to search",
      "loadingText": "Fetching companies and municipalities...",
      "shortcutTipText": "Trigger search by Ctrl+K / ⌘+K"
    }
  },
  "dataGuide": {
    "buttonFallbackTitle": "Learn more about these metrics",
    "selectItemPrompt": "Select a topic you want to learn more about"
  },
  "trendAnalysis": {
    "insufficientData": "No trendline shown due to insufficient data ({{dataPoints}} points). Need at least 2 data points to build reliable trend.",
    "insufficientDataWithBaseYear": "Simple trend calculation used due to limited data since {{baseYear}} ({{dataPoints}} points). More data needed for reliable trend analysis.",
    "insufficientDataSinceBaseYear": "No trendline shown due to insufficient data since base year {{baseYear}} ({{dataPoints}} usable points). Need at least 2 data points since base year to build reliable trend.",
    "simpleMethodInsufficientData": "Simple trend calculation used due to limited data since base year ({{dataPoints}} points). More data needed for reliable trend analysis.",
    "simpleMethodPoorDataQuality": "Simple trend calculation used due to data quality issues ({{issues}}). Only {{cleanDataPoints}} reliable data points from {{originalDataPoints}} total. This trend may not be very reliable.",
    "linearMethodMultipleIssues": "Linear trend used despite data quality issues ({{issues}}). Based on {{cleanDataPoints}} reliable data points from {{originalDataPoints}} total. Interpret with caution.",
    "weightedLinearMethodStable": "Weighted linear trend used because recent years show stable emissions (variation < 10% of average). Emphasizes recent stable data for current trend representation.",
    "exponentialMethodBetterFit": "Exponential trend used because it fits the data significantly better than linear trend. Suggests emissions are changing at accelerating or decelerating rate.",
    "recentExponentialMethodStrongPattern": "Recent exponential trend used because last 4 years show strong exponential pattern that is significantly better than linear. Focuses on most recent trend pattern.",
    "linearMethodDefault": "Linear trend used as default because data is sufficiently complete or does not show strong non-linear behavior or significant outliers."
  },
  "newsletterArchivePage": {
    "title": "Newsletter archive",
    "description": "Read previous newsletters",
    "loading": "Loading...",
    "error": "Error loading data",
    "next": "Next",
    "previous": "Previous"
  },
  "insightCategories": {
    "analysis": "Analysis",
    "guide": "Guide",
    "methodology": "Methodology"
  },
  "graphs": {
    "pieChart": {
      "clickToFilter": "Click to filter",
      "ofTotal": "of total"
    }
  },
  "language": {
    "sv": "Swedish",
    "en": "English"
  }
}<|MERGE_RESOLUTION|>--- conflicted
+++ resolved
@@ -725,11 +725,7 @@
       "overview": "Overview",
       "sectors": "Emission sources"
     },
-<<<<<<< HEAD
-    "inTons": "In tons CO₂",
-=======
     "inTons": "In tons CO₂e",
->>>>>>> 9f53e104
     "annualChangeSince2015": "Annual emission change since 2015",
     "reductionToMeetParis": "Emission reduction to meet the Paris Agreement",
     "cannotReduceToParis": "Will not reach Paris Agreement",
@@ -1070,14 +1066,9 @@
       "approximated": "Calculated Total",
       "estimated": "Calculated",
       "trend": "Trend",
-<<<<<<< HEAD
       "carbonLaw": "Paris Agreement",
       "unit": "tons CO₂",
-=======
-      "parisAgreement": "Paris Agreement",
-      "paris": "Paris Agreement",
       "unit": "tons CO₂e",
->>>>>>> 9f53e104
       "total": "Total",
       "year": "Year",
       "estimatedValue": "Emissions value is estimated",
