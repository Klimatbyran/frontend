{
  "yes": "Yes",
  "no": "No",
  "unknown": "Unknown",
  "all": "All",
  "emissionsUnit": "tCO₂e",
  "noData": "No data available",
  "header": {
    "companies": "Companies",
    "companiesSectors": "Explore - Sectors",
    "companiesExplore": "Explore - Companies",
    "municipalities": "Municipalities",
    "municipalitiesRanked": "Top Lists",
    "municipalitiesExplore": "Explore",
    "about": "About",
    "aboutUs": "About Us",
    "products": "Products",
    "insights": "Insights",
    "methodology": "Sources and Method",
    "support": "Support Us",
    "newsletter": "Join Newsletter",
    "openMenu": "Open Menu",
    "closeMenu": "Close Menu",
    "articles": "Articles",
    "reports": "Reports",
    "learnMore": "Learn More",
    "newsletterArchive": "Newsletter Archive",
    "press": "Press"
  },
  "footer": {
    "login": "Login",
    "logout": "Logout",
    "welcome": "Welcome",
    "contactUs": "Contact Us",
    "description": "Klimatkollen is a citizen platform that provides climate data and is developed with open <0>source code</0>.",
    "privacyTerms": "Privacy & Terms",
    "supporters": "Supporters and Partners",
    "internationalLicense": "International Licence",
    "ccBySa": "CC BY-SA - Attribution-ShareAlike 4.0"
  },
  "components": {
    "error": {
      "title": "Unable to retrieve information",
      "description": "Please try again later"
    },
    "noData": {
      "title": "No Data Available",
      "description": "There is currently no data available for this page."
    }
  },
  "newsletter": {
    "subscribe": "Subscribe to our newsletter",
    "description": "Stay informed with our newsletter—get the latest updates on emissions delivered straight to your inbox.",
    "emailPlaceholder": "Your email address",
    "subscribeButton": "Subscribe",
    "privacyNotice": "When you submit your details, they will be processed by Klimatbyrån, the non-profit association behind Klimatkollen. You have the right to information on how",
    "privacyLink": "your personal data is processed.",
    "errorEmptyEmail": "Please enter a valid email address.",
    "errorInvalidEmail": "Please enter a valid email address.",
    "errorGeneric": "An error occurred. Please try again later.",
    "successMessage": "Thank you! You have now subscribed to our newsletter."
  },
  "landingPage": {
    "metaTitle": "Open climate data for citizens",
    "typewriter": {
      "scope3Emissions": "scope 3 emissions?",
      "reduceEmissions": "reducing emissions?",
      "meetParisAgreement": "meeting the Paris Agreement?",
      "climateActions": "the climate action?",
      "climatePlans": "the climate plans?"
    },
    "title": "How is it going with",
    "seeResults": "See results",
    "bestPerformers": "Top Lists",
    "bestMunicipalities": "Sweden's best municipalities",
    "municipalitiesDescription": "By average annual reduction in emissions since the Paris Agreement (2015)",
    "largestEmittor": "Company with the largest emissions",
    "companiesDescription": "Emissions from the most recently reported year",
    "aboutUsTitle": "Who are we?",
    "aboutUsContent": "Klimatkollen is a citizen platform that provides climate data and builds support for reducing emissions in line with the Paris Agreement. We believe in the power of simple, engaging data visualisation to enhance knowledge and drive participation in the climate conversation.",
    "tabName": {
      "companies": "the companies",
      "municipalities": "the municipalities"
    }
  },
  "aboutPage": {
    "header": {
      "title": "About Us",
      "description": "Klimatkollen is a citizen platform that provides climate data. Click on the headings to learn more."
    },
    "mainContent": {
      "title": "What is Klimatkollen?",
      "paragraph1": "Klimatkollen (eng, Climate Checker) is an open-source citizen platform that helps individuals, businesses and organisations track the climate transition by using Al to collect, analyse and spread key climate data.",
      "paragraph2": "We provide a clear picture of how emissions are progressing compared to where they need to be. By making this information accessible, we empower the public, contribute to fact-based discussions, and strengthen support for climate action.",
      "paragraph3": "Our vision is for decision-makers in politics and business to be guided by an informed and engaged public, leading to actions that reduce emissions in line with the Paris Agreement.",
      "paragraph4": "Launched in March 2022, Klimatkollen is operated by the non-profit association Klimatbyrån. It was founded by Ola Spännar and Frida Berry Eklund. Initially focused on local climate data for Swedish municipalities, the platform expanded in 2024 to include corporate climate data."
    },
    "ourApproachSection": {
      "title": "Our Approach",
      "paragraph1": "Open climate data increases transparency and accountability. With climate data on hand, we can hold decision-makers in politics and business accountable for their promises to reduce emissions and fulfil the Paris Agreement.",
      "paragraph2": "Klimatkollen has developed Garbo AI for data collection and analysis. This enables us to present climate data for an increasing number of municipalities and companies, both in Sweden and internationally.",
      "paragraph3": "We do not claim to be flawless, this is brand new technology and tricky data even for those reporting it. But the more we test, develop and learn, the better Garbo AI and our data will become.",
      "paragraph4": "Klimatkollen complements the public sector. Authorities can – and should – only publish carefully processed data. This has many advantages. At the same time, the process can be slow, and correcting errors can take time.",
      "paragraph5": "We want to be faster. Wikipedia is updated daily by civil society. Klimatkollen works in the same spirit.",
      "paragraph6": "That is why we are grateful for feedback and suggestions. Do you see an error? Email us at <0>hej@klimatkollen.se</0> and we'll check it out and change.",
      "paragraph7": "Together, we make emissions data available to citizens. Everyone has the right to know how emissions are progressing and whether they are decreasing fast enough."
    },
    "teamSection": {
      "title": "Our Team"
    },
    "boardSection": {
      "title": "Our Board",
      "links": {
        "stadgar": "Here you can find our",
        "stadgarLink": "statutes",
        "uppforandekodLink": "code of conduct",
        "and": "and",
        "antikorruptionspolicyLink": "anti-corruption policy"
      }
    },
    "financingSection": {
      "title": "How We Are Funded",
      "paragraph1": "In 2024 and 2025, Klimatkollen will receive financial support from Google.org as one of two Swedish recipients of the Google.org Impact Challenge: Tech for Social Good.",
      "paragraph2": "In 2023, Klimatkollen was funded by Postkodstiftelsen. Our 2022 launch was made possible through support from WWF Sweden, ClimateView, We Don't Have Time, and Argand Partners.",
      "paragraph3": "Much of our work relies on voluntary efforts, and we welcome new partners and financial support to help us scale up!",
      "donate": "Would you like to support our work?",
      "donateDescription": "Every donation helps us expand and share more data.",
      "bankgiro": "Bankgiro: 5793-3178",
      "swish": "Swish: 123 384 67 48"
    },
    "previousProjectsSection": {
      "title": "Previous Projects",
      "kommunprojektetTitle": "Municipality Project 2023",
      "kommunprojektetDescription": "In 2023, Klimatkollen received support from Postkodstiftelsen to evaluate the progress of the climate transition in municipalities. In addition to emissions data, we also highlight the actions municipalities are taking to reduce them by presenting key statistics on various transition areas.",
      "riksdagsvaletTitle": "Parliamentary Election 2022",
      "riksdagsvaletDescription": "Before the 2022 parliamentary election, Klimatkollen was responsible for two unique projects:",
      "klimatmalTitle": "Climate Goals",
      "klimatmalText": "An analysis of the political parties' climate goals for Sweden",
      "utslappsberakningTitle": "Emission Calculation",
      "utslappsberakningText": "A projection of how emissions would increase or decrease under each party's policies."
    }
  },
  "productsPage": {
    "title": "Access Climate Impact Data",
    "description": "Get access to Klimatkollen's climate database, featuring corporate emissions data, sustainability reports, and municipal environmental metrics through our API.",
    "viewDocumentation": "View API Documentation →",
    "apiAccess": {
      "title": "Direct API Access",
      "description": "Real-time access to our climate database through our documented REST API with comprehensive endpoints.",
      "realtime": "Real-time data access",
      "documentation": "Full API documentation",
      "support": "Priority support",
      "contactPricing": "Contact for Pricing",
      "viewDocs": "View API Documentation"
    },
    "freeAccess": {
      "title": "Free Database Access",
      "description": "Access our comprehensive climate database through bi-yearly data dumps, perfect for research and analysis.",
      "export": "Database exports are updated Feb 1 & Aug 1 each year",
      "data": "Corporate and municipality climate data",
      "license": "Free to use for both commercial and non-commercial purposes",
      "requestAccess": "Get Data"
    },
    "dataOverview": {
      "title": "Available Data",
      "corporate": {
        "title": "Corporate Emissions Data",
        "description": "Access to detailed emissions data from Swedish companies, including scope 1, 2, and 3 emissions, as well as supply chain data."
      },
      "reports": {
        "title": "Sustainability Reports",
        "description": "Access to sustainability reports from Swedish companies, including annual reports and sustainability reports."
      },
      "municipality": {
        "title": "Municipality Climate Data",
        "description": "Access to climate data from Swedish municipalities, including emissions data, climate plans, and climate actions."
      }
    },
    "requestAccess": {
      "title": "Request Access",
      "description": "Request access to the Klimatkollen API to get real-time access to our climate database through our documented REST API with comprehensive endpoints.",
      "emailLabel": "Email",
      "reasonLabel": "Reason for data access",
      "submit": "Request Access",
      "cancel": "Cancel",
      "successMessage": "Access request sent successfully",
      "errorMessage": "Failed to send access request",
      "reasonWork": "Work",
      "reasonHobby": "Hobby",
      "reasonCuriosity": "Curiosity",
      "errorGeneric": "An error occurred. Please try again later.",
      "errorEmptyEmail": "Please enter a valid email address.",
      "errorInvalidEmail": "Please enter a valid email address."
    }
  },
  "downloadsPage": {
    "title": "Download Database",
    "description": "Access our climate database. Download emissions data for companies or municipalities in your preferred format.",
    "csvFormat": "CSV Format",
    "csvDescription": "Download the database as a CSV file, ideal for use in Python, R, Excel, or Google Sheets. All fields are comma-separated.",
    "excelFormat": "Excel Format",
    "excelDescription": "Download the database in Excel (XLSX) format, perfect for analysis in Microsoft Excel or Google Sheets. All fields are preserved in spreadsheet structure.",
    "jsonFormat": "JSON Format",
    "jsonDescription": "Download the database in JSON format, ideal for developers and data analysis in tools like Python or R. Structured for easy parsing and programmatic access.",
    "selectType": "Select Data Type",
    "companies": "Companies",
    "municipalities": "Municipalities",
    "selectYear": "Select Year",
    "allYears": "All Years",
    "download": "Download",
    "downloadError": "Failed to download file. Please try again.",
    "downloadInformation": "Download Information",
    "dataStructure": "Data Structure",
    "dataStructureDescription": "All download formats share the same database structure, with consistent field names and data types. For details about individual fields, refer to our API documentation.",
    "fileSizeAndFormat": "File Size and Format",
    "fileSizeAndFormatDescription": {
      "csv": "CSV: UTF-8 encoded with comma-separated values. This is the smallest format and loads quickly in most spreadsheet tools. Ideal for general analysis and widely compatible with Excel, Google Sheets, Python, and R.",
      "excel": "Excel: XLSX format with multiple sheets. Slightly larger than CSV due to built-in formatting. Best for users who want a clean, structured spreadsheet view right away in Excel or Google Sheets.",
      "json": "JSON: UTF-8 encoded structured data. Tends to be the largest file due to detailed key-value formatting. Best for developers or analysts working with code, APIs, or automation in tools like Python or JavaScript."
    },
    "usageLicense": "Usage Licence",
    "usageLicenseDescription": "The downloaded data is licenced under the Creative Commons Attribution 4.0 International Licence (CC BY 4.0). You are free to use, modify, and share the data for both commercial and non-commercial purposes, as long as you credit Klimatkollen and include a link to the licence.",
    "loading": "Loading...",
    "downloadCompanies": "Download Company Data",
    "downloadMunicipalities": "Download Municipality Data"
  },
  "insightsPage": {
    "title": "Articles",
    "description": "Articles and updates about Klimatkollen and the climate transition.",
    "readMore": "Read more"
  },
  "learnMoreOverview": {
    "title": "Learn More",
    "description": "Find pages below to help you learn more about climate actions and climate data.",
    "reporting": {
      "title": "Understanding Climate Reporting",
      "excerpt": "Learn about the importance of climate reporting, its impact on businesses and communities, and how it drives climate action."
    }
  },
  "reportsPage": {
    "title": "Reports",
    "description": "In-depth analyses and reports on Sweden's climate transition.",
    "readMore": "Read more",
    "openReport": "Open Report",
    "reportCategories": {
      "report": "Report"
    }
  },
  "blogDetailPage": {
    "loading": "Loading...",
    "postNotFound": "Article not found",
    "back": "Back",
    "share": "Share",
    "linkCopied": "Link copied!",
    "shareText": "Check out this blog post!",
    "relatedArticles": "Related Articles"
  },
  "companiesPage": {
    "viewModes": {
      "graphs": "Graphs",
      "list": "List"
    },
    "filter": "Filter",
    "sort": "Sort",
    "sortBy": "Sort By",
    "searchInFilter": "Search filters",
    "noFiltersFound": "No matching filters found.",
    "sortingOptions": {
      "emissionsChange": "Change in Emissions (%)",
      "totalEmissions": "Total Emissions",
      "scope3Coverage": "Scope 3 Coverage",
      "meetsParis": "Meets Paris Agreement",
      "nameAsc": "Company Name A-Z",
      "nameDesc": "Company Name Z-A"
    },
    "filteringOptions": {
      "meetsParis": "Meets Paris Agreement",
      "meetsParisYes": "Yes",
      "meetsParisNo": "No",
      "meetsParisUnknown": "Unknown"
    },
    "sortDirection": {
      "none": "Default",
      "asc": "Low to High",
      "desc": "High to Low"
    },
    "sector": "Sector",
    "errorTitle": "Failed to retrieve company information",
    "errorDescription": "Please try again later",
    "title": "Company Climate Data",
    "description": "Overview of companies' climate impact and sustainability efforts",
    "searchPlaceholder": "Search companies (separate with a comma)",
    "noCompaniesFound": "No companies found",
    "tryDifferentCriteria": "Try adjusting your search criteria.",
    "sorting": "Sorting By:",
    "filtering": "Filter:",
    "allSectors": "All sectors",
    "sectionTitle": "Companies",
    "noCompaniesInSection": "No companies in this section",
    "sectorGraphs": {
      "yearRange": "Base year: {{baseYear}} → Current: {{currentYear}}",
      "noCompaniesInSector": "No companies in this category",
      "emissionsTrendAnalysis": "Emissions Trend Analysis",
      "fromBaseYear": "(From base year)",
      "decreasing": "Companies Reducing Emissions",
      "increasing": "Companies Increasing Emissions",
      "noComparable": "No Comparable Data",
      "pie": "Pie",
      "stackedTotal": "Stacked Total",
      "back": "Back",
      "sectorTotal": "Sector Total Emissions",
      "total": "Total Emissions",
      "noDataAvailablePieChart": "No data available for this year",
      "pieLegendCompany": "View company details",
      "pieLegendSector": "View sector details",
      "unknownCompany": "Unknown Company",
      "yearTotal": "Year Total:",
      "emissionsSourcesAnalysis": "Emissions Sources Analysis",
      "ghgProtocolScopes": "(GHG Protocol Scopes)",
      "totalEmissions": "Total Emissions",
      "scope1": "Scope 1",
      "scope2": "Scope 2",
      "scope3": "Scope 3",
      "scope3Upstream": "Scope 3 (Upstream)",
      "scope3Downstream": "Scope 3 (Downstream)",
      "scope1Description": "Direct emissions from owned or controlled sources",
      "scope2Description": "Indirect emissions from the production of purchased electricity, steam, heat, and cooling consumed by the organisation.",
      "scope3UpstreamDescription": "Indirect emissions from the supply chain",
      "scope3DownstreamDescription": "Indirect emissions from product use and end-of-life",
      "companies": "companies",
      "shareOfTotal": "Share of Total",
      "companiesReporting": "Companies Reporting",
      "ofSector": "of sector",
      "ofTotal": "of total",
      "upstream": "Upstream",
      "operations": "Operations",
      "downstream": "Downstream",
      "upstreamDescription": "Supply chain and materials",
      "operationsDescription": "Direct company activities",
      "downstreamDescription": "Product lifecycle",
      "rawMaterialExtraction": "Raw material extraction",
      "transportationOfMaterials": "Transportation of materials",
      "supplierManufacturing": "Supplier manufacturing",
      "packagingProduction": "Packaging production",
      "manufacturingProcesses": "Manufacturing processes",
      "facilityOperations": "Facility operations",
      "companyVehicles": "Company vehicles",
      "onSiteEnergyUse": "On-site energy use",
      "productDistribution": "Product distribution",
      "consumerUsage": "Consumer usage",
      "productDisposal": "Product disposal",
      "recyclingProcesses": "Recycling processes",
      "valueChainOverview": "Value Chain Overview",
      "keyInsights": "Key Insights",
      "supplyChainImpact": "Supply Chain Impact",
      "operationalFootprint": "Operational Footprint",
      "productLifecycle": "Product Lifecycle",
      "directEmissions": "Direct Emissions",
      "downstreamActivities": "Downstream Activities",
      "toTotalEmissions": " to total emissions.",
      "scope3UpstreamDetails": "Scope 3 upstream emissions account for ",
      "ofTotalEmissionsDescription": " of total emissions.",
      "directEmissionsDescription": "Direct emissions (Scope 1) represent ",
      "ofTotalFootprintDescription": " of the total footprint.",
      "downstreamActivitiesDescription": "Downstream activities contribute "
    }
  },
  "companyDetailPage": {
    "metaTitle": "Data on emissions and transition",
    "metaDescription": "Overview of emissions and transition",
    "errorTitle": "Unable to retrieve company information",
    "errorDescription": "Please try again later",
    "notFoundTitle": "Company not found",
    "notFoundDescription": "Check if the company ID is correct",
    "billion": "billion"
  },
  "methodsPage": {
    "header": {
      "title": "Sources and Method",
      "description": "Our starting point is the Paris Agreement's 1.5°C target, and all our data sources are publicly available. Click on the dropdown to learn more."
    },
    "dataSelector": {
      "label": "Select what you want to learn about"
    },
    "methodNotFound": "Method not found",
    "noResultsFound": "No results found",
    "categories": {
      "general": "General Information",
      "municipality": "Municipality Data",
      "company": "Company Data"
    },
    "general": {
      "parisAgreement": {
        "title": "Klimatkollen and the Paris Agreement",
        "description": "Learn about how Klimatkollen aligns with the Paris Agreement's climate goals",
        "paragraph1": "The Paris Agreement is a legally binding international treaty between the world's nations, aimed at limiting global warming to well below 2°C, with a target of 1.5°C.",
        "paragraph2": "To meet this target, global greenhouse gas emissions must be halved by 2030 (compared to 1990 levels) and reduced to near-zero by 2050. However, emissions are <0>still increasing</0> worldwide.",
        "paragraph3": "Under the Paris Agreement, wealthier nations must take greater responsibility, as their historically high emissions mean they have already used a significant share of the remaining carbon budget needed to limit global warming. Sweden is among these countries and should lead the way in reducing emissions while also supporting more vulnerable nations in their transition.",
        "link": {
          "title": "Paris Agreement",
          "text": "Read more about the Paris Agreement on the Swedish Environmental Protection Agency's website."
        }
      },
      "carbonLaw": {
        "title": "Carbon Law",
        "description": "Understand how Klimatkollen applies Carbon Law to company and municipality data",
        "paragraph1": "Carbon Law helps companies and governments to have a target for reducing their carbon emissions; it's a rule of thumb all entities of any size can use (world, country, company, municipality, individual, etc.). The original carbon law stated that emissions needed to be reduced by 7% per year starting in 2020, in other words, halving emissions every decade. It is based on the Paris Agreement's goal of limiting global warming to well below 2°C, with a target of 1.5°C and the carbon budgets identified by the IPCC.",
        "paragraph2": "We use a revised version of the original Carbon Law to display a needed trajectory line on each company's or municipality's historic data graphs. This line shows the required emissions reduction for the company or municipality to stay in line with the Paris Agreement.",
        "paragraph3": "A revised Carbon Law is necessary due to failure to meet the original carbon law's targets to reduce emissions by 7% per year starting in 2020. Taking into account the carbon budget as it now stands, a steeper trajectory is needed to meet the Paris Agreement's goal. The new rule of thumb is that emissions need to be reduced by 12% per year starting in 2025.",
        "link": {
          "title": "Applying Carbon Law From 2025",
          "text": "Read more about the Applying Carbon Law From 2025 from Klimatkollen's white paper."
        }
      },
      "emissionTypes": {
        "title": "Different Types of Emissions",
        "description": "Learn about the various types of emissions and how they are measured",
        "paragraph1": "Klimatkollen is an independent fact-based platform that follows established standards for emissions reporting. The climate data we present reflects the boundaries and assumptions used in carbon budget calculations. For example, carbon budgets cannot be directly linked to all greenhouse gas emissions, as other gases like methane, nitrous oxide, and water vapour are also included in overall climate impact assessments.",
        "paragraph2": "Emissions from cement production are excluded from the IPCC's global carbon budget and, as a result, are also omitted from Sweden's carbon budget and emissions data. This specifically affects the municipalities of Gotland, Skövde, and Mörbylånga, where cement production is currently or has previously taken place.",
        "paragraph3": "Sweden also has a significant climate impact from goods imported from other countries, leading to emissions abroad. These consumption-based emissions are not included in the carbon budget.",
        "paragraph4": "Similarly, emissions from forests and land (known as biogenic emissions) are also excluded from the carbon budget.",
        "paragraph5": "In reality, climate-impacting emissions are much higher than the territorial fossil carbon emissions typically reported by authorities and the media. The data currently displayed on Klimatkollen reflects these territorial emissions.",
        "paragraph6": "Klimatkollen is actively exploring how to incorporate other greenhouse gas emissions on the website in the future, while maintaining the ability to compare current emissions with carbon budgets."
      }
    },
    "company": {
      "companyDataOverview": {
        "title": "Company Data Overview",
        "description": "Overview of how we collect and present company emissions data",
        "paragraph1": "Klimatkollen collects data on greenhouse gas emissions that companies report in their sustainability reports and combined annual reports.",
        "paragraph2": "Different companies may use different methods to calculate their emissions. Sometimes they also state that certain data refer to a year other than the year in which they are reported. Klimatkollen takes a citizen's perspective and therefore show the data that is publicly disclosed in the latest annual report. This is also a prerequisite for being able to compare companies more fairly. Read more about each company's calculation method in their report, which we link to from the companies' pages.",
        "paragraph3": "The emissions data is divided into company-specific emissions (scope 1 & scope 2) and emissions from the value chain (scope 3), reported in tonnes of CO2e.",
        "paragraph4": "On each company's page on Klimatkollen, you can find more detailed information about the emissions; breakdown by scope and category in scope 3, as well as any biogenic emissions.",
        "link1": {
          "title": "Klimatkollen's Company Data",
          "text": "View our latest company emissions data here"
        },
        "link2": {
          "title": "GHG Protocol",
          "text": "Klimatkollen uses the same structure as the GHG Protocol and follows its guidelines."
        },
        "companiesIncluded": {
          "title": "Companies Included",
          "paragraph1": "Currently, our database includes companies on the OMX Large Cap and Mid Cap lists of the Stockholm Stock Exchange, along with the 24 largest state-owned companies, five largest economic associations, and unlisted companies IKEA and ICA Group.",
          "paragraph2": "The companies are categorized by industry according to the Global Industry Classification Standard (GICS), with a total of 290 companies currently tracked.",
          "link": {
            "title": "GICS",
            "text": "Read more about the Global Industry Classification Standard (GICS)"
          }
        },
        "paragraph5": "Information about the number of employees and revenue is obtained from the latest sustainability reports, or combined annual and sustainability reports, and in some cases from other sources."
      },
      "companyDataCollection": {
        "title": "Data Collection Process",
        "description": "Learn about our methodology for collecting and verifying company data",
        "paragraph1": "We present companies' greenhouse gas emissions as they report them, with data divided into company-specific emissions (scope 1 & 2) and value chain emissions (scope 3).",
        "paragraph2": "In some cases, our figures may be more up-to-date than company reports due to direct communication with companies about data corrections.",
        "paragraph3": "While we strive for accuracy, Klimatkollen does not take responsibility for the completeness or accuracy of company reports.",
        "paragraph4": "Emissions are rounded to the nearest whole number, which may cause minor variations from company reports.",
        "paragraph5": "The description of the company's activities is AI-generated.",
        "dataPresented": {
          "title": "Data Presentation",
          "paragraph1": "Emissions data is presented as reported by companies, with clear categorization of different emission scopes."
        },
        "fiscalYear": {
          "title": "Fiscal Year Reporting",
          "paragraph1": "Some companies use a fiscal year. In these cases, the emissions are presented for the later of the two calendar years in the period, i.e. for companies that report 2022/2023, the data is presented for 2023."
        }
      },
      "historicalData": {
        "title": "Historical Data and Goals",
        "description": "Tracking companies' emission history and climate commitments",
        "historicEmissions": {
          "title": "Historical Emissions",
          "paragraph1": "Emissions data from previous years has been collected from the latest report, to the extent it is presented there. Where there are gaps in the reported emissions data, for example if there is missing information about emissions for years between the base year and the most recently reported year, Klimatkollen has sought to collect this by searching for older sustainability reports. The latest published information is always prioritized, so if a company has updated its calculations retroactively, but not published the adjustment, older data may be displayed."
        },
        "goals": {
          "title": "Climate Goals",
          "paragraph1": "AI-tool Garbo identifies and extracts goals and initiatives for emission reductions that companies describe in their reporting. This data is not manually verified."
        }
      },
      "emissionCategories": {
        "title": "Emissions and Categories",
        "description": "Understanding different types of emissions and how they are categorized",
        "paragraph1": "Companies report their emissions according to the GHG Protocol's three scopes:",
        "scope2": {
          "title": "Scope 2: Indirect Energy Emissions",
          "paragraph1": "Scope 2 emissions are primarily calculated using the market-based method, which takes into account whether companies purchase renewable electricity. If such data is missing, we use data from the location-based method instead."
        },
        "scope3": {
          "title": "Scope 3: Value Chain Emissions",
          "paragraph1": "Value chain emissions are reported according to GHG Protocol categories when available.",
          "paragraph2": "When a total value is missing for scope 3, we sum the figures for the disclosed scope 3 categories.",
          "paragraph3": "When companies report emissions per category in line with the GHG Protocol, the data is presented directly on the company's page. For companies that use other breakdowns, Klimatkollen makes a judgment about the match with the GHG Protocol. Companies that, for example, combine several categories into 'other', or report upstream and downstream transport as a single category, do not have their scope 3 emissions broken down per category.",
          "link": {
            "title": "Reporting of Emissions in Scope 3 for Property Owners",
            "text": "For property owners, Klimatkollen follows the matching as specified in the guied Reporting of Emissions in Scope 3 for Property Owners."
          }
        },
        "financedEmissions": {
          "title": "Financed Emissions: Scope 3 Category 15: Investments",
          "paragraph1": "Financed emissions are often reported with a delay, as they are often based on the previous year's data from the companies included in the investment. We show emissions data in scope 3 category 15 in the year it is publicly reported in the annual report, even if it is sometimes stated that the data in this category comes from a previous year."
        },
        "biogenicEmissions": {
          "title": "Biogenic Emissions",
          "paragraph1": "Biogenic emissions are reported separately from scope 1, 2 and 3, in accordance with the GHG Protocol's instructions."
        },
        "emissionOffsets": {
          "title": "Emission Offsets",
          "paragraph1": "These are not included, in line with what the GHG Protocol states."
        }
      }
    },
    "municipality": {
      "municipalityDataOverview": {
        "title": "Municipality Data Overview",
        "description": "What data we collect and present about the municipalities",
        "paragraph1": "Klimatkollen shows emissions data on Sweden's municipalities, with SMHI's national emissions database as our primary source. To make our municipal and company data comparable, emissions of all greenhouse gases (CO₂e) are shown since August 2025, not just CO₂.",
        "paragraph2": "We also show how emissions would need to decrease to meet the Paris Agreement. Previously, this was based on local carbon budgets derived from a national budget calculated by researchers at Uppsala University and the Tyndall Centre in the UK. Since August 2025, we have switched to use the 'Paris Curve' based on an updated <0>Carbon Law</0>.",
        "paragraph3": "The forecast for future emissions is based on how emissions in each municipality have developed historically since the Paris Agreement in 2015. The trend line is weighted using the statistical method Least Absolute Deviations (LAD), which gives less weight to individual extreme values and provides a more fair and realistic picture of future emissions. You can read more about our emissions calculations <0>here</0>.",
        "paragraph4": "Alongside emissions data, Klimatkollen presents key indicators of municipal performance in the energy transition and emissions reductions, such as growth with EVs and bicycle lanes."
      },
      "municipalityKPIs": {
        "title": "Municipality KPIs",
        "description": "What data we collect and present about the municipalities",
        "paragraph1": "In addition to showing whether emissions are on track with the Paris Agreement, we also present data on the progress of different transition measures in the municipalities.",
        "paragraph2": "We have based our criteria on municipal responsibility, impact on emissions, breadth of areas, and access to stable data. So far, using these criteria, we have presented data on the following key figures:",
        "list": {
          "evs": "Electric vehicles - The increase in the municipalities for the proportion of newly registered electric vehicles",
          "consumption": "Consumption - The household's consumption emissions in tonnes per resident and municipality",
          "chargers": "Chargers - The number of electric vehicles per public charging point per municipality",
          "bicycles": "Bicycles - Metres of cycling paths per resident, per municipality",
          "plans": "Plans - Which municipalities have an ongoing climate action plan",
          "procurements": "Procurements - Which municipalities have placed climate requirements in public procurement"
        }
      },
      "sources": {
        "title": "Our Sources",
        "description": "Explore the publicly available sources and verified data used by Klimatkollen",
        "paragraph1": "Klimatkollen is based on publicly available sources and verified data. We provide all sources so you can easily review and explore them further. If you notice any errors, please email us at hej@klimatkollen.se so we can make corrections.",
        "paragraph2": "Company data is sourced from their own annual reports and sustainability reports.",
        "links": {
          "smhi": {
            "title": "National Emissions Database",
            "text": "Greenhouse gas emissions in municipalities",
            "link": "https://nationellaemissionsdatabasen.smhi.se/"
          },
          "skr": {
            "title": "Swedish Association of Local Authorities and Regions",
            "text": "Political leadership in municipalities",
            "link": "https://skr.se/skr/demokratiledningstyrning/valmaktfordelning/valresultatstyren/styrekommunereftervalet2022.69547.html"
          },
          "wikidata": {
            "title": "Wikidata",
            "text": "Municipal coats of arms and population numbers",
            "link": "https://www.wikidata.org/wiki/Wikidata:Country_subdivision_task_force/Sweden/Municipalities"
          },
          "trafikanalys": {
            "title": "Traffic Analysis",
            "text": "Percentage of electric vehicles",
            "link": "https://www.trafa.se/vagtrafik/fordon/"
          },
          "nvdb": {
            "title": "National Road Database",
            "text": "Cycling paths per municipality",
            "link": "https://www.nvdb.se/sv"
          },
          "sei": {
            "title": "Stockholm Environment Institute (SEI)",
            "text": "Household consumption-based emissions. Konsumtionskompassen, 2025. CC BY-NC-ND 4.0",
            "link": "https://konsumtionskompassen.se/"
          },
          "powerCircle": {
            "title": "Power Circles database ELIS",
            "text": "Charging infrastructure data from the industry organisation",
            "link": "https://powercircle.org/elbilsstatistik/"
          },
          "klimatplaner": {
            "title": "Climate Plans",
            "text": "Collected by members of Klimatklubben and the Swedish Society for Nature Conservation",
            "link": "https://docs.google.com/spreadsheets/d/13CMqmfdd6QUD6agKFyVhwZUol4PKzvy253_EwtsFyvw/edit?fbclid=IwAR0v0cq0_xhFVlhhVn5fP-TNkOPVRXbOTKzTVWI_PMr_yU2rXOLjcN6jSps#gid=0"
          },
          "upphandlingsmyndigheten": {
            "title": "Procurement Authority",
            "text": "Information on climate requirements in municipal procurements",
            "link": "https://www.klimatkollen.se/data/procurements/NUE2022_DATA_2023-12-20.xlsx"
          },
          "greenpeace": {
            "title": "Greenpeace",
            "text": "Mapping of climate requirements in public procurement",
            "link": "https://docs.google.com/spreadsheets/d/1EdHUa49HJZn0rXqM-6tChdim4TJzXnwA/edit#gid=1040317160"
          }
        }
      }
    }
  },
  "supportPage": {
    "header": {
      "title": "Support Klimatkollen",
      "description": "Help us continue collecting and sharing climate data so that more people can understand how the transition to a sustainable future is progressing. There are many ways you can support us."
    },
    "donations": {
      "title": "Donate money",
      "description": "Help us keep our work going with a financial contribution",
      "details": [
        "Swish: 123 384 67 48",
        "Bankgiro: 5793-3178",
        "IBAN: SE-96 8000 0832 7973 4619 5055",
        "Your donation helps maintain our infrastructure and data collection efforts"
      ],
      "action": {
        "text": "Make a Donation",
        "link": "mailto:hej@klimatkollen.se"
      },
      "email": {
        "subject": "Donation Inquiry - Klimatkollen",
        "body": "Hello,\n\nI would like to make a donation to Klimatkollen.\n\nAmount:\n\nThank you for helping us continue our work with climate data.\n\nBest regards,"
      }
    },
    "openSource": {
      "title": "Contribute Code",
      "description": "Are you a developer? You can help by contributing code",
      "details": [
        "Our source code is open and available on GitHub",
        "Contribute to our data analysis tools",
        "Help improve the user interface",
        "Add new features and enhancements"
      ],
      "action": {
        "text": "View on GitHub",
        "link": "https://github.com/klimatbyran"
      }
    },
    "volunteer": {
      "title": "Volunteer With Us",
      "description": "Give your time and skills to make a difference",
      "details": [
        "Assist with research and data analysis",
        "Create content and manage social media",
        "Organize events and strengthen our network",
        "Offer advice and guidance to help us grow"
      ],
      "action": {
        "text": "Join our Discord",
        "link": "https://discord.gg/N5P64QPQ6v"
      }
    },
    "partnerships": {
      "title": "Partner With Us",
      "description": "Collaborate with Klimatkollen to promote transparency and accountability",
      "details": [
        "Do you have climate data about municipalities or companies?",
        "Can you help us expand Klimatkollen to other countries?",
        "Are you conducting research in AI and climate?",
        "Interested in exploring a joint project?"
      ],
      "action": {
        "text": "Become a Partner",
        "link": "mailto:hej@klimatkollen.se"
      },
      "email": {
        "subject": "Partnership Inquiry - [Organization Name]",
        "body": "Hello,\n\nI am interested in exploring a partnership with Klimatkollen.\n\nOrganization Name:\nArea of Interest:\nProposed Collaboration:\n\nLooking forward to discussing potential partnership opportunities.\n\nBest regards,"
      }
    },
    "organizationSupport": {
      "title": "Support as a Company",
      "description": "Help us provide open climate data to the public",
      "details": [
        "Display our logo on your website",
        "Show your logo on our website",
        "Join the movement for open climate data",
        "25,000 SEK per year"
      ],
      "action": {
        "text": "Support Us",
        "link": "mailto:hej@klimatkollen.se"
      },
      "email": {
        "subject": "Corporate Support Inquiry - [Company Name]",
        "body": "Hello,\n\nI would like to learn more about corporate support opportunities with Klimatkollen.\n\nOrganization Name:\n\nLooking forward to discussing potential collaboration.\n\nBest regards,"
      },
      "readMore": {
        "text": "Learn More",
        "content": {
          "header": "Become a Supporting Company – Stand Up for Open Climate Data",
          "intro": [
            "By publishing open climate data, Klimatkollen promotes transparency and strengthens support for the Paris Agreement in both politics and business. Without knowing how emissions are progressing – and how they should be – we cannot take the necessary actions to reduce them effectively.",
            "Klimatkollen is a data-driven non-profit organization building a movement around open climate data.",
            "We collaborate with businesses, academia, and civil society to maximize impact. AI, open data, broad communication, and citizen engagement are at the core of our approach.",
            "Join the movement for open climate data – become a supporting company today!"
          ],
          "benefitsHeader": "As a supporting company, you will receive:",
          "benefits": [
            "Your commitment highlighted with our logo on your website",
            "Visibility among other corporate supporters on our website",
            "Notifications when new data about your company is published",
            "Automatic updates of your climate data to your company’s Wikipedia page"
          ],
          "cost": "25,000 SEK / year (including VAT)"
        }
      }
    },

    "contact": {
      "title": "Contact Us",
      "description": "Have questions about supporting Klimatkollen, or want to find other ways to volunteer? We'd love to hear from you.",
      "action": {
        "text": "Email Us",
        "link": "mailto:hej@klimatkollen.se"
      }
    }
  },
  "regionalRankedPage": {
    "title": "Regional Overview",
    "description": "Overview of emissions and transition in the regional level"
  },
  "municipalitiesRankedPage": {
    "errorTitle": "Failed to retrieve municipality information",
    "errorDescription": "Please try again later",
    "title": "Municipality Top Lists",
    "description": "Data on emissions and climate transition in municipalities"
  },
  "municipalitiesComparePage": {
    "errorTitle": "Failed to retrieve municipality information",
    "errorDescription": "Please try again later",
    "title": "Municipality Climate Data",
    "description": "Overview of emissions and transition in municipalities",
    "filter": {
      "searchPlaceholder": "Search for municipalities (separate w/ commas)",
      "selectRegion": "Select region",
      "allRegions": "All regions",
      "sortBy": "Sort by",
      "sortOptions": {
        "reduction": "Emission Reduction",
        "emissions": "Total Emissions",
        "climate_plan": "Climate Plan",
        "bicycle": "Cycling Paths",
        "charging": "Charging Infrastructure",
        "name": "Name"
      }
    },
    "sort": {
      "placeholder": "Sort by",
      "meetsParis": "Meets the Paris Agreement",
      "name": "Name",
      "aToZ": "A-Z",
      "zToA": "Z-A",
      "bestFirst": "Show best first",
      "worstFirst": "Show worst first"
    }
  },
  "municipalityDetailPage": {
    "metaTitle": "Data on emissions and transition",
    "metaDescription": "Overview of emissions and transition",
    "procurementScore": {
      "high": "Yes",
      "medium": "Maybe",
      "low": "No"
    },
    "politicalRule": "Political rule",
    "totalEmissions": "Total emissions {{year}}",
    "totalEmissionsTooltip": "This is the latest reported emissions. For calculated estimates on the current year, please see the emissions development graph below.",
    "emissionsDevelopment": "Emissions development",
    "graph": {
      "overview": "Overview",
      "sectors": "Emission sources"
    },
    "inTons": "In tons CO₂e",
    "annualChangeSince2015": "Annual emission change since 2015",
    "reductionToMeetParis": "Emission reduction to meet the Paris Agreement",
    "cannotReduceToParis": "Will not reach Paris Agreement",
    "consumptionEmissionsPerCapita": "Consumption emissions per capita",
    "climatePlan": "Climate plan",
    "noPlan": "No plan",
    "noClimatePlan": "No climate plan",
    "adopted": "Adopted {{year}}",
    "procurementRequirements": "Climate requirements in procurements",
    "sustainableTransport": "Sustainable transport",
    "electricCarChange": "Increase in electric car share",
    "electricCarsPerChargePoint": "Electric cars per charging point",
    "noChargePoints": "No charging points",
    "bicycleMetrePerCapita": "Bicycle path metres per capita",
    "sectorEmissions": "Emission sources",
    "sectorEmissionsYear": "Emissions by sector in {{year}}",
    "filteredSectors": "Filtered Sectors",
    "sectorChart": {
      "clickToFilter": "Click to filter out",
      "clickToShow": "Click to show"
    },
    "sectors": {
      "industry": "Industry",
      "productUse": "Product use",
      "internationalTransport": "International transport",
      "agriculture": "Agriculture",
      "electricityAndHeating": "Electricity and heating",
      "workingMachines": "Working machines",
      "waste": "Waste",
      "ownHeating": "Heating of buildings",
      "transport": "Transport"
    }
  },
  "sector": {
    "energy": "Energy",
    "materials": "Materials",
    "industrials": "Industrials",
    "consumerDiscretionary": "Consumer Discretionary",
    "consumerStaples": "Consumer Staples",
    "healthCare": "Healthcare",
    "financials": "Financials",
    "informationTechnology": "Information Technology",
    "communicationServices": "Communication Services",
    "utilities": "Utilities",
    "realEstate": "Real Estate"
  },
  "scope": {
    "scope1": "Direct emissions from sources owned or controlled by the organisation.",
    "scope2": "Indirect emissions from the production of purchased electricity, steam, heat, and cooling consumed by the organisation.",
    "scope3": "Indirect emissions from the organisation's value chain, including suppliers and customers.",
    "biogenic": "Biogenic emissions refer to carbon dioxide emissions from non-fossil (i.e., renewable) sources, such as the combustion of biofuels or by-products from paper production. Under the GHG Protocol, these emissions are reported separately from Scope 1–3, as they are part of the natural carbon cycle."
  },
  "team": {
    "ola": {
      "role": "Co-founder",
      "description": "Opinion leader, co-founder of Klimatkollen, former communications manager at the Centre Party, and client manager at Forsman & Bodenfors."
    },
    "frida": {
      "role": "Co-founder",
      "description": "Climate specialist and co-founder of Klimatkollen. Initiator of Our Kids' Climate and author of the book 'Talking to Children about Climate Change' (Natur & Kultur). EU Climate Pact Ambassador and Climate Reality Leader."
    },
    "elvira": {
      "role": "Tech Lead",
      "description": "Tech lead and technical physicist at Klimatkollen and Precisit. Extensive experience in green and circular tech at several award-winning startups and part of the leadership team at IT consultancy firm Precisit."
    },
    "christian": {
      "role": "Tech Advisor",
      "description": "Award-winning developer, digital entrepreneur, and one of Sweden's most influential figures in tech. Founder of the digital innovation agency Iteam and co-founder of Open School Platform. Speaker on AI and digital innovation, advisor to the government."
    },
    "kayla": {
      "role": "Developer",
      "description": "Frontend developer with a passion for sustainability and user-friendly digital solutions. Previously worked as an environmental consultant focused on interpreting regulations and calculating greenhouse gas emissions for companies."
    },
    "catharina": {
      "role": "Communicator",
      "description": "Communicator and filmmaker focusing on climate and sustainability, active in organisation Ett hållbart Lidingö, with a background as a management consultant."
    },
    "elin": {
      "role": "Developer",
      "description": "AI and backend developer focused on creating reliable and production-ready AI solutions. Background in both consulting and research. Working with Klimatkollen to make climate data accessible through AI."
    },
    "carl": {
      "role": "Developer",
      "description": "Frontend developer who loves nature, climbing, and creating tools that make climate data easier to understand. Supports Klimatkollen's volunteers, develops the frontend, and tries to find the perfect GIFs for every occasion."
    },
    "mikael": {
      "role": "Developer",
      "description": "Open source developer with a long passion for user interfaces and running. Coming from a background of Linux/GNOME, iOS  and web development. Mainly contributing to the web frontend at Klimatkollen."
    }
  },
  "board": {
    "ola": {
      "role": "Chairman of the Board",
      "description": "Opinion leader, co-founder of Klimatkollen, former communications manager at the Centre Party, and client manager at Forsman & Bodenfors."
    },
    "frida": {
      "role": "Vice Chairman of the Board",
      "description": "Climate specialist and co-founder of Klimatkollen. Initiator of Our Kids' Climate and author of the book 'Talking to Children about Climate Change' (Natur & Kultur). EU Climate Pact Ambassador and Climate Reality Leader."
    },
    "maria": {
      "role": "Board Member",
      "description": "Journalist, author, speaker, and founder of Klimatklubben. Named one of Sweden's 101 most influential sustainability figures in 2021."
    },
    "carlJohan": {
      "role": "Board Member",
      "description": "Sustainability strategist at Diamant & Schulz, previously at Doings and Forsman & Bodenfors, author of the book 'Sustainability Transformation', awarded Marketing Book of the Year 2022."
    },
    "madeleine": {
      "role": "Board Member",
      "description": "Responsible for solar parks within Green Power Sweden, former head of social policy for WWF Sweden, board member of the Swedish Society for Nature Conservation and political expert at the Ministry of the Environment."
    }
  },
  "emissionsBreakdown": {
    "scope1": "Scope 1",
    "scope2": "Scope 2",
    "scope3": "Scope 3",
    "title": "Emission Breakdown {{year}}",
    "tooltip": "Breakdown of emissions by different scopes according to the GHG Protocol",
    "unit": "tons CO₂e",
    "scope3Categories": "Scope 3 Categories",
    "upstream": "Upstream",
    "downstream": "Downstream",
    "notReported": "Not Reported",
    "biogenicEmissions": "Biogenic Emissions"
  },
  "companies": {
    "categories": {
      "1": {
        "name": "Purchased goods and services",
        "description": "Emissions from the production of goods and services purchased by the organisation."
      },
      "2": {
        "name": "Capital goods",
        "description": "Emissions from the production of capital goods purchased by the organisation."
      },
      "3": {
        "name": "Fuel- and energy-related activities",
        "description": "Emissions from the production of fuels and energy purchased by the organisation, including transport and distribution, not included in scope 2."
      },
      "4": {
        "name": "Upstream transportation and distribution",
        "description": "Emissions from the transport and distribution of purchased goods between suppliers and/or within the organisation."
      },
      "5": {
        "name": "Waste generated in operations",
        "description": "Emissions from the treatment of waste generated by the organisation."
      },
      "6": {
        "name": "Business travel",
        "description": "Emissions from business travel using vehicles not owned by the organisation."
      },
      "7": {
        "name": "Employee commuting",
        "description": "Emissions from employees' travel between home and workplace."
      },
      "8": {
        "name": "Upstream leased assets",
        "description": "Emissions from operations in leased assets not included in scope 1 and 2."
      },
      "9": {
        "name": "Downstream transportation and distribution",
        "description": "Emissions from the transport and distribution of sold goods between the organisation and the customer."
      },
      "10": {
        "name": "Processing of sold products",
        "description": "Emissions from further processing of sold input materials."
      },
      "11": {
        "name": "Use of sold products",
        "description": "Emissions from the use of sold products by the customer."
      },
      "12": {
        "name": "End-of-life treatment of sold products",
        "description": "Emissions from waste treatment of sold products at the end of their lifecycle."
      },
      "13": {
        "name": "Downstream leased assets",
        "description": "Emissions from operations in downstream leased assets not included in scope 1 and 2."
      },
      "14": {
        "name": "Franchises",
        "description": "Emissions from franchisee operations not included in scope 1 and 2."
      },
      "15": {
        "name": "Investments",
        "description": "Emissions from the organisation's investments in other companies, as well as other financed emissions."
      },
      "16": {
        "name": "Other",
        "description": "Reported emissions not tied to one of the scope 3 categories."
      },
      "statedTotal": "Stated Total"
    },
    "card": {
      "noData": "No Data",
      "unknownSector": "Unknown Sector",
      "emissions": "Emissions",
      "emissionsChangeRate": "Change Rate",
      "emissionsChangeRateInfo": "Change rate of emissions compared to the previous reporting period.",
      "emissionsChangeRateInfoExtended": "This value is so large due to inconsistencies in reported data between the last two reporting periods, thus this value is not representative of actual changes.",
      "meetsParis": "Is {{name}} on track to meet the Paris Agreement?",
      "turnover": "Turnover",
      "turnoverAmount": "bn",
      "employees": "Employees",
      "companyReport": "Sustainability Report",
      "missingReport": "Missing Report",
      "reportYear": "Report from {{year}}"
    },
    "dataView": {
      "overview": "Overview",
      "scopes": "Scopes 1-3",
      "categories": "Scope 3 Categories",
      "selectView": "Select View"
    },
    "emissionsHistory": {
      "noReportingPeriods": "No reporting periods available",
      "title": "Emissions development",
      "tooltip": "Showing the development of reported emissions over time; click on a point to remove the line from the graph. Hover over a point to see the values for the reporting period.",
      "unit": "In tons CO₂e",
      "totalEmissions": "Total Emissions",
      "baseYear": "Base year",
      "baseYearInfo": "The base year refers to a specific year chosen as a reference point against which future emissions are compared.",
      "total": "Total",
      "approximated": "Approximated",
      "trend": "Trend",
      "carbonLaw": "Paris Agreement",
      "scope1": "Scope 1 - Direct Emissions",
      "scope2": "Scope 2 - Indirect Emissions",
      "scope3": "Scope 3 - Attributed Supply Chain and Product Lifecycle Emissions",
      "trendInfo": "Approximated value is based on average change of {{percentage}} since {{baseYear}} for all reporting periods",
      "exploreStep0Description": "This shows emissions data from before the company's base year. While historically interesting, this data is often unreliable for predicting future trends because companies were still developing their measurement methods and may have used different reporting standards.",
      "exploreStep0Label": "Historical Data (Before Base Year)",
      "exploreStep1Label": "Reliable Company Data",
      "exploreStep1Description": "This shows the company's emissions from their base year to the most recent reporting period. This data is considered reliable and comparable because the company has established measurement methods and consistent reporting standards.",
      "exploreStep2Label": "Future Trend Projection",
      "exploreStep2Description": "This shows our best estimate of how the company's emissions might change in the future, based on their recent performance. We calculate this trend carefully, but it's important to note that predicting emissions is challenging - companies often have few data points and emissions can vary significantly from year to year.",
      "exploreStep3Label": "Paris Agreement Target Path",
      "exploreStep3Description": "This green line shows the emissions reduction path needed to meet the Paris Agreement goals. The target is to reduce emissions by about 11.7% each year, which means roughly halving emissions every 5-6 years. This is the global standard for climate action.",
      "exploreStep4Label": "2050 Comparison",
      "exploreStep4Description": "This step shows where the company's trend line and the Paris target path end up in 2050. While a company might only be slightly above or below target in 2050, the next step will show why the cumulative impact over many years is what really matters.",
      "exploreStep5Label": "Cumulative Impact",
      "exploreStep5Description": "This step reveals the true story: it's not just about where we end up in 2050, but about the total emissions over the entire journey. Think of it like a bank account - small differences in spending each month add up to big differences over years. The shaded areas show the total emissions 'debt' or 'savings' compared to the Paris target.",
      "trendExplanationFallback": "This trend line shows our best estimate of future emissions based on the company's recent performance. We use statistical methods to calculate this, but predictions become less certain the further into the future we look.",
      "exploreBackButton": "Back",
      "exploreNextButton": "Next",
      "exploreExitButton": "Exit",
      "baseYearLabel": "Base Year",
      "underParisTarget": "under Paris target",
      "overParisTarget": "over Paris target",
      "parisAlignedPathLabel": "Estimated Emissions For Paris Aligned Path",
      "companyEmissionsLabel": "Estimated Company Emissions",
      "budgetStatusLabel": "Budget Status",
      "underBudget": "Under budget",
      "overBudget": "Over budget",
      "cumulativePeriod": "2025-2050 cumulative",
      "totalEmissionsSaved": "total emissions saved vs Paris target",
      "totalEmissionsExcess": "total emissions excess vs Paris target"
    },
    "list": {
      "error": {
        "fetchingCompanyInfo": "Failed to fetch company information",
        "tryAgainLater": "Please try again later"
      },
      "sort": {
        "placeholder": "Sort by",
        "emissions": "Emissions",
        "turnover": "Turnover",
        "employees": "Number of Employees",
        "name": "Company Name"
      },
      "company": {
        "turnover": "Turnover",
        "employees": "Employees",
        "emissions": "Emissions",
        "readAnnualReport": "Read Annual Report"
      }
    },
    "overview": {
      "unknownSector": "Unknown Sector",
      "sector": "Sector",
      "selectYear": "Select Year",
      "latestYear": "Latest Year",
      "totalEmissions": "Reported Emissions",
      "tonsCO2e": "tons CO₂e",
      "changeSinceLastYear": "Change Since Previous Year",
      "noData": "No Data",
      "turnover": "Turnover",
      "employees": "Employees",
      "notReported": "Not Reported",
      "readAnnualReport": "Read Annual Report",
      "readMore": "Read More",
      "readLess": "Read Less",
      "aiGeneratedData": "Includes AI-extracted values. Click to read more.",
      "billion": "bn",
      "financialsTooltip": "Financed emissions are often reported with a delay, as they are often based on the previous year's data from the companies included in the investment. We show emissions data in scope 3 category 15 in the year it is publicly reported in the annual report, even if it is sometimes stated that the data in this category comes from a previous year."
    },
    "sectionedCompanyList": {
      "otherCompanies": "Other Companies",
      "companies": "companies"
    },
    "scope3Chart": {
      "category": "Category",
      "tonsCO2e": "tons CO₂e",
      "clickToFilter": "Click to filter out",
      "clickToShow": "Click to show",
      "resetAll": "Reset All",
      "showingCategories": "Showing {{shown}} of {{total}} categories. Hidden categories:"
    },
    "scope3Data": {
      "categories": "Scope 3 Categories",
      "selectYear": "Select Year",
      "latestYear": "Latest Year",
      "visualisation": "Visualisation",
      "data": "Data",
      "historicalDevelopment": "Historical Development",
      "ofTotal": "of total"
    },
    "scopeReportingList": {
      "category": "Category"
    },
    "sectorComparison": {
      "sectorUnknown": "Unknown Sector",
      "emissionsReduction": "Emissions Reduction",
      "reportingYears": "Reported Years",
      "reportedCategories": "Reported Scope 3 Categories",
      "comparisonIn": "Comparison within {{sectorName}}"
    },
    "tooltip": {
      "noDataAvailable": "No Data Available",
      "tonsCO2e": "tCO₂e",
      "trend": "Trend:",
      "increasing": "↗ Increasing",
      "decreasing": "↘ Decreasing"
    }
  },
  "regions": {
    "kpis": {
      "emissions": {
        "label": "Total Emissions",
        "description": "Total emissions for the region",
        "detailedDescription": "Total emissions of CO₂e for the region",
        "source": "National Emissions Database"
      }
    }
  },
  "municipalities": {
    "card": {
      "meetsParis": "Is {{name}} on track to meet the Paris Agreement?",
      "yes": "Yes",
      "no": "No",
      "emissionRanking": "EMISSION RANKING",
      "emission": "Emissions {{year}}",
      "emissionInfo": "The municipality's CO₂e emissions for the year {{year}}.",
      "changeRate": "Change Rate",
      "changeRateInfo": "Change rate of emissions since the Paris Agreement was signed in 2015.",
      "climatePlan": "Climate Plan",
      "noPlan": "No Plan",
      "adopted": "Adopted {{year}}"
    },
    "graph": {
      "noData": "No data available",
      "gap": "Gap",
      "historical": "Historical",
      "approximated": "Calculated Total",
      "estimated": "Calculated",
      "trend": "Trend",
      "carbonLaw": "Paris Agreement",
      "unit": "tons CO₂e",
      "total": "Total",
      "year": "Year",
      "estimatedValue": "Emissions value is estimated",
      "overview": "Overview",
      "sectors": "Emissions sources"
    },
    "map": {
      "legend": {
        "null": "No data"
      }
    },
    "list": {
      "source": "Source:",
      "dataSelector": {
        "label": "Select Data Point",
        "tooltips": {
          "higherBetter": "Higher values are better",
          "lowerBetter": "Lower values are better"
        }
      },
      "kpis": {
        "meetsParisGoal": {
          "label": "Paris Agreement",
          "description": "Emissions trend compared to the Paris Agreement",
          "detailedDescription": "Which municipalities are on track to meet the Paris Agreement?",
          "source": "National Emissions Database",
          "booleanLabels": {
            "true": "Meets Paris Agreement",
            "false": "Fails Paris Agreement"
          },
          "aboveString": "are on track to meet the Paris Agreement",
          "belowString": "are on track to miss the Paris Agreement"
        },
        "historicalEmissionChangePercent": {
          "label": "Emissions",
          "description": "Historical change in emissions",
          "detailedDescription": "Average annual change in greenhouse gas emissions in Swedish municipalities since the Paris Agreement in 2015.",
          "source": "National Emissions Database"
        },
        "electricCarChangePercent": {
          "label": "Electric Cars",
          "description": "Change in electric car adoption",
          "detailedDescription": "The growth rate in municipalities for the share of newly registered rechargeable cars 2015-2024, stated in percentage points per year.",
          "source": "Transport Analysis"
        },
        "totalConsumptionEmission": {
          "label": "Consumption",
          "description": "Total emissions from consumption",
          "detailedDescription": "Household consumption emissions (CO₂e) in tonnes per inhabitant and municipality in 2022. By 2050, emissions should be at most 1 tonne per person per year to be in line with the Paris Agreement.",
          "source": "Stockholm Environment Institute (2025), Konsumtionskompassen. Licensed under CC BY-NC-ND 4.0."
        },
        "electricVehiclePerChargePoints": {
          "label": "Charging Stations",
          "description": "Number of electric vehicles per charging point",
          "detailedDescription": "Number of electric vehicles per public charging point, per municipality in 2024. Lower numbers are better, as good infrastructure promotes increased electric vehicle adoption.",
          "source": "Power Circle",
          "nullValues": "No charging points"
        },
        "bicycleMetrePerCapita": {
          "label": "Bicycles",
          "description": "Bicycle path metres per capita",
          "detailedDescription": "Number of metres of bicycle paths per inhabitant per municipality in 2024. Longer is better, as good infrastructure promotes increased cycling.",
<<<<<<< HEAD
          "source": "National Road Database, Swedish Transport Administration"
=======
          "source": "<0>National Road Database</0>, <1>Swedish Transport Administration</1>"
        },
        "climatePlan": {
          "label": "Climate Plans",
          "description": "Has an ongoing climate action plan",
          "detailedDescription": "Which municipalities have a climate action plan?",
          "source": "<0>Klimatkollen’s open compilation of climate plans, with help from members of Klimatklubben and the Swedish Society for Nature Conservation (Naturskyddsföreningen).</0>",
          "booleanLabels": {
            "true": "Has Climate Plan",
            "false": "No Climate Plan"
          },
          "hasPlanSince": "Climate plan adopted {{year}}",
          "aboveString": "have a climate plan",
          "belowString": "do not have a climate plan"
>>>>>>> ca12d4a4
        }
      },
      "insights": {
        "noData": {
          "municipality": "No municipality data available",
          "metric": "No data available for {{metric}}"
        },
        "keyStatistics": {
          "average": "Average:",
          "distributionAbove": "municipalities above average",
          "distributionBelow": "municipalities below average",
          "distributionBoolean": "municipalities "
        },
        "topPerformers": {
          "titleBest": "Top Five Municipalities",
          "titleTop": "Top Performing Municipalities"
        },
        "improvement": {
          "title": "Bottom Five Municipalities"
        }
      },
      "viewToggle": {
        "showList": "Show List",
        "showMap": "Show Map"
      }
    }
  },
  "charts": {
    "tooltip": {
      "noData": "No data"
    }
  },
  "errorPage": {
    "title": "Error",
    "description": "An error occurred while processing your request.",
    "serverTitle": "Server Error",
    "serverDescription": "Something went wrong on our servers. Please try again later or contact support if the problem persists.",
    "backToHome": "Back to Home",
    "tryAgain": "Try Again"
  },
  "notFoundPage": {
    "title": "Page Not Found",
    "description": "The page you are looking for doesn't exist or has been moved.",
    "backToHome": "Back to Home"
  },
  "unauthorizedPage": {
    "title": "Access Denied",
    "errorMessage": "You do not have the necessary permissions to view this page"
  },
  "companyEditPage": {
    "error": {
      "couldNotFetch": "Could not fetch company data",
      "tryAgainLater": "Please try again later",
      "couldNotFind": "The company could not be found",
      "checkId": "Please make sure the company ID is correct"
    },
    "rowName": {
      "reportingTimespan": "Reporting Period",
      "reportingStart": "Start",
      "reportingEnd": "End",
      "reportURL": "Report URL",
      "marketBased": "Market-based",
      "locationBased": "Location-based",
      "unknown": "Unknown",
      "turnover": "Turnover",
      "currency": "Currency",
      "employees": "Employees",
      "unit": "Unit",
      "statedTotalEmissions": "Stated Total Emissions",
      "scope1And2Combined": "Scope 1 & 2 Combined"
    },
    "sections": {
      "reportingPeriod": "Reporting Period",
      "emissions": "Emissions",
      "economy": "Economy"
    },
    "save": "Save",
    "success": {
      "title": "Changes have been saved!",
      "description": "Changes to the reporting period have been made successfully"
    },
    "successDetails": {
      "title": "Changes have been saved!",
      "description": "Changes to the base year and/or industry sector have been made successfully"
    },
    "unsavedChanges": {
      "title": "Unsaved Changes",
      "description": "You have unsaved changes. Are you sure you want to leave?",
      "cancel": "Cancel",
      "discard": "Discard Changes"
    },
    "authExpired": {
      "title": "Session expired",
      "message": "Your session has expired. Please log in again to continue editing.",
      "cancel": "Cancel",
      "login": "Log in"
    }
  },
  "authCallbackPage": {
    "failed": "Authentication failed",
    "success": {
      "title": "Logged in",
      "description": "Welcome"
    }
  },
  "privacyPage": {
    "seoTitle": "Privacy Policy - Klimatkollen",
    "seoDescription": "Read about how Klimatkollen processes personal data and protects your privacy.",
    "seoHeading": "Privacy Policy",
    "seoText": "Klimatkollen values your personal privacy and complies with the General Data Protection Regulation (GDPR).",
    "title": "How Klimatkollen Processes Personal Data",
    "lastUpdated": "Last updated: {{date}}",
    "responsibilityTitle": "Data Controller",
    "responsibilityText": "Klimatbyrån with organisation number 802537-8814 is the data controller when the organisation processes personal data.",
    "dataCollectionTitle": "What data do we process?",
    "dataCollectionText": "The personal data we collect is primarily information that you provide yourself (name, address, mobile number, etc.) when, for example, you sign up for our newsletter or become a member. You may also be employed by a partner or other contact of Klimatbyrån, in which case the personal data is your contact information at work.",
    "whyTitle": "Why do we process personal data?",
    "whyText1": "We process the data to fulfil the commitments associated with the purpose stated at the time of collection or for the collaboration. Otherwise, we use your information only for purposes related to Klimatbyrån's own activities. We do not share your information with third parties.",
    "whyText2": "Klimatbyrån values personal integrity. Handling personal data correctly and securely is a priority for us. Those who entrust us with their information should feel secure.",
    "whyText3": "We comply with the General Data Protection Regulation and other laws and regulations in the data protection area. You always have the right to request correction or deletion of your personal data.",
    "contactTitle": "Contact Us",
    "contactText1": "If you have questions or requests regarding the handling of your personal data, please contact us."
  },
  "learnMorePage": {
    "title": "Global Emissions",
    "subtitle": "Why tracking, reporting and transparency of emissions is critical to enacting tangible change.",
    "impactTitle": "Understanding the Impact",
    "impactDescription": "Each particle represents millions of tons of CO₂ emissions. Watch as they accumulate over time, demonstrating the exponential growth of global emissions since the industrial revolution.",
    "impactDescription2": "The visualisation above shows how emissions have increased dramatically since 1950, with particularly rapid growth in recent decades.",
    "trackingTitle": "Measuring to Manage",
    "trackingDescription": "We cannot effectively reduce what is not measured. Accurate emissions tracking is the foundation for meaningful climate action.",
    "companies": "Companies",
    "companiesDescription": "Corporate emissions make up a significant portion of global carbon output. Accurate tracking enables businesses to identify reduction opportunities.",
    "communities": "Communities",
    "communitiesDescription": "Local communities need to understand their carbon footprint to implement effective reduction strategies and sustainable practices.",
    "countries": "Countries",
    "countriesDescription": "National emissions data are critical for setting and achieving climate goals, and holding countries accountable to their commitments.",
    "dataGaps": "Data Gaps",
    "dataGapsDescription": "Missing or inaccurate emissions data hinders our ability to make informed decisions and take effective climate action.",
    "whyTrackingMatters": "Why Tracking Matters",
    "whyTrackingMattersDescription": "Comprehensive emissions tracking is essential for:",
    "trackingBenefits": [
      "Setting science-based reduction targets",
      "Identifying the most effective reduction strategies",
      "Monitoring progress over time",
      "Ensuring accountability and transparency",
      "Facilitating informed policy and regulatory decisions"
    ],
    "csrdTitle": "The Future of Emissions Reporting",
    "csrdDescription": "The EU's Corporate Sustainability Reporting Directive (CSRD) represents a significant step forward towards standardized and comprehensive emissionsreporting.",
    "currentChallenges": "Historical Reporting Challenges",
    "currentChallengesDescription1": "Inconsistent methodologies across companies and regions",
    "currentChallengesDescription2": "Limited scope of emissions coverage",
    "currentChallengesDescription3": "Lack of standardized verification processes",
    "currentChallengesDescription4": "Difficulty tracking progress towards Paris Agreement goals",
    "csrdImprovements": "CSRD Improvements",
    "csrdImprovementsDescription1": "Standardized reporting requirements across the EU",
    "csrdImprovementsDescription2": "Comprehensive coverage of environmental impacts",
    "csrdImprovementsDescription3": "Mandatory third-party assurance",
    "csrdImprovementsDescription4": "Digital tagging for improved data accessibility and transparency",
    "parisAlignment": "Paris Agreement Alignment",
    "parisAlignmentDescription": "CSRD helps track progress towards Paris Agreement goals by:",
    "parisAlignmentDescription1": "Requiring detailed transition plans",
    "parisAlignmentDescription2": "Mandating science-based targets",
    "parisAlignmentDescription3": "Ensuring consistent progress tracking",
    "implementationTimeline": "Implementation Timeline",
    "implementationSteps": [
      "2024: Large-cap listed companies",
      "2025: Large companies that have not yet reported",
      "2026: Large-cap listed SMEs and other companies",
      "Gradual expansion to cover more businesses"
    ]
  },
  "common": {
    "loading": "Loading...",
    "error": "Error"
  },
  "globalSearch": {
    "title": "Find a company or municipality",
    "searchCategoryCompany": "Company",
    "searchCategoryMunicipality": "Municipality",
    "searchCategoryPage": "Page",
    "placeholder": "Example: Alfa Laval",
    "headerButtonTitle": "Search",
    "searchDialog": {
      "title": "Search",
      "description": "Search for companies or municipalities",
      "emptyText": "Start typing to search",
      "loadingText": "Fetching companies and municipalities...",
      "shortcutTipText": "Trigger search by Ctrl+K / ⌘+K"
    }
  },
  "dataGuide": {
    "buttonFallbackTitle": "Learn more about these metrics",
    "selectItemPrompt": "Select a topic you want to learn more about"
  },
  "viewModeToggle": {
    "map": "Map",
    "list": "List"
  },
  "rankedList": {
    "search": {
      "placeholder": "Search..."
    },
    "rank": "Rank: {{rank}} of {{total}}"
  },
  "chartLegend": {
    "clickToFilterOut": "Click to filter out",
    "scrollToSeeMore": "Scroll to see more"
  },
  "trendAnalysis": {
    "insufficientData": "No trendline shown due to insufficient data ({{dataPoints}} points). Need at least 2 data points to build reliable trend.",
    "insufficientDataSinceBaseYear": "No trendline shown due to insufficient data since base year {{baseYear}} ({{dataPoints}} usable points). Need at least 2 data points since base year to build reliable trend."
  },
  "newsletterArchivePage": {
    "title": "Newsletter archive",
    "description": "Read previous newsletters",
    "loading": "Loading...",
    "error": "Error loading data",
    "next": "Next",
    "previous": "Previous"
  },
  "insightCategories": {
    "analysis": "Analysis",
    "guide": "Guide",
    "methodology": "Methodology"
  },
  "graphs": {
    "pieChart": {
      "clickToFilter": "Click to filter",
      "doubleClickToFilter": "Double-click to filter",
      "ofTotal": "of total"
    }
  },
  "language": {
    "sv": "Swedish",
    "en": "English"
  },
  "relatableNumbers": {
    "title": "How much is that?",
    "description": "{{companyName}} {{emissionsChangeStatus}} their emissions by <highlightNumber>{{emissionsInTonnes}}({{yearOverYearChange}})</highlightNumber> tCO2e from the previous year. This compares to:",
    "prefixFire": "Emissions from a forest fire",
    "prefixEmissions": "The annual emissions of {{count}} Swedes.",
    "increased": "increased",
    "decreased": "decreased",
    "patterns": {
      "city": "{{prefix}} {{count}} times the size of {{entity}}.",
      "unit": "{{prefix}} the size of {{count}} {{entity}}."
    },
    "entities": {
      "stockholm": {
        "name": "Stockholm",
        "type": "city"
      },
      "monaco": {
        "name": "Monaco",
        "type": "city"
      },
      "footballFields": {
        "name": "football fields",
        "type": "unit"
      },
      "tennisCourts": {
        "name": "tennis courts.",
        "type": "unit"
      }
    }
  }
}<|MERGE_RESOLUTION|>--- conflicted
+++ resolved
@@ -1197,9 +1197,6 @@
           "label": "Bicycles",
           "description": "Bicycle path metres per capita",
           "detailedDescription": "Number of metres of bicycle paths per inhabitant per municipality in 2024. Longer is better, as good infrastructure promotes increased cycling.",
-<<<<<<< HEAD
-          "source": "National Road Database, Swedish Transport Administration"
-=======
           "source": "<0>National Road Database</0>, <1>Swedish Transport Administration</1>"
         },
         "climatePlan": {
@@ -1214,7 +1211,6 @@
           "hasPlanSince": "Climate plan adopted {{year}}",
           "aboveString": "have a climate plan",
           "belowString": "do not have a climate plan"
->>>>>>> ca12d4a4
         }
       },
       "insights": {
