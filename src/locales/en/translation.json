{
  "yes": "Yes",
  "no": "No",
  "emissionsUnit": "tCO₂e",
  "emissionsUnitCO2": "tCO₂",
  "header": {
    "companies": "Companies",
    "municipalities": "Municipalities",
    "municipalitiesRanked": "Top Lists",
    "municipalitiesExplore": "Explore",
    "about": "About",
    "aboutUs": "About Us",
    "products": "Products",
    "insights": "Insights",
    "methodology": "Sources and Method",
    "support": "Support Us",
    "newsletter": "Newsletter",
    "openMenu": "Open Menu",
    "closeMenu": "Close Menu",
    "articles": "Articles",
    "reports": "Reports",
    "learnMore": "Learn More",
    "press": "Press"
  },
  "footer": {
    "login": "Login",
    "logout": "Logout",
    "welcome": "Welcome",
    "contactUs": "Contact Us",
    "description": "Klimatkollen is a citizen platform that provides climate data and is developed with open <0>source code</0>.",
    "privacyTerms": "Privacy & Terms",
    "supporters": "Supporters and Partners",
    "internationalLicense": "International Licence",
    "ccBySa": "CC BY-SA - Attribution-ShareAlike 4.0"
  },
  "newsletter": {
    "subscribe": "Subscribe to our newsletter",
    "description": "Stay informed with our newsletter—get the latest updates on emissions delivered straight to your inbox.",
    "emailPlaceholder": "Your email address",
    "subscribeButton": "Subscribe",
    "privacyNotice": "When you submit your details, they will be processed by Klimatbyrån, the non-profit association behind Klimatkollen. You have the right to information on how",
    "privacyLink": "your personal data is processed.",
    "errorEmptyEmail": "Please enter a valid email address.",
    "errorInvalidEmail": "Please enter a valid email address.",
    "errorGeneric": "An error occurred. Please try again later.",
    "successMessage": "Thank you! You have now subscribed to our newsletter."
  },
  "landingPage": {
    "metaTitle": "Open climate data for citizens",
    "typewriter": {
      "scope3Emissions": "scope 3 emissions?",
      "reduceEmissions": "reducing emissions?",
      "meetParisAgreement": "meeting the Paris Agreement?",
      "climateActions": "the climate action?",
      "climatePlans": "the climate plans?"
    },
    "title": "How is it going with",
    "seeResults": "See results",
    "bestPerformers": "Top Lists",
    "bestMunicipalities": "Sweden's best municipalities",
    "municipalitiesDescription": "By average annual reduction in emissions since the Paris Agreement (2015)",
    "largestEmittor": "Company with the largest emissions",
    "companiesDescription": "Emissions from the most recently reported year",
    "aboutUsTitle": "Who are we?",
    "aboutUsContent": "Klimatkollen is a citizen platform that provides climate data and builds support for reducing emissions in line with the Paris Agreement. We believe in the power of simple, engaging data visualisation to enhance knowledge and drive participation in the climate conversation.",
    "tabName": {
      "companies": "the companies",
      "municipalities": "the municipalities"
    }
  },
  "aboutPage": {
    "header": {
      "title": "About Us",
      "description": "Klimatkollen is a citizen platform that provides climate data. Click on the headings to learn more."
    },
    "mainContent": {
      "title": "What is Klimatkollen?",
      "paragraph1": "Klimatkollen (eng, Climate Checker) is an open-source citizen platform that helps individuals, businesses and organisations track the climate transition by using Al to collect, analyse and spread key climate data.",
      "paragraph2": "We provide a clear picture of how emissions are progressing compared to where they need to be. By making this information accessible, we empower the public, contribute to fact-based discussions, and strengthen support for climate action.",
      "paragraph3": "Our vision is for decision-makers in politics and business to be guided by an informed and engaged public, leading to actions that reduce emissions in line with the Paris Agreement.",
      "paragraph4": "Launched in March 2022, Klimatkollen is operated by the non-profit association Klimatbyrån. It was founded by Ola Spännar and Frida Berry Eklund. Initially focused on local climate data for Swedish municipalities, the platform expanded in 2024 to include corporate climate data."
    },
    "teamSection": {
      "title": "Our Team"
    },
    "boardSection": {
      "title": "Our Board",
      "links": {
        "stadgar": "Here you can find our",
        "stadgarLink": "statutes",
        "uppforandekodLink": "code of conduct",
        "and": "and",
        "antikorruptionspolicyLink": "anti-corruption policy"
      }
    },
    "financingSection": {
      "title": "How We Are Funded",
      "paragraph1": "In 2024 and 2025, Klimatkollen will receive financial support from Google.org as one of two Swedish recipients of the Google.org Impact Challenge: Tech for Social Good.",
      "paragraph2": "In 2023, Klimatkollen was funded by Postkodstiftelsen. Our 2022 launch was made possible through support from WWF Sweden, ClimateView, We Don't Have Time, and Argand Partners.",
      "paragraph3": "Much of our work relies on voluntary efforts, and we welcome new partners and financial support to help us scale up!",
      "donate": "Would you like to support our work?",
      "donateDescription": "Every donation helps us expand and share more data.",
      "bankgiro": "Bankgiro: 5793-3178",
      "swish": "Swish: 123 384 67 48"
    },
    "previousProjectsSection": {
      "title": "Previous Projects",
      "kommunprojektetTitle": "Municipality Project 2023",
      "kommunprojektetDescription": "In 2023, Klimatkollen received support from Postkodstiftelsen to evaluate the progress of the climate transition in municipalities. In addition to emissions data, we also highlight the actions municipalities are taking to reduce them by presenting key statistics on various transition areas.",
      "riksdagsvaletTitle": "Parliamentary Election 2022",
      "riksdagsvaletDescription": "Before the 2022 parliamentary election, Klimatkollen was responsible for two unique projects:",
      "klimatmalTitle": "Climate Goals",
      "klimatmalText": "An analysis of the political parties' climate goals for Sweden",
      "utslappsberakningTitle": "Emission Calculation",
      "utslappsberakningText": "A projection of how emissions would increase or decrease under each party's policies."
    }
  },
  "productsPage": {
    "title": "Access Climate Impact Data",
    "description": "Get access to Klimatkollen's climate database, featuring corporate emissions data, sustainability reports, and municipal environmental metrics through our API.",
    "viewDocumentation": "View API Documentation →",
    "apiAccess": {
      "title": "Direct API Access",
      "description": "Real-time access to our climate database through our documented REST API with comprehensive endpoints.",
      "realtime": "Real-time data access",
      "documentation": "Full API documentation",
      "support": "Priority support",
      "contactPricing": "Contact for Pricing",
      "viewDocs": "View API Documentation"
    },
    "freeAccess": {
      "title": "Free Database Access",
      "description": "Access our comprehensive climate database through bi-yearly data dumps, perfect for research and analysis.",
      "export": "Database exports are updated Feb 1 & Aug 1 each year",
      "data": "Corporate and municipality climate data",
      "license": "Free to use for both commercial and non-commercial purposes",
      "requestAccess": "Get Data"
    },
    "dataOverview": {
      "title": "Available Data",
      "corporate": {
        "title": "Corporate Emissions Data",
        "description": "Access to detailed emissions data from Swedish companies, including scope 1, 2, and 3 emissions, as well as supply chain data."
      },
      "reports": {
        "title": "Sustainability Reports",
        "description": "Access to sustainability reports from Swedish companies, including annual reports and sustainability reports."
      },
      "municipality": {
        "title": "Municipality Climate Data",
        "description": "Access to climate data from Swedish municipalities, including emissions data, climate plans, and climate actions."
      }
    },
    "requestAccess": {
      "title": "Request Access",
      "description": "Request access to the Klimatkollen API to get real-time access to our climate database through our documented REST API with comprehensive endpoints.",
      "emailLabel": "Email",
      "reasonLabel": "Reason for data access",
      "submit": "Request Access",
      "cancel": "Cancel",
      "successMessage": "Access request sent successfully",
      "errorMessage": "Failed to send access request",
      "reasonWork": "Work",
      "reasonHobby": "Hobby",
      "reasonCuriosity": "Curiosity",
      "errorGeneric": "An error occurred. Please try again later.",
      "errorEmptyEmail": "Please enter a valid email address.",
      "errorInvalidEmail": "Please enter a valid email address."
    }
  },
  "downloadsPage": {
    "title": "Download Database",
    "description": "Access our climate database. Download emissions data for companies or municipalities in your preferred format.",
    "csvFormat": "CSV Format",
    "csvDescription": "Download the database as a CSV file, ideal for use in Python, R, Excel, or Google Sheets. All fields are comma-separated.",
    "excelFormat": "Excel Format",
    "excelDescription": "Download the database in Excel (XLSX) format, perfect for analysis in Microsoft Excel or Google Sheets. All fields are preserved in spreadsheet structure.",
    "jsonFormat": "JSON Format",
    "jsonDescription": "Download the database in JSON format, ideal for developers and data analysis in tools like Python or R. Structured for easy parsing and programmatic access.",
    "selectType": "Select Data Type",
    "companies": "Companies",
    "municipalities": "Municipalities",
    "selectYear": "Select Year",
    "allYears": "All Years",
    "download": "Download",
    "downloadError": "Failed to download file. Please try again.",
    "downloadInformation": "Download Information",
    "dataStructure": "Data Structure",
    "dataStructureDescription": "All download formats share the same database structure, with consistent field names and data types. For details about individual fields, refer to our API documentation.",
    "fileSizeAndFormat": "File Size and Format",
    "fileSizeAndFormatDescription": {
      "csv": "CSV: UTF-8 encoded with comma-separated values. This is the smallest format and loads quickly in most spreadsheet tools. Ideal for general analysis and widely compatible with Excel, Google Sheets, Python, and R.",
      "excel": "Excel: XLSX format with multiple sheets. Slightly larger than CSV due to built-in formatting. Best for users who want a clean, structured spreadsheet view right away in Excel or Google Sheets.",
      "json": "JSON: UTF-8 encoded structured data. Tends to be the largest file due to detailed key-value formatting. Best for developers or analysts working with code, APIs, or automation in tools like Python or JavaScript."
    },
    "usageLicense": "Usage Licence",
    "usageLicenseDescription": "The downloaded data is licenced under the Creative Commons Attribution 4.0 International Licence (CC BY 4.0). You are free to use, modify, and share the data for both commercial and non-commercial purposes, as long as you credit Klimatkollen and include a link to the licence.",
    "loading": "Loading...",
    "downloadCompanies": "Download Company Data",
    "downloadMunicipalities": "Download Municipality Data"
  },
  "insightsPage": {
    "title": "Articles",
    "description": "Articles and updates about Klimatkollen and the climate transition.",
    "readMore": "Read more"
  },
  "learnMoreOverview": {
    "title": "Learn More",
    "description": "Find pages below to help you learn more about climate actions and climate data.",
    "reporting": {
      "title": "Understanding Climate Reporting",
      "excerpt": "Learn about the importance of climate reporting, its impact on businesses and communities, and how it drives climate action."
    }
  },
  "reportsPage": {
    "title": "Reports",
    "description": "In-depth analyses and reports on Sweden's climate transition.",
    "readMore": "Read more",
    "openReport": "Open Report"
  },
  "blogDetailPage": {
    "loading": "Loading...",
    "postNotFound": "Article not found",
    "back": "Back",
    "share": "Share",
    "linkCopied": "Link copied!",
    "shareText": "Check out this blog post!",
    "relatedArticles": "Related Articles"
  },
  "companiesPage": {
    "viewModes": {
      "graphs": "Graphs",
      "list": "List"
    },
    "filter": "Filter",
    "sortBy": "Sort By",
    "searchInFilter": "Search filters",
    "noFiltersFound": "No matching filters found.",
    "sortingOptions": {
      "emissionsChange": "Change in Emissions (%)",
      "totalEmissions": "Total Emissions",
      "scope3Coverage": "Scope 3 Coverage",
      "nameAsc": "Company Name A-Z",
      "nameDesc": "Company Name Z-A"
    },
    "sector": "Sector",
    "errorTitle": "Failed to retrieve company information",
    "errorDescription": "Please try again later",
    "title": "Company Climate Data",
    "description": "Overview of companies' climate impact and sustainability efforts",
    "searchPlaceholder": "Search companies (separate with a comma)",
    "noCompaniesFound": "No companies found",
    "tryDifferentCriteria": "Try adjusting your search criteria.",
    "sorting": "Sorting By:",
    "filtering": "Filter:",
    "allSectors": "All sectors",
    "sectionTitle": "Companies",
    "noCompaniesInSection": "No companies in this section",
    "sectorGraphs": {
      "yearRange": "Base year: {{baseYear}} → Current: {{currentYear}}",
      "noCompaniesInSector": "No companies in this category",
      "emissionsTrendAnalysis": "Emissions Trend Analysis",
      "fromBaseYear": "(From base year)",
      "decreasing": "Companies Reducing Emissions",
      "increasing": "Companies Increasing Emissions",
      "noComparable": "No Comparable Data",
      "pie": "Pie",
      "stackedTotal": "Stacked Total",
      "back": "Back",
      "sectorTotal": "Sector Total Emissions",
      "total": "Total Emissions",
      "noDataAvailablePieChart": "No data available for this year",
      "pieLegendCompany": "View company details",
      "pieLegendSector": "View sector details",
      "unknownCompany": "Unknown Company",
      "yearTotal": "Year Total:",
      "emissionsSourcesAnalysis": "Emissions Sources Analysis",
      "ghgProtocolScopes": "(GHG Protocol Scopes)",
      "totalEmissions": "Total Emissions",
      "scope1": "Scope 1",
      "scope2": "Scope 2",
      "scope3": "Scope 3",
      "scope3Upstream": "Scope 3 (Upstream)",
      "scope3Downstream": "Scope 3 (Downstream)",
      "scope1Description": "Direct emissions from owned or controlled sources",
      "scope2Description": "Indirect emissions from the production of purchased electricity, steam, heat, and cooling consumed by the organisation.",
      "scope3UpstreamDescription": "Indirect emissions from the supply chain",
      "scope3DownstreamDescription": "Indirect emissions from product use and end-of-life",
      "companies": "companies",
      "shareOfTotal": "Share of Total",
      "companiesReporting": "Companies Reporting",
      "ofSector": "of sector",
      "ofTotal": "of total",
      "upstream": "Upstream",
      "operations": "Operations",
      "downstream": "Downstream",
      "upstreamDescription": "Supply chain and materials",
      "operationsDescription": "Direct company activities",
      "downstreamDescription": "Product lifecycle",
      "rawMaterialExtraction": "Raw material extraction",
      "transportationOfMaterials": "Transportation of materials",
      "supplierManufacturing": "Supplier manufacturing",
      "packagingProduction": "Packaging production",
      "manufacturingProcesses": "Manufacturing processes",
      "facilityOperations": "Facility operations",
      "companyVehicles": "Company vehicles",
      "onSiteEnergyUse": "On-site energy use",
      "productDistribution": "Product distribution",
      "consumerUsage": "Consumer usage",
      "productDisposal": "Product disposal",
      "recyclingProcesses": "Recycling processes",
      "valueChainOverview": "Value Chain Overview",
      "keyInsights": "Key Insights",
      "supplyChainImpact": "Supply Chain Impact",
      "operationalFootprint": "Operational Footprint",
      "productLifecycle": "Product Lifecycle",
      "directEmissions": "Direct Emissions",
      "downstreamActivities": "Downstream Activities",
      "toTotalEmissions": " to total emissions.",
      "scope3UpstreamDetails": "Scope 3 upstream emissions account for ",
      "ofTotalEmissionsDescription": " of total emissions.",
      "directEmissionsDescription": "Direct emissions (Scope 1) represent ",
      "ofTotalFootprintDescription": " of the total footprint.",
      "downstreamActivitiesDescription": "Downstream activities contribute "
    }
  },
  "companyDetailPage": {
    "metaTitle": "Data on emissions and transition",
    "metaDescription": "Overview of emissions and transition",
    "errorTitle": "Unable to retrieve company information",
    "errorDescription": "Please try again later",
    "notFoundTitle": "Company not found",
    "notFoundDescription": "Check if the company ID is correct"
  },
  "methodsPage": {
    "header": {
      "title": "Sources and Method",
      "description": "Our starting point is the Paris Agreement's 1.5°C target, and all our data sources are publicly available. Click on the dropdown to learn more."
    },
    "dataSelector": {
      "label": "Select what you want to learn about"
    },
    "methodNotFound": "Method not found",
    "noResultsFound": "No results found",
    "categories": {
      "general": "General Information",
      "municipality": "Municipality Data",
      "company": "Company Data"
    },
    "general": {
      "parisAgreement": {
        "title": "Klimatkollen and the Paris Agreement",
        "description": "Learn about how Klimatkollen aligns with the Paris Agreement's climate goals",
        "paragraph1": "The Paris Agreement is a legally binding international treaty between the world's nations, aimed at limiting global warming to well below 2°C, with a target of 1.5°C.",
        "paragraph2": "To meet this target, global greenhouse gas emissions must be halved by 2030 (compared to 1990 levels) and reduced to near-zero by 2050. However, emissions are <0>still increasing</0> worldwide.",
        "paragraph3": "Under the Paris Agreement, wealthier nations must take greater responsibility, as their historically high emissions mean they have already used a significant share of the remaining carbon budget needed to limit global warming. Sweden is among these countries and should lead the way in reducing emissions while also supporting more vulnerable nations in their transition.",
        "link": {
          "title": "Paris Agreement",
          "text": "Read more about the Paris Agreement on the Swedish Environmental Protection Agency's website."
        }
      },
      "co2Budgets": {
        "title": "Carbon Budgets",
        "description": "Understand how carbon budgets are calculated and allocated",
        "paragraph1": "A carbon budget represents the amount of carbon dioxide that can be emitted before atmospheric CO₂ levels rise high enough to exceed the Paris Agreement's 1.5°C target.",
        "paragraph2": "According to a <0>calculation</0> by researchers at Uppsala University and the Tyndall Centre in the UK, as of 2024, approximately 340 gigatonnes of CO₂ remain globally for a 50% chance of keeping temperature rise below 1.5°C. At the current rate of emissions, this global budget will be depleted in about eight years.",
        "paragraph3": "Using this global budget, the researchers have also estimated Sweden's national carbon budget for a fair climate transition.",
        "paragraph4": "Their calculations show that, from January 2024, Sweden has a national carbon allowance of 80 million tonnes to stay on track for the 1.5°C target. For an 83% chance of keeping warming below 2°C, the budget increases to 285 million tonnes. By comparison, Sweden's total greenhouse gas emissions in 2022 were 45.2 million tonnes.",
        "paragraph5": "At Sweden's current rate of emissions, the 1.5°C carbon budget will be used up in 1.8 years, while the 2°C budget will last 6.4 years. To stay within the 1.5°C target, Sweden must cut emissions by at least 35% per year starting in 2024. If aiming for the 2°C target, annual reductions of at least 13.5% are needed.",
        "paragraph6": "Klimatkollen has allocated the new national carbon budget (80 million tonnes, including emissions from international aviation and shipping) to Sweden's municipalities, using the same method that was applied to break down the global budget nationally.",
        "paragraph7": "These local carbon budgets enable comparisons between actual emissions and the reductions needed. Klimatkollen presents carbon budgets for municipalities both as numerical values and as development curves, illustrating the necessary decline in emissions to stay in line with the Paris Agreement.",
        "paragraph8": "In addition to the Tyndall model used by Klimatkollen, there are other approaches to calculating a national carbon budget. For example, see Chalmers <0>here</0>."
      },
      "carbonLaw": {
        "title": "Carbon Law",
        "description": "Understand how Klimatkollen applies Carbon Law to company and municipality data",
        "paragraph1": "Carbon Law helps companies and governments to have a target for reducing their carbon emissions; it's a rule of thumb all entities of any size can use (world, country, company, municipality, individual, etc.). The original carbon law stated that emissions needed to be reduced by 7% per year starting in 2020, in other words, halving emissions every decade. It is based on the Paris Agreement's goal of limiting global warming to well below 2°C, with a target of 1.5°C and the carbon budgets identified by the IPCC.",
        "paragraph2": "We use a revised version of the original Carbon Law to display a needed trajectory line on each company's or municipality's historic data graphs. This line shows the required emissions reduction for the company or municipality to stay in line with the Paris Agreement.",
        "paragraph3": "A revised Carbon Law is necessary due to failure to meet the original carbon law's targets to reduce emissions by 7% per year starting in 2020. Taking into account the carbon budget as it now stands, a steeper trajectory is needed to meet the Paris Agreement's goal. The new rule of thumb is that emissions need to be reduced by 12% per year starting in 2025.",
        "link": {
          "title": "Applying Carbon Law From 2025",
          "text": "Read more about the Applying Carbon Law From 2025 from Klimatkollen's white paper."
        }
      },
      "emissionTypes": {
        "title": "Different Types of Emissions",
        "description": "Learn about the various types of emissions and how they are measured",
        "paragraph1": "Klimatkollen is an independent fact-based platform that follows established standards for emissions reporting. The climate data we present reflects the boundaries and assumptions used in carbon budget calculations. For example, carbon budgets cannot be directly linked to all greenhouse gas emissions, as other gases like methane, nitrous oxide, and water vapour are also included in overall climate impact assessments.",
        "paragraph2": "Emissions from cement production are excluded from the IPCC's global carbon budget and, as a result, are also omitted from Sweden's carbon budget and emissions data. This specifically affects the municipalities of Gotland, Skövde, and Mörbylånga, where cement production is currently or has previously taken place.",
        "paragraph3": "Sweden also has a significant climate impact from goods imported from other countries, leading to emissions abroad. These consumption-based emissions are not included in the carbon budget.",
        "paragraph4": "Similarly, emissions from forests and land (known as biogenic emissions) are also excluded from the carbon budget.",
        "paragraph5": "In reality, climate-impacting emissions are much higher than the territorial fossil carbon emissions typically reported by authorities and the media. The data currently displayed on Klimatkollen reflects these territorial emissions.",
        "paragraph6": "Klimatkollen is actively exploring how to incorporate other greenhouse gas emissions on the website in the future, while maintaining the ability to compare current emissions with carbon budgets."
      }
    },
    "company": {
      "companyDataOverview": {
        "title": "Company Data Overview",
        "description": "Overview of how we collect and present company emissions data",
        "paragraph1": "Klimatkollen collects data on greenhouse gas emissions that companies report in their sustainability reports and combined annual reports.",
        "paragraph2": "The emissions data is divided into company-specific emissions (scope 1 & scope 2) and emissions from the value chain (scope 3), reported in tonnes of CO2e.",
        "paragraph3": "On each company's page on Klimatkollen, you can find more detailed information about the emissions; breakdown by scope and category in scope 3, as well as any biogenic emissions.",
        "link1": {
          "title": "Klimatkollen's Company Data",
          "text": "View our latest company emissions data here"
        },
        "link2": {
          "title": "GHG Protocol",
          "text": "Klimatkollen uses the same structure as the GHG Protocol and follows its guidelines."
        },
        "companiesIncluded": {
          "title": "Companies Included",
          "paragraph1": "Currently, our database includes companies on the OMX Large Cap and Mid Cap lists of the Stockholm Stock Exchange, along with the 24 largest state-owned companies, five largest economic associations, and unlisted companies IKEA and ICA Group.",
          "paragraph2": "The companies are categorized by industry according to the Global Industry Classification Standard (GICS), with a total of 290 companies currently tracked.",
          "link": {
            "title": "GICS",
            "text": "Read more about the Global Industry Classification Standard (GICS)"
          }
        },
        "paragraph4": "Information about the number of employees and revenue is obtained from the latest sustainability reports, or combined annual and sustainability reports, and in some cases from other sources."
      },
      "companyDataCollection": {
        "title": "Data Collection Process",
        "description": "Learn about our methodology for collecting and verifying company data",
        "paragraph1": "We present companies' greenhouse gas emissions as they report them, with data divided into company-specific emissions (scope 1 & 2) and value chain emissions (scope 3).",
        "paragraph2": "In some cases, our figures may be more up-to-date than company reports due to direct communication with companies about data corrections.",
        "paragraph3": "While we strive for accuracy, Klimatkollen does not take responsibility for the completeness or accuracy of company reports.",
        "paragraph4": "Emissions are rounded to the nearest whole number, which may cause minor variations from company reports.",
        "paragraph5": "The description of the company's activities is AI-generated.",
        "dataPresented": {
          "title": "Data Presentation",
          "paragraph1": "Emissions data is presented as reported by companies, with clear categorization of different emission scopes."
        },
        "fiscalYear": {
          "title": "Fiscal Year Reporting",
          "paragraph1": "Some companies use a fiscal year. In these cases, the emissions are presented for the later of the two calendar years in the period, i.e. for companies that report 2022/2023, the data is presented for 2023."
        }
      },
      "historicalData": {
        "title": "Historical Data and Goals",
        "description": "Tracking companies' emission history and climate commitments",
        "historicEmissions": {
          "title": "Historical Emissions",
          "paragraph1": "Emissions data from previous years has been collected from the latest report, to the extent it is presented there. Where there are gaps in the reported emissions data, for example if there is missing information about emissions for years between the base year and the most recently reported year, Klimatkollen has sought to collect this by searching for older sustainability reports. The latest published information is always prioritized, so if a company has updated its calculations retroactively, but not published the adjustment, older data may be displayed."
        },
        "goals": {
          "title": "Climate Goals",
          "paragraph1": "AI-tool Garbo identifies and extracts goals and initiatives for emission reductions that companies describe in their reporting. This data is not manually verified."
        }
      },
      "emissionCategories": {
        "title": "Emissions and Categories",
        "description": "Understanding different types of emissions and how they are categorized",
        "paragraph1": "Companies report their emissions according to the GHG Protocol's three scopes:",
        "scope2": {
          "title": "Scope 2: Indirect Energy Emissions",
          "paragraph1": "Scope 2 emissions are primarily calculated using the market-based method, which takes into account whether companies purchase renewable electricity. If such data is missing, we use data from the location-based method instead."
        },
        "scope3": {
          "title": "Scope 3: Value Chain Emissions",
          "paragraph1": "Value chain emissions are reported according to GHG Protocol categories when available.",
          "paragraph2": "When a total value is missing for scope 3, we sum the figures for the disclosed scope 3 categories.",
          "paragraph3": "When companies report emissions per category in line with the GHG Protocol, the data is presented directly on the company's page. For companies that use other breakdowns, Klimatkollen makes a judgment about the match with the GHG Protocol. Companies that, for example, combine several categories into 'other', or report upstream and downstream transport as a single category, do not have their scope 3 emissions broken down per category.",
          "link": {
            "title": "Reporting of Emissions in Scope 3 for Property Owners",
            "text": "For property owners, Klimatkollen follows the matching as specified in the guied Reporting of Emissions in Scope 3 for Property Owners."
          }
        },
        "financedEmissions": {
          "title": "Financed Emissions: Scope 3 Category 15: Investments",
          "paragraph1": "Financed emissions are often reported with a delay since they can take longer to calculate. To provide a representative picture of a company's impact, in these cases the latest reported emissions are included."
        },
        "biogenicEmissions": {
          "title": "Biogenic Emissions",
          "paragraph1": "Biogenic emissions are reported separately from scope 1, 2 and 3, in accordance with the GHG Protocol's instructions."
        },
        "emissionOffsets": {
          "title": "Emission Offsets",
          "paragraph1": "These are not included, in line with what the GHG Protocol states."
        }
      }
    },
    "municipality": {
      "sources": {
        "title": "Our Sources",
        "description": "Explore the publicly available sources and verified data used by Klimatkollen",
        "paragraph1": "Klimatkollen is based on publicly available sources and verified data. We provide all sources so you can easily review and explore them further. If you notice any errors, please email us at hej@klimatkollen.se so we can make corrections.",
        "paragraph2": "Company data is sourced from their own annual reports and sustainability reports.",
        "links": {
          "smhi": {
            "title": "National Emissions Database",
            "text": "Greenhouse gas emissions in municipalities",
            "link": "https://nationellaemissionsdatabasen.smhi.se/"
          },
          "skr": {
            "title": "Swedish Association of Local Authorities and Regions",
            "text": "Political leadership in municipalities",
            "link": "https://skr.se/skr/demokratiledningstyrning/valmaktfordelning/valresultatstyren/styrekommunereftervalet2022.69547.html"
          },
          "wikidata": {
            "title": "Wikidata",
            "text": "Municipal coats of arms and population numbers",
            "link": "https://www.wikidata.org/wiki/Wikidata:Country_subdivision_task_force/Sweden/Municipalities"
          },
          "trafikanalys": {
            "title": "Traffic Analysis",
            "text": "Percentage of electric vehicles",
            "link": "https://www.trafa.se/vagtrafik/fordon/"
          },
          "nvdb": {
            "title": "National Road Database",
            "text": "Cycling paths per municipality",
            "link": "https://www.nvdb.se/sv"
          },
          "sei": {
            "title": "Stockholm Environment Institute",
            "text": "Household consumption-based emissions. License: CC BY-NC-ND 4.0 for Konsumtionskompassen by Stockholm Environment Institute.",
            "link": "https://konsumtionskompassen.se/"
          },
          "powerCircle": {
            "title": "Power Circles database ELIS",
            "text": "Charging infrastructure data from the industry organisation",
            "link": "https://powercircle.org/elbilsstatistik/"
          },
          "klimatplaner": {
            "title": "Climate Plans",
            "text": "Collected by members of Klimatklubben and the Swedish Society for Nature Conservation"
          },
          "upphandlingsmyndigheten": {
            "title": "Procurement Authority",
            "text": "Information on climate requirements in municipal procurements",
            "link": "https://www.klimatkollen.se/data/procurements/NUE2022_DATA_2023-12-20.xlsx"
          },
          "greenpeace": {
            "title": "Greenpeace",
            "text": "Mapping of climate requirements in public procurement",
            "link": "https://docs.google.com/spreadsheets/d/1EdHUa49HJZn0rXqM-6tChdim4TJzXnwA/edit#gid=1040317160"
          }
        }
      },
      "calculations": {
        "title": "Our Calculations",
        "description": "Understand how we calculate and analyse climate data",
        "paragraph1": "The emissions data for municipalities is based on SMHI's national emissions database for the years 1990–2022. For 2022–2024, emissions have been approximated based on historical trends to provide data up to the present day.",
        "paragraph2": "<0>Here</0> you can read an example of how we calculate key figures for municipal emissions (link in Swedish)."
      }
    }
  },
  "supportPage": {
    "header": {
      "title": "Support Klimatkollen",
      "description": "Help us continue our mission of tracking and promoting climate action in Sweden. There are several ways you can support our work."
    },
    "donations": {
      "title": "Direct Donations",
      "description": "Support our work through financial contributions",
      "details": [
        "Bankgiro: 5793-3178",
        "Swish: 123 384 67 48",
        "Your donation helps maintain our infrastructure and data collection"
      ],
      "action": {
        "text": "Make a Donation",
        "link": "mailto:hej@klimatkollen.se"
      },
      "email": {
        "subject": "Donation Inquiry - Klimatkollen",
        "body": "Hi,\n\nI would like to make a donation to Klimatkollen.\n\nAmount:\n\nLooking forward to helping with climate data transparency.\n\nBest regards,"
      }
    },
    "openSource": {
      "title": "Open Source Contributions",
      "description": "Help improve our platform through code contributions",
      "details": [
        "Our codebase is open source on GitHub",
        "Contribute to data analysis tools",
        "Help improve user interface and experience",
        "Add new features and functionality"
      ],
      "action": {
        "text": "View on GitHub",
        "link": "https://github.com/klimatbyran"
      }
    },
    "volunteer": {
      "title": "Volunteer",
      "description": "Join our community and contribute your skills",
      "details": [
        "Help with data verification and analysis",
        "Assist with translations and content",
        "Support community engagement",
        "Participate in climate awareness initiatives"
      ],
      "action": {
        "text": "Join our Discord",
        "link": "https://discord.gg/N5P64QPQ6v"
      }
    },
    "partnerships": {
      "title": "Partnerships",
      "description": "Collaborate with us to expand our impact",
      "details": [
        "Data sharing partnerships",
        "Research collaborations",
        "Joint climate initiatives",
        "Knowledge exchange programs"
      ],
      "action": {
        "text": "Become a Partner",
        "link": "mailto:hej@klimatkollen.se"
      },
      "email": {
        "subject": "Partnership Inquiry - [Organisation Name]",
        "body": "Hi,\n\nI am interested in partnering with Klimatkollen.\n\nOrganisation Name:\nArea of Interest:\nProposed Collaboration:\n\nLooking forward to discussing potential partnership opportunities.\n\nBest regards,"
      }
    },
    "organizationSupport": {
      "title": "Support Companies",
      "description": "Support as an organisation of any size",
      "details": [
        "Fixed fee sponsorship opportunities",
        "Data verification partnerships",
        "Technology and resource sharing",
        "Support climate data transparency"
      ],
      "action": {
        "text": "Support Companies",
        "link": "mailto:hej@klimatkollen.se"
      },
      "email": {
        "subject": "Support Company Inquiry - [Company Name]",
        "body": "Hi,\n\nI am interested in learning more about the company support opportunity with Klimatkollen.\n\nOrganisation Name:\n\nLooking forward to discussing a collaboration.\n\nBest regards,"
      },
      "readMore": {
        "text": "Read more",
        "content": {
          "header": "Become a Supporting Company – Take a Stand for Open Climate Data",
          "intro": [
            "By publishing open climate data, Klimatkollen contributes to transparency and increased support for the Paris Agreement in politics and business. Because if we don't know how emissions are progressing – and how they should be progressing – we won't be able to do what's necessary to reduce them in line with the Paris Agreement.",
            "Klimatkollen is a data-driven nonprofit building a movement around open climate data. We collaborate with businesses, academia, and civil society to increase impact. For us, AI, open data, broad communication, and civic engagement are key.",
            "Be part of the open climate data movement – become a supporting company today!"
          ],
          "benefitsHeader": "As a supporting company, you get:",
          "benefits": [
            "Our logo on your website, showing your commitment to open climate data",
            "Your logo on our website, visible among other corporate supporters",
            "Notifications when we publish new data about your company",
            "The opportunity to comment on your company's climate data on our website",
            "Automatic updating of your climate data to your company's Wikipedia page"
          ],
          "cost": "SEK 25,000 / year (including VAT)"
        }
      }
    },
    "contact": {
      "title": "Contact Us",
      "description": "Have questions about supporting Klimatkollen, or want to find other ways to volunteer? We'd love to hear from you.",
      "action": {
        "text": "Email Us",
        "link": "mailto:hej@klimatkollen.se"
      }
    }
  },
  "municipalitiesRankedPage": {
    "errorTitle": "Failed to retrieve municipality information",
    "errorDescription": "Please try again later",
    "title": "Municipality Top Lists",
    "description": "Data on emissions and climate transition in municipalities"
  },
  "municipalitiesComparePage": {
    "errorTitle": "Failed to retrieve municipality information",
    "errorDescription": "Please try again later",
    "title": "Municipality Climate Data",
    "description": "Overview of emissions and transition in municipalities",
    "filter": {
      "searchPlaceholder": "Search for municipalities (separate w/ commas)",
      "selectRegion": "Select region",
      "allRegions": "All regions",
      "sortBy": "Sort by",
      "sortOptions": {
        "reduction": "Emission Reduction",
        "emissions": "Total Emissions",
        "climate_plan": "Climate Plan",
        "bicycle": "Cycling Paths",
        "charging": "Charging Infrastructure",
        "name": "Name"
      }
    },
    "sort": {
      "placeholder": "Sort by",
      "meetsParis": "Meets the Paris Agreement",
      "name": "Name",
      "aToZ": "A-Z",
      "zToA": "Z-A",
      "bestFirst": "Show best first",
      "worstFirst": "Show worst first"
    }
  },
  "municipalityDetailPage": {
    "metaTitle": "Data on emissions and transition",
    "metaDescription": "Overview of emissions and transition",
    "loading": "Loading...",
    "error": "Error loading data",
    "noData": "No data available",
    "procurementScore": {
      "high": "Yes",
      "medium": "Maybe",
      "low": "No"
    },
    "totalEmissions": "Total emissions {{year}}",
    "totalEmissionsTooltip": "This is the latest reported emissions. For calculated estimates on the current year, please see the emissions development graph below.",
    "budgetRunsOut": "Carbon budget expected to run out by",
    "budgetRanOut": "Carbon budget ran out",
    "budgetKept": "Carbon budget expected to",
    "budgetHolds": "Stay within limits",
    "hitNetZero": "Predicted to hit net zero",
    "never": "Never",
    "emissionsDevelopment": "Emissions development",
    "graph": {
      "overview": "Overview",
      "sectors": "Emission sources"
    },
    "noParisPath": "The municipality's carbon budget has been exhausted, which means that no Paris Agreement line is shown in the graph below",
    "inTons": "In tons CO₂",
    "futureEmissions": "Future emissions",
    "annualChangeSince2015": "Annual emission change since 2015",
    "reductionToMeetParis": "Emission reduction to meet the Paris Agreement",
    "cannotReduceToParis": "Will not reach Paris Agreement",
    "consumptionEmissionsPerCapita": "Consumption emissions per capita in tons CO₂e",
    "climatePlan": "Climate plan",
    "noPlan": "No plan",
    "noClimatePlan": "No climate plan",
    "adopted": "Adopted {{year}}",
    "procurementRequirements": "Climate requirements in procurements",
    "sustainableTransport": "Sustainable transport",
    "electricCarChange": "Increase in electric car share",
    "electricCarsPerChargePoint": "Electric cars per charging point",
    "noChargePoints": "No charging points",
    "bicycleMetrePerCapita": "Bicycle path metres per capita",
    "sectorEmissions": "Emission sources",
    "sectorEmissionsYear": "Emissions by sector in {{year}}",
    "filteredSectors": "Filtered Sectors",
    "sectorChart": {
      "clickToFilter": "Click to filter out",
      "clickToShow": "Click to show"
    },
    "sectors": {
      "industry": "Industry (energy + processes)",
      "productUse": "Product use (incl. solvents)",
      "internationalTransport": "International transport",
      "agriculture": "Agriculture",
      "electricityAndHeating": "Electricity and district heating",
      "workingMachines": "Working machines",
      "waste": "Waste (incl. sewage)",
      "ownHeating": "Heating of residential and commercial buildings",
      "transport": "Transport"
    }
  },
  "sector": {
    "energy": "Energy",
    "materials": "Materials",
    "industrials": "Industrials",
    "consumerDiscretionary": "Consumer Discretionary",
    "consumerStaples": "Consumer Staples",
    "healthCare": "Healthcare",
    "financials": "Financials",
    "informationTechnology": "Information Technology",
    "communicationServices": "Communication Services",
    "utilities": "Utilities",
    "realEstate": "Real Estate"
  },
  "scope": {
    "scope1": "Direct emissions from sources owned or controlled by the organisation.",
    "scope2": "Indirect emissions from the production of purchased electricity, steam, heat, and cooling consumed by the organisation.",
    "scope3": "Indirect emissions from the organisation's value chain, including suppliers and customers.",
    "biogenic": "Biogenic emissions refer to carbon dioxide emissions from non-fossil (i.e., renewable) sources, such as the combustion of biofuels or by-products from paper production. Under the GHG Protocol, these emissions are reported separately from Scope 1–3, as they are part of the natural carbon cycle."
  },
  "team": {
    "ola": {
      "role": "Co-founder",
      "description": "Opinion leader, co-founder of Klimatkollen, former communications manager at the Centre Party, and client manager at Forsman & Bodenfors."
    },
    "frida": {
      "role": "Co-founder",
      "description": "Climate specialist and co-founder of Klimatkollen. Initiator of Our Kids' Climate and author of the book 'Talking to Children about Climate Change' (Natur & Kultur). EU Climate Pact Ambassador and Climate Reality Leader."
    },
    "elvira": {
      "role": "Tech Lead",
      "description": "Tech lead and technical physicist at Klimatkollen and Precisit. Extensive experience in green and circular tech at several award-winning startups and part of the leadership team at IT consultancy firm Precisit."
    },
    "christian": {
      "role": "Tech Advisor",
      "description": "Award-winning developer, digital entrepreneur, and one of Sweden's most influential figures in tech. Founder of the digital innovation agency Iteam and co-founder of Open School Platform. Speaker on AI and digital innovation, advisor to the government."
    },
    "hugo": {
      "role": "Developer",
      "description": "Entrepreneurial climate enthusiast with a strong interest in how AI and technology can help solve future challenges."
    },
    "kayla": {
      "role": "Developer",
      "description": "Frontend developer with a passion for sustainability and user-friendly digital solutions. Previously worked as an environmental consultant focused on interpreting regulations and calculating greenhouse gas emissions for companies."
    },
    "catharina": {
      "role": "Communicator",
      "description": "Communicator and filmmaker focusing on climate and sustainability, active in organisation Ett hållbart Lidingö, with a background as a management consultant."
    }
  },
  "board": {
    "ola": {
      "role": "Chairman of the Board",
      "description": "Opinion leader, co-founder of Klimatkollen, former communications manager at the Centre Party, and client manager at Forsman & Bodenfors."
    },
    "frida": {
      "role": "Vice Chairman of the Board",
      "description": "Climate specialist and co-founder of Klimatkollen. Initiator of Our Kids' Climate and author of the book 'Talking to Children about Climate Change' (Natur & Kultur). EU Climate Pact Ambassador and Climate Reality Leader."
    },
    "christian": {
      "role": "Board Member",
      "description": "Digital entrepreneur and one of Sweden's most influential figures in tech. CEO and founder of Iteam and Open School Platform."
    },
    "anna": {
      "role": "Board Member",
      "description": "Digital strategist and former head of social media at Spotify and H&M. CEO and founder of Better Odds."
    },
    "maria": {
      "role": "Board Member",
      "description": "Journalist, author, speaker, and founder of Klimatklubben. Named one of Sweden's 101 most influential sustainability figures in 2021."
    },
    "carlJohan": {
      "role": "Board Member",
      "description": "Sustainability strategist at Diamant & Schulz, previously at Doings and Forsman & Bodenfors, author of the book 'Sustainability Transformation', awarded Marketing Book of the Year 2022."
    }
  },
  "emissionsBreakdown": {
    "scope1": "Scope 1",
    "scope2": "Scope 2",
    "scope3": "Scope 3",
    "title": "Emission Breakdown {{year}}",
    "tooltip": "Breakdown of emissions by different scopes according to the GHG Protocol",
    "unit": "tons CO₂e",
    "scope3Categories": "Scope 3 Categories",
    "upstream": "Upstream",
    "downstream": "Downstream",
    "notReported": "Not Reported",
    "biogenicEmissions": "Biogenic Emissions"
  },
  "companies": {
    "categories": {
      "1": {
        "name": "Purchased goods and services",
        "description": "Emissions from the production of goods and services purchased by the organisation."
      },
      "2": {
        "name": "Capital goods",
        "description": "Emissions from the production of capital goods purchased by the organisation."
      },
      "3": {
        "name": "Fuel- and energy-related activities",
        "description": "Emissions from the production of fuels and energy purchased by the organisation, including transport and distribution, not included in scope 2."
      },
      "4": {
        "name": "Upstream transportation and distribution",
        "description": "Emissions from the transport and distribution of purchased goods between suppliers and/or within the organisation."
      },
      "5": {
        "name": "Waste generated in operations",
        "description": "Emissions from the treatment of waste generated by the organisation."
      },
      "6": {
        "name": "Business travel",
        "description": "Emissions from business travel using vehicles not owned by the organisation."
      },
      "7": {
        "name": "Employee commuting",
        "description": "Emissions from employees' travel between home and workplace."
      },
      "8": {
        "name": "Upstream leased assets",
        "description": "Emissions from operations in leased assets not included in scope 1 and 2."
      },
      "9": {
        "name": "Downstream transportation and distribution",
        "description": "Emissions from the transport and distribution of sold goods between the organisation and the customer."
      },
      "10": {
        "name": "Processing of sold products",
        "description": "Emissions from further processing of sold input materials."
      },
      "11": {
        "name": "Use of sold products",
        "description": "Emissions from the use of sold products by the customer."
      },
      "12": {
        "name": "End-of-life treatment of sold products",
        "description": "Emissions from waste treatment of sold products at the end of their lifecycle."
      },
      "13": {
        "name": "Downstream leased assets",
        "description": "Emissions from operations in downstream leased assets not included in scope 1 and 2."
      },
      "14": {
        "name": "Franchises",
        "description": "Emissions from franchisee operations not included in scope 1 and 2."
      },
      "15": {
        "name": "Investments",
        "description": "Emissions from the organisation's investments in other companies, as well as other financed emissions."
      },
      "16": {
        "name": "Other",
        "description": "Reported emissions not tied to one of the scope 3 categories."
      },
      "statedTotal": "Stated Total"
    },
    "card": {
      "noData": "No Data",
      "unknownSector": "Unknown Sector",
      "emissions": "Emissions",
      "totalEmissionsInfo": "Total Emissions (Scope 1 & 2)",
      "emissionsChangeRate": "Change Rate",
      "emissionsChangeRateInfo": "Change rate of emissions compared to the previous reporting period.",
      "emissionsChangeRateInfoExtended": "This value is so large due to inconsistencies in reported data between the last two reporting periods, thus this value is not representative of actual changes.",
      "turnover": "Turnover",
      "employees": "Employees",
      "companyReport": "Sustainability Report",
      "missingReport": "Missing Report",
      "reportYear": "Report from {{year}}"
    },
    "dataView": {
      "overview": "Overview",
      "scopes": "Scopes 1-3",
      "categories": "Scope 3 Categories",
      "selectView": "Select View"
    },
    "emissionsHistory": {
      "noReportingPeriods": "No reporting periods available",
      "title": "Historical Emissions",
      "tooltip": "Historical emissions; click on a point to remove the line from the graph. Hover over a point to see the values for the reporting period.",
      "unit": "Tons CO₂e per year",
      "totalEmissions": "Total Emissions",
      "baseYear": "Base year",
      "baseYearInfo": "The base year refers to a specific year chosen as a reference point against which future emissions are compared.",
      "total": "Total",
      "approximated": "Approximated",
      "trend": "Trend",
      "carbonLaw": "Paris Agreement",
      "trendInfo": "Approximated value is based on average change of {{percentage}} since {{baseYear}} for all reporting periods",
      "exploreStep0Description": "This section shows all emissions data before the selected base year. This data before the base year is considered incomplete or un-comparable. This is often due to companies developing their reporting process or years before they had enough/all the data."
    },
    "list": {
      "error": {
        "fetchingCompanyInfo": "Failed to fetch company information",
        "tryAgainLater": "Please try again later"
      },
      "sort": {
        "placeholder": "Sort by",
        "emissions": "Emissions",
        "turnover": "Turnover",
        "employees": "Number of Employees",
        "name": "Company Name"
      },
      "company": {
        "turnover": "Turnover",
        "employees": "Employees",
        "emissions": "Emissions",
        "readAnnualReport": "Read Annual Report"
      }
    },
    "overview": {
      "unknownSector": "Unknown Sector",
      "sector": "Sector",
      "selectYear": "Select Year",
      "latestYear": "Latest Year",
      "totalEmissions": "Reported Emissions",
      "tonsCO2e": "tons CO₂e",
      "changeSinceLastYear": "Change Since Previous Year",
      "noData": "No Data",
      "turnover": "Turnover",
      "employees": "Employees",
      "notReported": "Not Reported",
      "readAnnualReport": "Read Annual Report",
      "readMore": "Read More",
      "readLess": "Read Less",
      "aiGeneratedData": "Includes AI-extracted values. Click to read more."
    },
    "sectionedCompanyList": {
      "otherCompanies": "Other Companies",
      "companies": "companies"
    },
    "scope3Chart": {
      "category": "Category",
      "tonsCO2e": "tons CO₂e",
      "clickToFilter": "Click to filter out",
      "clickToShow": "Click to show",
      "resetAll": "Reset All",
      "showingCategories": "Showing {{shown}} of {{total}} categories. Hidden categories:"
    },
    "scope3Data": {
      "categories": "Scope 3 Categories",
      "selectYear": "Select Year",
      "latestYear": "Latest Year",
      "visualisation": "Visualisation",
      "data": "Data",
      "historicalDevelopment": "Historical Development",
      "ofTotal": "of total"
    },
    "scopeReportingList": {
      "category": "Category"
    },
    "sectorComparison": {
      "sectorUnknown": "Unknown Sector",
      "emissionsReduction": "Emissions Reduction",
      "reportingYears": "Reported Years",
      "reportedCategories": "Reported Scope 3 Categories",
      "comparisonIn": "Comparison within {{sectorName}}"
    },
    "tooltip": {
      "noDataAvailable": "No Data Available",
      "tonsCO2e": "tCO₂e"
    }
  },
  "municipalities": {
    "card": {
      "meetsParis": "Is {{name}} on track to meet the Paris Agreement?",
      "yes": "Yes",
      "no": "No",
      "netZero": "The municipality reaches net zero emissions",
      "budgetRunsOut": "Carbon budget runs out",
      "emissionRanking": "EMISSION RANKING",
      "emission": "Emissions {{year}}",
      "emissionInfo": "The municipality's CO₂ emissions for the year {{year}}.",
      "changeRate": "Change Rate",
      "changeRateInfo": "Change rate of emissions since the Paris Agreement was signed in 2015.",
      "climatePlan": "Climate Plan",
      "noPlan": "No Plan",
      "adopted": "Adopted {{year}}"
    },
    "graph": {
      "noData": "No data available",
      "gap": "Gap",
      "historical": "Historical",
      "approximated": "Calculated Total",
      "estimated": "Calculated",
      "trend": "Trend",
      "parisAgreement": "Paris Agreement",
      "paris": "Paris Agreement",
      "unit": "tons CO₂",
      "total": "Total",
      "year": "Year",
      "estimatedValue": "Emissions value is estimated",
      "overview": "Overview",
      "sectors": "Emissions sources"
    },
    "map": {
      "legend": {
        "null": "No data"
      }
    },
    "list": {
      "source": "Source:",
      "dataSelector": {
        "label": "Select Data Point",
        "tooltips": {
          "higherBetter": "Higher values are better",
          "lowerBetter": "Lower values are better"
        }
      },
      "kpis": {
        "historicalEmissionChangePercent": {
          "label": "Emissions",
          "description": "Historical change in emissions",
          "detailedDescription": "Average annual change in carbon dioxide emissions in Swedish municipalities since the Paris Agreement in 2015.",
          "source": "<0>National Emissions Database</0>"
        },
        "electricCarChangePercent": {
          "label": "Electric Cars",
          "description": "Change in electric car adoption",
          "detailedDescription": "The growth rate in municipalities for the share of newly registered rechargeable cars 2015-2024, stated in percentage points per year.",
          "source": "<0>Transport Analysis</0>"
        },
        "totalConsumptionEmission": {
          "label": "Consumption",
          "description": "Total emissions from consumption",
          "detailedDescription": "Household consumption emissions (CO₂e) in tonnes per inhabitant and municipality in 2022. By 2050, emissions should be at most 1 tonne per person per year to be in line with the Paris Agreement.",
          "source": "<0>Stockholm Environment Institute (2025), Konsumtionskompassen. Licensed under CC BY-NC-ND 4.0.</0>"
        },
        "electricVehiclePerChargePoints": {
          "label": "Charging Stations",
          "description": "Number of electric vehicles per charging point",
          "detailedDescription": "Number of electric vehicles per public charging point, per municipality in 2024. Lower numbers are better, as good infrastructure promotes increased electric vehicle adoption.",
          "source": "<0>Power Circle</0>",
          "nullValues": "no charging points"
        },
        "bicycleMetrePerCapita": {
          "label": "Bicycles",
          "description": "Bicycle path metres per capita",
          "detailedDescription": "Number of metres of bicycle paths per inhabitant per municipality in 2024. Longer is better, as good infrastructure promotes increased cycling.",
          "source": "<0>National Road Database</0>, <1>Swedish Transport Administration</1>"
        }
      },
      "insights": {
        "noData": {
          "municipality": "No municipality data available",
          "metric": "No data available for {{metric}}"
        },
        "keyStatistics": {
          "average": "Average:",
          "distributionAbove": "municipalities above average",
          "distributionBelow": "municipalities below average"
        },
        "topPerformers": {
          "titleBest": "Top Five Municipalities",
          "titleTop": "Top Performing Municipalities"
        },
        "improvement": {
          "title": "Bottom Five Municipalities"
        }
      },
      "viewToggle": {
        "showList": "Show List",
        "showMap": "Show Map"
      },
      "rankedList": {
        "search": {
          "placeholder": "Search municipalities..."
        },
        "rank": "Rank: {{rank}} of {{total}}"
      }
    }
  },
  "errorPage": {
    "title": "Error",
    "description": "An error occurred while processing your request.",
    "serverTitle": "Server Error",
    "serverDescription": "Something went wrong on our servers. Please try again later or contact support if the problem persists.",
    "backToHome": "Back to Home",
    "tryAgain": "Try Again"
  },
  "notFoundPage": {
    "title": "Page Not Found",
    "description": "The page you are looking for doesn't exist or has been moved.",
    "backToHome": "Back to Home"
  },
  "unauthorizedPage": {
    "title": "Access Denied",
    "errorMessage": "You do not have the necessary permissions to view this page"
  },
  "companyEditPage": {
    "error": {
      "couldNotFetch": "Could not fetch company data",
      "tryAgainLater": "Please try again later",
      "couldNotFind": "The company could not be found",
      "checkId": "Please make sure the company ID is correct"
    },
    "rowName": {
      "reportingTimespan": "Reporting Period",
      "reportingStart": "Start",
      "reportingEnd": "End",
      "marketBased": "Market-based",
      "locationBased": "Location-based",
      "unknown": "Unknown"
    },
    "save": "Save",
    "success": {
      "title": "Changes have been saved!",
      "description": "Changes to the reporting period have been made successfully"
    },
    "successDetails": {
      "title": "Changes have been saved!",
      "description": "Changes to the base year and/or industry sector have been made successfully"
    },
    "unsavedChanges": {
      "title": "Unsaved Changes",
      "description": "You have unsaved changes. Are you sure you want to leave?",
      "cancel": "Cancel",
      "discard": "Discard Changes"
    },
    "authExpired": {
      "title": "Session expired",
      "message": "Your session has expired. Please log in again to continue editing.",
      "cancel": "Cancel",
      "login": "Log in"
    }
  },
  "authCallbackPage": {
    "failed": "Authentication failed",
    "success": {
      "title": "Logged in",
      "description": "Welcome"
    }
  },
  "privacyPage": {
    "seoTitle": "Privacy Policy - Klimatkollen",
    "seoDescription": "Read about how Klimatkollen processes personal data and protects your privacy.",
    "seoHeading": "Privacy Policy",
    "seoText": "Klimatkollen values your personal privacy and complies with the General Data Protection Regulation (GDPR).",
    "title": "How Klimatkollen Processes Personal Data",
    "lastUpdated": "Last updated: {{date}}",
    "responsibilityTitle": "Data Controller",
    "responsibilityText": "Klimatbyrån with organisation number 802537-8814 is the data controller when the organisation processes personal data.",
    "dataCollectionTitle": "What data do we process?",
    "dataCollectionText": "The personal data we collect is primarily information that you provide yourself (name, address, mobile number, etc.) when, for example, you sign up for our newsletter or become a member. You may also be employed by a partner or other contact of Klimatbyrån, in which case the personal data is your contact information at work.",
    "whyTitle": "Why do we process personal data?",
    "whyText1": "We process the data to fulfil the commitments associated with the purpose stated at the time of collection or for the collaboration. Otherwise, we use your information only for purposes related to Klimatbyrån's own activities. We do not share your information with third parties.",
    "whyText2": "Klimatbyrån values personal integrity. Handling personal data correctly and securely is a priority for us. Those who entrust us with their information should feel secure.",
    "whyText3": "We comply with the General Data Protection Regulation and other laws and regulations in the data protection area. You always have the right to request correction or deletion of your personal data.",
    "contactTitle": "Contact Us",
    "contactText1": "If you have questions or requests regarding the handling of your personal data, please contact us."
  },
  "learnMorePage": {
    "title": "Global Emissions",
    "subtitle": "Why tracking, reporting and transparency of emissions is critical to enacting tangible change.",
    "impactTitle": "Understanding the Impact",
    "impactDescription": "Each particle represents millions of tons of CO₂ emissions. Watch as they accumulate over time, demonstrating the exponential growth of global emissions since the industrial revolution.",
    "impactDescription2": "The visualisation above shows how emissions have increased dramatically since 1950, with particularly rapid growth in recent decades.",
    "trackingTitle": "Measuring to Manage",
    "trackingDescription": "We cannot effectively reduce what is not measured. Accurate emissions tracking is the foundation for meaningful climate action.",
    "companies": "Companies",
    "companiesDescription": "Corporate emissions make up a significant portion of global carbon output. Accurate tracking enables businesses to identify reduction opportunities.",
    "communities": "Communities",
    "communitiesDescription": "Local communities need to understand their carbon footprint to implement effective reduction strategies and sustainable practices.",
    "countries": "Countries",
    "countriesDescription": "National emissions data are critical for setting and achieving climate goals, and holding countries accountable to their commitments.",
    "dataGaps": "Data Gaps",
    "dataGapsDescription": "Missing or inaccurate emissions data hinders our ability to make informed decisions and take effective climate action.",
    "whyTrackingMatters": "Why Tracking Matters",
    "whyTrackingMattersDescription": "Comprehensive emissions tracking is essential for:",
    "trackingBenefits": [
      "Setting science-based reduction targets",
      "Identifying the most effective reduction strategies",
      "Monitoring progress over time",
      "Ensuring accountability and transparency",
      "Facilitating informed policy and regulatory decisions"
    ],
    "csrdTitle": "The Future of Emissions Reporting",
    "csrdDescription": "The EU's Corporate Sustainability Reporting Directive (CSRD) represents a significant step forward towards standardized and comprehensive emissionsreporting.",
    "currentChallenges": "Historical Reporting Challenges",
    "currentChallengesDescription1": "Inconsistent methodologies across companies and regions",
    "currentChallengesDescription2": "Limited scope of emissions coverage",
    "currentChallengesDescription3": "Lack of standardized verification processes",
    "currentChallengesDescription4": "Difficulty tracking progress towards Paris Agreement goals",
    "csrdImprovements": "CSRD Improvements",
    "csrdImprovementsDescription1": "Standardized reporting requirements across the EU",
    "csrdImprovementsDescription2": "Comprehensive coverage of environmental impacts",
    "csrdImprovementsDescription3": "Mandatory third-party assurance",
    "csrdImprovementsDescription4": "Digital tagging for improved data accessibility and transparency",
    "parisAlignment": "Paris Agreement Alignment",
    "parisAlignmentDescription": "CSRD helps track progress towards Paris Agreement goals by:",
    "parisAlignmentDescription1": "Requiring detailed transition plans",
    "parisAlignmentDescription2": "Mandating science-based targets",
    "parisAlignmentDescription3": "Ensuring consistent progress tracking",
    "implementationTimeline": "Implementation Timeline",
    "implementationSteps": [
      "2024: Large-cap listed companies",
      "2025: Large companies that have not yet reported",
      "2026: Large-cap listed SMEs and other companies",
      "Gradual expansion to cover more businesses"
    ]
  },
  "common": {
    "loading": "Loading...",
    "error": "Error"
  },
  "globalSearch": {
    "title": "Find a company or municipality",
    "searchCategoryCompany": "Company",
    "searchCategoryMunicipality": "Municipality",
    "searchCategoryPage": "Page",
    "placeholder": "Example: Alfa Laval",
    "headerButtonTitle": "Search",
    "searchDialog": {
      "title": "Search",
      "description": "Search for companies or municipalities",
      "emptyText": "Start typing to search",
      "loadingText": "Fetching companies and municipalities...",
      "shortcutTipText": "Trigger search by Ctrl+K / ⌘+K"
    }
  },
  "dataGuide": {
    "buttonFallbackTitle": "Learn more about these metrics",
<<<<<<< HEAD
    "selectItemPrompt": "Select a topic you want to learn more about",
    "items": {
      "totalEmissions": {
        "title": "What our total emissions represent",
        "content": [
          "This figure represents the **total reported greenhouse gas (GHG)** emissions for the",
          "company in a given year. It includes emissions from **Scope 1, 2, and 3** — offering",
          "a broad view of the company’s climate impact across its operations and value chain.\n",
          "**Note:** Biogenic emissions (e.g. from plant-based materials) are **not included** in this total.\n",
          "Companies report their emissions in three categories **— Scope 1, Scope 2, and Scope 3",
          "—** to clarify **where emissions come from** and **how responsibility is assigned**."
        ]
      },
      "yearOverYearChange": {
        "title": "What the year-over-year change shows",
        "content": [
          "This number shows the **percentage change in total reported emissions** compared to the",
          "previous year. It helps highlight whether a company’s climate impact was **increasing",
          "or decreasing between two years**.\n",
          "**Note:** Large changes from one year to the next can sometimes reflect more than",
          "just actual emissions trends. For example, emissions can jump or drop if:\n",
          "- The company **starts or stops reporting certain scopes or categories**\n",
          "- There’s a **merger, acquisition, or major restructuring**\n",
          "- Reporting methods or boundaries change\n\n",
          "Always consider the context when interpreting large percentage changes.\n",
          "The year-over-year number, however, **only shows the change between the selected year",
          "and the previous year**, and is not necessarily aligned with the company’s own climate",
          "targets or tracking.\n",
          "**Most companies track their climate progress based on a selected “base year”**",
          "(such as 2019 or 2020), and measure reductions from that starting point."
        ]
      },
      "baseYear": {
        "title": "What is a base year?",
        "content": [
          "A **base year** is the year a company chooses as the starting point for tracking its",
          "climate progress. All future emission reductions are usually measured **in",
          "comparison to this year**.\n",
          "For example, if a company set its base year as 2020 and aimed to cut emissions by",
          "50% by 2030, all reductions would be measured *relative to its 2020 emissions**.\n",
          "**Why it matters:** The base year provides a consistent reference point to measure",
          "long-term progress. Without it, it’s hard to know whether a company is actually",
          "reducing emissions — or just fluctuating year to year.\n",
          "**Note:** Some companies update their base year if they change how they calculate",
          "emissions or if they undergo a major restructuring (like a merger or acquisition)."
        ]
      },
      "scope1": {
        "title": "What is Scope 1",
        "content": [
          "**Scope 1 – Direct emissions**\n",
          "These are emissions that come **directly from activities the company controls.**\n",
          "Think of things like:\n",
          "- Fuel burned in company vehicles\n",
          "- Emissions from boilers or furnaces in company buildings\n",
          "- Any manufacturing processes that release greenhouse gases\n\n",
          "If the company owns it and it burns fuel or releases emissions on-site, it’s Scope 1."
        ]
      },
      "scope2": {
        "title": "What is Scope 2",
        "content": [
          "**Scope 2 – Indirect energy emissions**\n",
          "Scope 2 covers emissions from the **electricity and energy** the company",
          "**buys and uses**, even though the pollution happens at the power plant, not on-site.\n",
          "For example:\n",
          "- Electricity used to power offices, stores, or factories\n",
          "- Heating or cooling purchased from an external provider\n\n",
          "The company doesn’t create these emissions directly, but they’re still responsible for",
          "choosing and using that energy."
        ]
      },
      "scope3": {
        "title": "What is Scope 3",
        "content": [
          "**Scope 3 – Other indirect emissions (supply chain and beyond)**\n",
          "Scope 3 is the broadest category. It includes **all other emissions connected to the",
          "company**, both **before and after** its operations — even if the company doesn’t",
          "directly control them.\n",
          "Scope 3 is split into two parts:\n",
          "**Upstream emissions** (before the product reaches the company):\n",
          "- Making and transporting raw materials\n",
          "- Emissions from suppliers\n",
          "- Business travel or employee commuting\n\n",
          "**Downstream emissions** (after the company sells the product):\n",
          "- How customers use the product\n",
          "- How the product is disposed of or recycled\n",
          "- Investments or services the company funds\n\n"
        ]
      },
      "companySectors": {
        "title": "Understanding company sectors",
        "content": [
          "Companies are grouped into sectors based on what they do, using the **Global Industry",
          "Classification Standard (GICS)**. This system helps organize companies into consistent",
          "categories — such as energy, finance, consumer goods, or technology — making it easier",
          "to compare businesses with similar operations.\n",
          "[Learn more about the GICS system here](https://www.msci.com/our-solutions/indexes/gics)\n",
          "**Why it matters:** Different industries have very different emissions profiles and challenges.\n",
          "For example:\n",
          "- A **utility company** may naturally have high emissions due to energy production\n",
          "- A **tech company** might have lower direct emissions but still face pressure to reduce supply",
          "chain (Scope 3) impacts\n\n",
          "Comparing companies within the **same sector** helps provide more meaningful insights into climate",
          "performance and progress."
        ]
      },
      "co2units": {
        "title": "Units: tCO2 & tCO2e",
        "content": [
          "All emissions are shown as tonnes CO2 or tonnes CO2e which stands for",
          "\"tonnes of carbon dioxide equivalent\". It's a standardized measure that converts the",
          "impact of various greenhouse gases into the equivalent amount of CO2."
        ]
      },
      "companyTurnover": {
        "title": "What is turnover, and why does it matter for emissions?",
        "content": [
          "**Turnover** refers to the total revenue or income a company generates from its",
          "business activities — in other words, how much money it brings in before costs",
          "are deducted.\n",
          "For example, a company with a turnover of £500 million has earned that amount in sales",
          "over the course of a year.\n",
          "Turnover helps put a company’s **emissions into perspective**. By comparing emissions",
          "to turnover, we can see how much climate impact is generated **per unit of economic activity**.\n",
          "This is often referred to as **emissions intensity**, and it can help answer questions like:\n",
          "- Is the company growing its business while reducing its emissions?\n",
          "- How efficient is the company in terms of emissions per £1 million earned?\n\n",
          "Two companies might emit the same amount of greenhouse gases, but if one has five times",
          "the turnover, it may be operating more efficiently — or have more resources to invest",
          "in reductions.\n",
          "Turnover doesn’t explain everything, but it’s a useful indicator when comparing companies",
          "of different sizes or evaluating progress over time."
        ]
      },
      "scope3EmissionLevels": {
        "title": "Why are Scope 3 emissions often so much higher?",
        "content": [
          "Scope 3 emissions cover **all the indirect greenhouse gas emissions that occur outside a",
          "company’s own operations** — such as those from its supply chain, product use, business",
          "travel, waste, and more.\n",
          "Because Scope 3 includes so many different activities — from how raw materials are",
          "produced to how customers use and dispose of products — it usually represents the",
          "**largest share of a company’s total climate impact**.\n",
          "Unlike Scope 1 and 2 emissions, which are mostly under a company’s direct control",
          "(e.g. fuel used on-site or electricity purchased), Scope 3 emissions happen **outside",
          "the company’s walls**. This makes them more complex to measure, because:\n",
          "- Companies often rely on **data from suppliers, partners, or customers**, which may",
          "not always be available or accurate\n",
          "- Emissions can vary greatly depending on **how and where products are made, used,",
          "and disposed of**\n",
          "- Some categories, like employee commuting or the full lifecycle of a product,",
          "involve many assumptions and estimations\n\n",
          "Despite these challenges, tracking Scope 3 is essential for understanding a company’s",
          "full climate footprint — and for identifying the biggest opportunities for real",
          "emissions reductions."
        ]
      },
      "scope3Variations": {
        "title": "Why do Scope 3 emissions vary so much between companies?",
        "content": [
          "Scope 3 covers all indirect emissions across a company’s value chain — from raw",
          "materials and supplier operations to how products are used and disposed of. These",
          "emissions vary depending on the company’s size, business model, supply chain complexity,",
          "and how much of Scope 3 they actually report.\n",
          "Some companies report only a few categories, while others include a full breakdown",
          "— which can make comparisons tricky without that context."
        ]
      },
      "companyLowEmissionsImpact": {
        "title": "Can a company have low emissions but still be harmful to the climate?",
        "content": [
          "Yes. A company might show low emissions if it outsources its most polluting activities,",
          "reports only partial Scope 3 data, or operates in a low-emitting sector. But it could",
          "still be enabling large emissions — for example, through its investments, supply chain",
          "choices, or by selling high-impact products.\n",
          "Looking only at reported emissions can miss this wider influence — especially if",
          "Scope 3 is limited or excluded."
        ]
      },
      "meaningOfNetZero": {
        "title": "What does “net-zero” actually mean?",
        "content": [
          "Net-zero means a company aims to reduce its greenhouse gas emissions as much as",
          "possible, and then **balance out the remaining emissions** by removing an equivalent",
          "amount from the atmosphere — often through carbon removal, tree planting, or",
          "offsetting.\n",
          "This concept is central to the **Paris Agreement**, which calls on countries",
          "(and companies) to reach net-zero emissions by mid-century in order to limit global",
          "warming to **1.5°C** above pre-industrial levels.\n",
          "To be credible, net-zero plans should focus on **deep, long-term emission reductions** —",
          "not just relying on offsets.\n",
          "In short: true net-zero means cutting emissions at the source first, then carefully",
          "addressing what’s left."
        ]
      },
      "companyRealChange": {
        "title": "How can I tell if a company is making real progress on climate?",
        "content": [
          "Look for:\n",
          "- Clear emissions reduction over multiple years (especially in Scope 3)\n",
          "- A consistent and disclosed **base year**\n",
          "- Sector-specific targets that align with 1.5°C pathways\n",
          "- Transparent and consistent reporting across all three scopes\n\n",
          "Reductions that follow a clear trend — not just one-off drops — and full Scope 3",
          "reporting are strong signs of serious climate action."
        ]
      },
      "companiesHowToCompare": {
        "title": "How can I use this information to compare companies fairly?",
        "content": [
          "Start by comparing companies **within the same industry**, as different sectors have",
          "very different emissions profiles. You can also look at **emissions per million in",
          "revenue** (emissions intensity), which helps adjust for company size.\n",
          "Finally, consider how complete their reporting is — a company that reports all scopes,",
          "even if the numbers are high, is often showing more transparency than one that reports",
          "very little."
        ]
      },
      "companyCitizenAction": {
        "title": "What can I do with this knowledge as a citizen, consumer, investor, or employee?",
        "content": [
          "You can use this data to:\n",
          "- Demand measures that decreases emissions more and faster\n",
          "- Support companies that report transparently and act on climate\n",
          "- Ask critical questions about gaps or inconsistencies\n",
          "- Choose products or services aligned with low-impact sectors\n",
          "- Advocate for stronger targets and reporting in your workplace or portfolio\n",
          "- Support local and national policy towards industry that improves transparency",
          "requirements and follow-through on targets and emissions reduction goals\n\n",
          "Climate-literate consumers and stakeholders help push companies to improve — and",
          "transparency is a powerful first step."
        ]
      },
      "companyMissingData": {
        "title": "Why are some companies missing data for certain scopes or years?",
        "content": [
          "Some companies may not have systems in place to track full emissions, or may only",
          "report what’s legally required or easiest to calculate.\n",
          "Others might be new to reporting, have changed methods, or only report certain scopes",
          "(like Scope 1 and 2, but not Scope 3).\n",
          "Gaps in data don’t automatically mean bad intent — but they do make it harder to judge",
          "progress or compare companies fairly."
        ]
      }
    }
  },
  "newsletterArchivePage": {
    "title": "Newsletter archive",
    "description": "Browse through all of the released newsletters"
=======
    "selectItemPrompt": "Select a topic you want to learn more about"
  },
  "trendAnalysis": {
    "insufficientData": "No trendline shown due to insufficient data ({{dataPoints}} points). Need at least 2 data points to build reliable trend.",
    "insufficientDataWithBaseYear": "Simple trend calculation used due to limited data since {{baseYear}} ({{dataPoints}} points). More data needed for reliable trend analysis.",
    "insufficientDataSinceBaseYear": "No trendline shown due to insufficient data since base year {{baseYear}} ({{dataPoints}} usable points). Need at least 2 data points since base year to build reliable trend.",
    "simpleMethodInsufficientData": "Simple trend calculation used due to limited data since base year ({{dataPoints}} points). More data needed for reliable trend analysis.",
    "simpleMethodPoorDataQuality": "Simple trend calculation used due to data quality issues ({{issues}}). Only {{cleanDataPoints}} reliable data points from {{originalDataPoints}} total. This trend may not be very reliable.",
    "linearMethodMultipleIssues": "Linear trend used despite data quality issues ({{issues}}). Based on {{cleanDataPoints}} reliable data points from {{originalDataPoints}} total. Interpret with caution.",
    "weightedLinearMethodStable": "Weighted linear trend used because recent years show stable emissions (variation < 10% of average). Emphasizes recent stable data for current trend representation.",
    "exponentialMethodBetterFit": "Exponential trend used because it fits the data significantly better than linear trend. Suggests emissions are changing at accelerating or decelerating rate.",
    "recentExponentialMethodStrongPattern": "Recent exponential trend used because last 4 years show strong exponential pattern that is significantly better than linear. Focuses on most recent trend pattern.",
    "linearMethodDefault": "Linear trend used as default because data is sufficiently complete and shows consistent pattern without strong non-linear behavior or significant outliers."
>>>>>>> f6e4fb88
  }
}<|MERGE_RESOLUTION|>--- conflicted
+++ resolved
@@ -1278,258 +1278,6 @@
   },
   "dataGuide": {
     "buttonFallbackTitle": "Learn more about these metrics",
-<<<<<<< HEAD
-    "selectItemPrompt": "Select a topic you want to learn more about",
-    "items": {
-      "totalEmissions": {
-        "title": "What our total emissions represent",
-        "content": [
-          "This figure represents the **total reported greenhouse gas (GHG)** emissions for the",
-          "company in a given year. It includes emissions from **Scope 1, 2, and 3** — offering",
-          "a broad view of the company’s climate impact across its operations and value chain.\n",
-          "**Note:** Biogenic emissions (e.g. from plant-based materials) are **not included** in this total.\n",
-          "Companies report their emissions in three categories **— Scope 1, Scope 2, and Scope 3",
-          "—** to clarify **where emissions come from** and **how responsibility is assigned**."
-        ]
-      },
-      "yearOverYearChange": {
-        "title": "What the year-over-year change shows",
-        "content": [
-          "This number shows the **percentage change in total reported emissions** compared to the",
-          "previous year. It helps highlight whether a company’s climate impact was **increasing",
-          "or decreasing between two years**.\n",
-          "**Note:** Large changes from one year to the next can sometimes reflect more than",
-          "just actual emissions trends. For example, emissions can jump or drop if:\n",
-          "- The company **starts or stops reporting certain scopes or categories**\n",
-          "- There’s a **merger, acquisition, or major restructuring**\n",
-          "- Reporting methods or boundaries change\n\n",
-          "Always consider the context when interpreting large percentage changes.\n",
-          "The year-over-year number, however, **only shows the change between the selected year",
-          "and the previous year**, and is not necessarily aligned with the company’s own climate",
-          "targets or tracking.\n",
-          "**Most companies track their climate progress based on a selected “base year”**",
-          "(such as 2019 or 2020), and measure reductions from that starting point."
-        ]
-      },
-      "baseYear": {
-        "title": "What is a base year?",
-        "content": [
-          "A **base year** is the year a company chooses as the starting point for tracking its",
-          "climate progress. All future emission reductions are usually measured **in",
-          "comparison to this year**.\n",
-          "For example, if a company set its base year as 2020 and aimed to cut emissions by",
-          "50% by 2030, all reductions would be measured *relative to its 2020 emissions**.\n",
-          "**Why it matters:** The base year provides a consistent reference point to measure",
-          "long-term progress. Without it, it’s hard to know whether a company is actually",
-          "reducing emissions — or just fluctuating year to year.\n",
-          "**Note:** Some companies update their base year if they change how they calculate",
-          "emissions or if they undergo a major restructuring (like a merger or acquisition)."
-        ]
-      },
-      "scope1": {
-        "title": "What is Scope 1",
-        "content": [
-          "**Scope 1 – Direct emissions**\n",
-          "These are emissions that come **directly from activities the company controls.**\n",
-          "Think of things like:\n",
-          "- Fuel burned in company vehicles\n",
-          "- Emissions from boilers or furnaces in company buildings\n",
-          "- Any manufacturing processes that release greenhouse gases\n\n",
-          "If the company owns it and it burns fuel or releases emissions on-site, it’s Scope 1."
-        ]
-      },
-      "scope2": {
-        "title": "What is Scope 2",
-        "content": [
-          "**Scope 2 – Indirect energy emissions**\n",
-          "Scope 2 covers emissions from the **electricity and energy** the company",
-          "**buys and uses**, even though the pollution happens at the power plant, not on-site.\n",
-          "For example:\n",
-          "- Electricity used to power offices, stores, or factories\n",
-          "- Heating or cooling purchased from an external provider\n\n",
-          "The company doesn’t create these emissions directly, but they’re still responsible for",
-          "choosing and using that energy."
-        ]
-      },
-      "scope3": {
-        "title": "What is Scope 3",
-        "content": [
-          "**Scope 3 – Other indirect emissions (supply chain and beyond)**\n",
-          "Scope 3 is the broadest category. It includes **all other emissions connected to the",
-          "company**, both **before and after** its operations — even if the company doesn’t",
-          "directly control them.\n",
-          "Scope 3 is split into two parts:\n",
-          "**Upstream emissions** (before the product reaches the company):\n",
-          "- Making and transporting raw materials\n",
-          "- Emissions from suppliers\n",
-          "- Business travel or employee commuting\n\n",
-          "**Downstream emissions** (after the company sells the product):\n",
-          "- How customers use the product\n",
-          "- How the product is disposed of or recycled\n",
-          "- Investments or services the company funds\n\n"
-        ]
-      },
-      "companySectors": {
-        "title": "Understanding company sectors",
-        "content": [
-          "Companies are grouped into sectors based on what they do, using the **Global Industry",
-          "Classification Standard (GICS)**. This system helps organize companies into consistent",
-          "categories — such as energy, finance, consumer goods, or technology — making it easier",
-          "to compare businesses with similar operations.\n",
-          "[Learn more about the GICS system here](https://www.msci.com/our-solutions/indexes/gics)\n",
-          "**Why it matters:** Different industries have very different emissions profiles and challenges.\n",
-          "For example:\n",
-          "- A **utility company** may naturally have high emissions due to energy production\n",
-          "- A **tech company** might have lower direct emissions but still face pressure to reduce supply",
-          "chain (Scope 3) impacts\n\n",
-          "Comparing companies within the **same sector** helps provide more meaningful insights into climate",
-          "performance and progress."
-        ]
-      },
-      "co2units": {
-        "title": "Units: tCO2 & tCO2e",
-        "content": [
-          "All emissions are shown as tonnes CO2 or tonnes CO2e which stands for",
-          "\"tonnes of carbon dioxide equivalent\". It's a standardized measure that converts the",
-          "impact of various greenhouse gases into the equivalent amount of CO2."
-        ]
-      },
-      "companyTurnover": {
-        "title": "What is turnover, and why does it matter for emissions?",
-        "content": [
-          "**Turnover** refers to the total revenue or income a company generates from its",
-          "business activities — in other words, how much money it brings in before costs",
-          "are deducted.\n",
-          "For example, a company with a turnover of £500 million has earned that amount in sales",
-          "over the course of a year.\n",
-          "Turnover helps put a company’s **emissions into perspective**. By comparing emissions",
-          "to turnover, we can see how much climate impact is generated **per unit of economic activity**.\n",
-          "This is often referred to as **emissions intensity**, and it can help answer questions like:\n",
-          "- Is the company growing its business while reducing its emissions?\n",
-          "- How efficient is the company in terms of emissions per £1 million earned?\n\n",
-          "Two companies might emit the same amount of greenhouse gases, but if one has five times",
-          "the turnover, it may be operating more efficiently — or have more resources to invest",
-          "in reductions.\n",
-          "Turnover doesn’t explain everything, but it’s a useful indicator when comparing companies",
-          "of different sizes or evaluating progress over time."
-        ]
-      },
-      "scope3EmissionLevels": {
-        "title": "Why are Scope 3 emissions often so much higher?",
-        "content": [
-          "Scope 3 emissions cover **all the indirect greenhouse gas emissions that occur outside a",
-          "company’s own operations** — such as those from its supply chain, product use, business",
-          "travel, waste, and more.\n",
-          "Because Scope 3 includes so many different activities — from how raw materials are",
-          "produced to how customers use and dispose of products — it usually represents the",
-          "**largest share of a company’s total climate impact**.\n",
-          "Unlike Scope 1 and 2 emissions, which are mostly under a company’s direct control",
-          "(e.g. fuel used on-site or electricity purchased), Scope 3 emissions happen **outside",
-          "the company’s walls**. This makes them more complex to measure, because:\n",
-          "- Companies often rely on **data from suppliers, partners, or customers**, which may",
-          "not always be available or accurate\n",
-          "- Emissions can vary greatly depending on **how and where products are made, used,",
-          "and disposed of**\n",
-          "- Some categories, like employee commuting or the full lifecycle of a product,",
-          "involve many assumptions and estimations\n\n",
-          "Despite these challenges, tracking Scope 3 is essential for understanding a company’s",
-          "full climate footprint — and for identifying the biggest opportunities for real",
-          "emissions reductions."
-        ]
-      },
-      "scope3Variations": {
-        "title": "Why do Scope 3 emissions vary so much between companies?",
-        "content": [
-          "Scope 3 covers all indirect emissions across a company’s value chain — from raw",
-          "materials and supplier operations to how products are used and disposed of. These",
-          "emissions vary depending on the company’s size, business model, supply chain complexity,",
-          "and how much of Scope 3 they actually report.\n",
-          "Some companies report only a few categories, while others include a full breakdown",
-          "— which can make comparisons tricky without that context."
-        ]
-      },
-      "companyLowEmissionsImpact": {
-        "title": "Can a company have low emissions but still be harmful to the climate?",
-        "content": [
-          "Yes. A company might show low emissions if it outsources its most polluting activities,",
-          "reports only partial Scope 3 data, or operates in a low-emitting sector. But it could",
-          "still be enabling large emissions — for example, through its investments, supply chain",
-          "choices, or by selling high-impact products.\n",
-          "Looking only at reported emissions can miss this wider influence — especially if",
-          "Scope 3 is limited or excluded."
-        ]
-      },
-      "meaningOfNetZero": {
-        "title": "What does “net-zero” actually mean?",
-        "content": [
-          "Net-zero means a company aims to reduce its greenhouse gas emissions as much as",
-          "possible, and then **balance out the remaining emissions** by removing an equivalent",
-          "amount from the atmosphere — often through carbon removal, tree planting, or",
-          "offsetting.\n",
-          "This concept is central to the **Paris Agreement**, which calls on countries",
-          "(and companies) to reach net-zero emissions by mid-century in order to limit global",
-          "warming to **1.5°C** above pre-industrial levels.\n",
-          "To be credible, net-zero plans should focus on **deep, long-term emission reductions** —",
-          "not just relying on offsets.\n",
-          "In short: true net-zero means cutting emissions at the source first, then carefully",
-          "addressing what’s left."
-        ]
-      },
-      "companyRealChange": {
-        "title": "How can I tell if a company is making real progress on climate?",
-        "content": [
-          "Look for:\n",
-          "- Clear emissions reduction over multiple years (especially in Scope 3)\n",
-          "- A consistent and disclosed **base year**\n",
-          "- Sector-specific targets that align with 1.5°C pathways\n",
-          "- Transparent and consistent reporting across all three scopes\n\n",
-          "Reductions that follow a clear trend — not just one-off drops — and full Scope 3",
-          "reporting are strong signs of serious climate action."
-        ]
-      },
-      "companiesHowToCompare": {
-        "title": "How can I use this information to compare companies fairly?",
-        "content": [
-          "Start by comparing companies **within the same industry**, as different sectors have",
-          "very different emissions profiles. You can also look at **emissions per million in",
-          "revenue** (emissions intensity), which helps adjust for company size.\n",
-          "Finally, consider how complete their reporting is — a company that reports all scopes,",
-          "even if the numbers are high, is often showing more transparency than one that reports",
-          "very little."
-        ]
-      },
-      "companyCitizenAction": {
-        "title": "What can I do with this knowledge as a citizen, consumer, investor, or employee?",
-        "content": [
-          "You can use this data to:\n",
-          "- Demand measures that decreases emissions more and faster\n",
-          "- Support companies that report transparently and act on climate\n",
-          "- Ask critical questions about gaps or inconsistencies\n",
-          "- Choose products or services aligned with low-impact sectors\n",
-          "- Advocate for stronger targets and reporting in your workplace or portfolio\n",
-          "- Support local and national policy towards industry that improves transparency",
-          "requirements and follow-through on targets and emissions reduction goals\n\n",
-          "Climate-literate consumers and stakeholders help push companies to improve — and",
-          "transparency is a powerful first step."
-        ]
-      },
-      "companyMissingData": {
-        "title": "Why are some companies missing data for certain scopes or years?",
-        "content": [
-          "Some companies may not have systems in place to track full emissions, or may only",
-          "report what’s legally required or easiest to calculate.\n",
-          "Others might be new to reporting, have changed methods, or only report certain scopes",
-          "(like Scope 1 and 2, but not Scope 3).\n",
-          "Gaps in data don’t automatically mean bad intent — but they do make it harder to judge",
-          "progress or compare companies fairly."
-        ]
-      }
-    }
-  },
-  "newsletterArchivePage": {
-    "title": "Newsletter archive",
-    "description": "Browse through all of the released newsletters"
-=======
     "selectItemPrompt": "Select a topic you want to learn more about"
   },
   "trendAnalysis": {
@@ -1543,6 +1291,5 @@
     "exponentialMethodBetterFit": "Exponential trend used because it fits the data significantly better than linear trend. Suggests emissions are changing at accelerating or decelerating rate.",
     "recentExponentialMethodStrongPattern": "Recent exponential trend used because last 4 years show strong exponential pattern that is significantly better than linear. Focuses on most recent trend pattern.",
     "linearMethodDefault": "Linear trend used as default because data is sufficiently complete and shows consistent pattern without strong non-linear behavior or significant outliers."
->>>>>>> f6e4fb88
   }
 }