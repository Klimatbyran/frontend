--- conflicted
+++ resolved
@@ -736,13 +736,7 @@
       "overview": "Overview",
       "sectors": "Emission sources"
     },
-<<<<<<< HEAD
-    "noParisPath": "The municipality's carbon budget has been exhausted, which means that no Paris Agreement line is shown in the graph below",
-    "inTons": "Tons CO₂e per year",
-    "futureEmissions": "Future emissions",
-=======
     "inTons": "In tons CO₂e",
->>>>>>> 3eaf57b4
     "annualChangeSince2015": "Annual emission change since 2015",
     "reductionToMeetParis": "Emission reduction to meet the Paris Agreement",
     "cannotReduceToParis": "Will not reach Paris Agreement",
