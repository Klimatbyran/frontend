--- conflicted
+++ resolved
@@ -5,15 +5,11 @@
   "header": {
     "companies": "Företag",
     "municipalities": "Kommuner",
-<<<<<<< HEAD
     "municipalitiesRanked": "Rankings",
     "municipalitiesCompare": "Jämför",
-    "about": "Om oss",
-=======
     "about": "Om",
     "aboutUs": "Om oss",
     "products": "Produkter",
->>>>>>> bf2a7aac
     "insights": "Insikter",
     "methodology": "Källor och metod",
     "newsletter": "Nyhetsbrev",
