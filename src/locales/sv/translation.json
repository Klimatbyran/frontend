--- conflicted
+++ resolved
@@ -376,12 +376,8 @@
     "hitNetZero": "Når nettonoll",
     "never": "Aldrig",
     "emissionsDevelopment": "Utsläppsutveckling",
-<<<<<<< HEAD
-    "inThousandTons": "I tusen ton CO₂",
     "noParisPath": "Kommunens koldioxidbudget är förbrukad, vilket innebär att ingen linje för Parisavtalet visas i grafen nedan",
-=======
     "inTons": "I ton CO₂",
->>>>>>> 14fcef78
     "futureEmissions": "Framtida utsläpp",
     "annualChangeSince2015": "Årlig utsläppsförändring sedan 2015",
     "reductionToMeetParis": "Utsläppsminskning för att klara Parisavtalet",
