{
  "yes": "Ja",
  "no": "Nej",
  "noData": "Ingen data tillgänglig",
  "unknown": "Okänt",
  "all": "Alla",
  "emissionsUnit": "tCO₂e",
  "header": {
    "companies": "Företag",
    "companiesSectors": "Utforska - Sektorer",
    "companiesExplore": "Utforska - Företag",
    "municipalities": "Kommuner",
    "municipalitiesRanked": "Topplistor",
    "regionsRanked": "Län",
    "municipalitiesExplore": "Utforska",
    "about": "Om",
    "aboutUs": "Om oss",
    "products": "Produkter",
    "insights": "Insikter",
    "methodology": "Källor och metod",
    "support": "Stöd oss",
    "newsletter": "Prenumerera på nyhetsbrev",
    "openMenu": "Öppna meny",
    "closeMenu": "Stäng meny",
    "articles": "Artiklar",
    "reports": "Rapporter",
    "newsletterArchive": "Nyhetsbrevsarkiv",
    "learnMore": "Läs mer",
    "press": "Press"
  },
  "footer": {
    "login": "Logga in",
    "logout": "Logga ut",
    "welcome": "Välkommen",
    "contactUs": "Kontakta oss",
    "description": "Klimatkollen är en medborgarplattform som tillgängliggör klimatdata och är utvecklad med öppen <0>källkod</0>.",
    "privacyTerms": "Privacy & Terms",
    "supporters": "Stöd och partners",
    "internationalLicense": "International license",
    "ccBySa": "CC BY-SA - Attribution-ShareAlike 4.0"
  },
  "components": {
    "error": {
      "title": "Det gick inte att hämta informationen",
      "description": "Försök igen senare"
    },
    "noData": {
      "title": "Ingen data tillgänglig",
      "description": "Kontrollera att länken är korrekt"
    }
  },
  "newsletter": {
    "subscribe": "Prenumerera på vårt nyhetsbrev",
    "emailPlaceholder": "Din e-postadress",
    "subscribeButton": "Prenumerera",
    "description": "Håll dig informerad med vårt nyhetsbrev - få de senaste uppdateringarna om utsläpp direkt till din inkorg.",
    "privacyNotice": "När du lämnat dina uppgifter kommer de att behandlas av Klimatbyrån ideell förening som står bakom Klimatkollen. Du har rätt till information om hur",
    "privacyLink": "dina personuppgifter behandlas.",
    "errorEmptyEmail": "Vänligen fyll i en giltig e-postadress.",
    "errorInvalidEmail": "Vänligen fyll i en giltig e-postadress.",
    "errorGeneric": "Ett fel uppstod. Vänligen försök igen senare.",
    "successMessage": "Tack! Du har nu prenumererat på vårt nyhetsbrev."
  },
  "landingPage": {
    "metaTitle": "Öppen klimatdata för medborgare",
    "typewriter": {
      "reduceEmissions": "att minska utsläppen?",
      "scope3Emissions": "scope 3-utsläppen?",
      "meetParisAgreement": "att klara Parisavtalet?",
      "climateActions": "klimatåtgärderna?",
      "climatePlans": "klimatplanerna?"
    },
    "title": "Hur går det med",
    "seeResults": "Se resultat",
    "bestPerformers": "Topplistor",
    "bestMunicipalities": "Sveriges bästa kommuner",
    "municipalitiesDescription": "Årlig utsläppsminskning sedan Parisavtalet 2015",
    "largestEmittor": "Företag med störst utsläpp",
    "companiesDescription": "Utsläpp från senaste rapporterade året",
    "aboutUsTitle": "Vilka är vi?",
    "aboutUsContent": "Klimatkollen är en medborgarplattform som tillgängliggör klimatdata och bygger stöd för minskade utsläpp enligt Parisavtalet. Vi tror på kraften i enkel och tilltalande datavisualisering för att öka kunskapen och engagemanget kring klimatdebatten.",
    "tabName": {
      "companies": "företagen",
      "municipalities": "kommunerna"
    }
  },
  "aboutPage": {
    "header": {
      "title": "Om oss",
      "description": "Klimatkollen är en medborgarplattform som tillgängliggör klimatdata. Klicka på rubrikerna för att läsa mer."
    },
    "mainContent": {
      "title": "Vad är Klimatkollen?",
      "paragraph1": "Klimatkollen är en öppen och medborgardriven plattform som hjälper individer, företag och organisationer att följa klimatomställningen genom att använda AI för att samla in, analysera och sprida viktig klimatdata.",
      "paragraph2": "Vi visar hur det går med utsläppen, jämfört med hur det borde gå, så att det blir begripligt för allmänheten, bidrar till en faktabaserad debatt och stärker opinionen för klimatåtgärder.",
      "paragraph3": "Vår vision är att beslutsfattare i politik och näringsliv ska påverkas av en välinformerad och växande opinion till att genomföra åtgärder som sänker utsläppen i linje med Parisavtalet.",
      "paragraph4": "Klimatkollen lanserades i mars 2022 och drivs av den ideella föreningen Klimatbyrån. Initiativtagare är Ola Spännar och Frida Berry Eklund. Vi började med lokal klimatdata för Sveriges kommuner. Från 2024 visas klimatdata även för företag."
    },
    "ourApproachSection": {
      "title": "Vårt angreppssätt",
      "paragraph1": "Öppna data om växthusgasutsläppen ökar transparensen och ger oss möjlighet till ansvarsutkrävande. Med hjälp av klimatdata kan vi ställa beslutsfattare i politik och näringsliv till svars för sina löften om att minska utsläppen och klara Parisavtalet.",
      "paragraph2": "Klimatkollen har utvecklat Garbo AI för datainhämtning och analys. På så sätt kan vi visa upp klimatdata för allt fler kommuner och bolag, både i Sverige och internationellt.",
      "paragraph3": "Vi påstår inte att vi är felfria, det är mycket ny teknik och snårig data även för insatta. Men ju mer vi testar, utvecklar och lär oss, desto bättre blir Garbo AI – och därmed även vår data.",
      "paragraph4": "Klimatkollen är ett komplement till det offentliga. En myndighet kan – och ska – bara publicera noggrant processad data. Det har många fördelar. Samtidigt kan det gå långsamt, att korrigera eventuella fel kan dröja.",
      "paragraph5": "Vi vill vara snabbare. Wikipedia uppdateras dagligen av civilsamhället. Klimatkollen arbetar i samma anda.",
      "paragraph6": "Därför är vi tacksamma för synpunkter och förslag från användare. Ser du något fel? Maila oss på <0>hej@klimatkollen.se</0>, så kollar vi upp och ändrar.",
      "paragraph7": "Tillsammans hjälps vi åt att tillgängliggöra utsläppsdata för medborgare. Alla har rätt att få koll på hur det går med utsläppen och om de minskar i den takt som krävs."
    },
    "teamSection": {
      "title": "Vårt team"
    },
    "boardSection": {
      "title": "Vår styrelse",
      "links": {
        "stadgar": "Här hittar du våra",
        "stadgarLink": "stadgar",
        "uppforandekodLink": "uppförandekod",
        "and": "och",
        "antikorruptionspolicyLink": "antikorruptionspolicy"
      }
    },
    "financingSection": {
      "title": "Så finansieras vi",
      "paragraph1": "Under 2024 och 2025 får Klimatkollen finansiell uppbackning av Google.org som en av två svenska mottagare av Google.org Impact Challenge: Tech for Social Good.",
      "paragraph2": "Under 2023 drevs Klimatkollen med stöd från Postkodstiftelsen. Uppstarten 2022 finansierades av Världsnaturfonden WWF, ClimateView, We Don't Have Time och Argand Partners.",
      "paragraph3": "Mycket av arbetet är ideellt, därför välkomnar vi fler samarbetspartners och ekonomiskt stöd för att kunna skala upp!",
      "donate": "Skänk gärna en slant!",
      "donateDescription": "Varje krona ger oss muskler att visa upp mer data.",
      "bankgiro": "Bankgiro: 5793-3178",
      "swish": "Swish: 123 384 67 48"
    },
    "previousProjectsSection": {
      "title": "Tidigare projekt",
      "kommunprojektetTitle": "Kommunprojektet 2023",
      "kommunprojektetDescription": "Under 2023 fick Klimatkollen stöd av Postkodstiftelsen för att ta tempen på hur det går med klimatomställningen i kommunerna. Förutom utsläppsdata visar vi även vad kommunerna gör för att minska dem, genom att presentera statistik om utvalda nyckeltal för olika delomställningar.",
      "riksdagsvaletTitle": "Riksdagsvalet 2022",
      "riksdagsvaletDescription": "Inför riksdagsvalet 2022 ansvarade Klimatkollen för två unika projekt:",
      "klimatmalTitle": "Klimatmål",
      "klimatmalText": "En analys av riksdagspartiernas klimatmål för Sverige",
      "utslappsberakningTitle": "Utsläppsberäkning",
      "utslappsberakningText": "Beräkning av hur utsläppen skulle minska eller öka med partiernas politik"
    }
  },
  "productsPage": {
    "title": "Få tillgång till klimatdata",
    "description": "Få tillgång till Klimatkollens klimatdatabas, innehållande företagens utsläpp, hållbarhetsrapporter och kommunens klimatdata via vårt API.",
    "viewDocumentation": "Visa API-dokumentation →",
    "apiAccess": {
      "title": "Direkt API-åtkomst",
      "description": "Direktåtkomst i realtid till vår klimatdatabas via vårt dokumenterade REST API och endpoints.",
      "realtime": "Realtidsdataåtkomst",
      "documentation": "Fullständig API-dokumentation",
      "support": "Prioriterat stöd",
      "contactPricing": "Kontakta för priser",
      "viewDocs": "Visa API-dokumentation"
    },
    "freeAccess": {
      "title": "Gratis databasåtkomst",
      "description": "Få tillgång till vår kompletta klimatdatabas genom bi-årliga datadumpningar, perfekt för forskning och analys.",
      "export": "Databas dumpas var Feb 1 & Aug 1 varje år",
      "data": "Företag och kommuners klimatdata",
      "license": "Gratis att använda för både kommersiellt och icke-kommersiellt bruk",
      "requestAccess": "Hämta data"
    },
    "dataOverview": {
      "title": "Tillgänglig data",
      "corporate": {
        "title": "Företagens klimatdata",
        "description": "Tillgång till detaljerad utsläppdata från svenska företag, inklusive scope 1, 2 och 3 utsläpp, samt värdekedjauppgifter."
      },
      "reports": {
        "title": "Hållbarhetsrapporter",
        "description": "Tillgång till hållbarhetsrapporter från svenska företag, inklusive årsredovisningar och hållbarhetsrapporter."
      },
      "municipality": {
        "title": "Kommunens klimatdata",
        "description": "Tillgång till klimatdata från svenska kommuner, inklusive emissionsdata, klimatplaner och klimatåtgärder."
      }
    },
    "requestAccess": {
      "title": "Begär åtkomst",
      "description": "Begär åtkomst till Klimatkollens API för att få realtidsåtkomst till vår klimatdatabas via vår dokumenterade REST API och endpoints.",
      "emailLabel": "E-post",
      "reasonLabel": "Anledning till datatillgång",
      "submit": "Begär åtkomst",
      "cancel": "Avbryt",
      "successMessage": "Begäran skickades",
      "errorMessage": "Kunde inte skicka begäran",
      "reasonWork": "Arbete",
      "reasonHobby": "Hobby",
      "reasonCuriosity": "Nyfikenhet",
      "errorGeneric": "Ett fel uppstod. Vänligen försök igen senare.",
      "errorEmptyEmail": "Vänligen fyll i en giltig e-postadress.",
      "errorInvalidEmail": "Vänligen fyll i en giltig e-postadress."
    }
  },
  "downloadsPage": {
    "title": "Ladda ner databasen",
    "description": "Få tillgång till vår klimatdatabas. Ladda ner utsläppsdata för företag eller kommuner i det format du föredrar.",
    "csvFormat": "CSV-format",
    "csvDescription": "Ladda ner databasen som en CSV-fil, perfekt för användning i Python, R, Excel eller Google Kalkylark. Alla fält är kommaseparerade.",
    "excelFormat": "Excel-format",
    "excelDescription": "Ladda ner databasen i Excel-format (XLSX), perfekt för analys i Microsoft Excel eller Google Kalkylark. Alla fält behåller sin kalkylbladsstruktur.",
    "jsonFormat": "JSON-format",
    "jsonDescription": "Ladda ner databasen i JSON-format, perfekt för utvecklare och dataanalys i verktyg som Python eller R. Strukturerad för enkel tolkning och programmatisk åtkomst.",
    "selectType": "Välj datatyp",
    "companies": "Företag",
    "municipalities": "Kommuner",
    "selectYear": "Välj år",
    "allYears": "Alla år",
    "download": "Ladda ner",
    "downloadError": "Kunde inte ladda ner filen. Vänligen försök igen.",
    "downloadInformation": "Nedladdningsinformation",
    "dataStructure": "Datastruktur",
    "dataStructureDescription": "Alla nedladdningsformat innehåller samma databasstruktur med konsekventa fältnamn och datatyper. Varje format inkluderar en datadictionary som förklarar fält och deras betydelse.",
    "fileSizeAndFormat": "Filstorlek och format",
    "fileSizeAndFormatDescription": {
      "csv": "CSV: UTF-8-kodad med kommaseparerade värden. Det här är det minsta formatet och öppnas snabbt i de flesta kalkylprogram. Perfekt för generell analys och kompatibelt med Excel, Google Kalkylark, Python och R.",
      "excel": "Excel: XLSX-format med flera kalkylblad. Något större än CSV på grund av inbyggd formatering. Bäst för användare som vill ha ett färdigstrukturerat kalkylblad direkt i Excel eller Google Kalkylark.",
      "json": "JSON: UTF-8-kodad strukturerad data. Brukar vara det största formatet eftersom det innehåller detaljerad nyckel-värde-struktur. Bäst lämpat för utvecklare eller analytiker som arbetar med kod, API:er eller automatisering i till exempel Python eller JavaScript."
    },
    "usageLicense": "Användningslicens",
    "usageLicenseDescription": "Den nedladdade datan är licensierad under Creative Commons Erkännande 4.0 Internationell (CC BY 4.0). Du får använda, ändra och dela datan för både kommersiella och icke-kommersiella syften, så länge du anger Klimatkollen som källa och länkar till licensen.",
    "loading": "Laddar...",
    "downloadCompanies": "Ladda ner företagsdata",
    "downloadMunicipalities": "Ladda ner kommundata"
  },
  "insightsPage": {
    "title": "Artiklar",
    "description": "Artiklar och uppdateringar om Klimatkollen och klimatomställningen.",
    "readMore": "Läs mer"
  },
  "learnMoreOverview": {
    "title": "Lär dig mer",
    "description": "Hitta sidor nedan för att lära dig mer om klimatåtgärder och klimatdata.",
    "reporting": {
      "title": "Förstå klimatrapportering",
      "excerpt": "Lär dig om betydelsen av klimatrapportering, dess påverkan på företag och samhällen, och hur det driver klimatåtgärder."
    }
  },
  "reportsPage": {
    "title": "Rapporter",
    "description": "Fördjupande analyser och rapporter om klimatomställningen i Sverige.",
    "readMore": "Läs mer",
    "openReport": "Öppna rapport",
    "reportCategories": {
      "report": "Rapport"
    }
  },
  "blogDetailPage": {
    "loading": "Laddar...",
    "postNotFound": "Inlägg hittades inte",
    "back": "Tillbaka",
    "share": "Dela",
    "linkCopied": "Länk kopierad!",
    "shareText": "Kolla in det här blogginlägget!",
    "relatedArticles": "Relaterade artiklar"
  },
  "companiesPage": {
    "viewModes": {
      "graphs": "Grafer",
      "list": "Lista"
    },
    "filter": "Filter",
    "sort": "Sortera",
    "sortBy": "Sortera efter",
    "searchInFilter": "Sök i filter...",
    "noFiltersFound": "Inga filter hittades.",
    "sortingOptions": {
      "emissionsChange": "Utsläppsförändring (%)",
      "totalEmissions": "Totala utsläpp",
      "scope3Coverage": "Scope 3-rapportering",
      "meetsParis": "Uppfyller Parisavtalet",
      "nameAsc": "Företagsnamn A-Ö",
      "nameDesc": "Företagsnamn Ö-A"
    },
    "filteringOptions": {
      "meetsParis": "Uppfyller Parisavtalet",
      "meetsParisYes": "Ja",
      "meetsParisNo": "Nej",
      "meetsParisUnknown": "Okänt"
    },
    "sortDirection": {
      "none": "Standard",
      "asc": "Låg till hög",
      "desc": "Hög till låg"
    },
    "sector": "Sektor",
    "errorTitle": "Det gick inte att hämta företagsinformation",
    "errorDescription": "Försök igen senare",
    "title": "Företagens klimatdata",
    "description": "Översikt över företagens klimatpåverkan och hållbarhetsarbete",
    "searchPlaceholder": "Sök företag (separera med komma)",
    "noCompaniesFound": "Inga företag hittades",
    "tryDifferentCriteria": "Försök med andra sökkriterier",
    "sorting": "Sorterar:",
    "filtering": "Filter:",
    "allSectors": "Alla sektorer",
    "sectionTitle": "Företag",
    "noCompaniesInSection": "Inga företag i denna kategori",
    "sectorGraphs": {
      "yearRange": "Basår: {{baseYear}} → Nu: {{currentYear}}",
      "noCompaniesInSector": "Inga företag i denna kategori",
      "emissionsTrendAnalysis": "Utsläppsutveckling",
      "fromBaseYear": "(Från basår)",
      "decreasing": "Företag som minskar utsläppen",
      "increasing": "Företag som ökar utsläppen",
      "noComparable": "Ingen jämförbar data",
      "pie": "Cirkeldiagram",
      "stackedTotal": "Stapeldiagram",
      "back": "Tillbaka",
      "sectorTotal": "Totala utsläpp i sektorn",
      "total": "Totala utsläpp",
      "noDataAvailablePieChart": "Det finns inga data för detta år",
      "yearTotal": "Årlig total",
      "unknownCompany": "Okänt företag",
      "pieLegendCompany": "Visa företagsdetaljer",
      "pieLegendSector": "Visa sektordetaljer",
      "emissionsSourcesAnalysis": "Analys av utsläppskällor",
      "ghgProtocolScopes": "(Scopes i GHG-protokollet)",
      "totalEmissions": "Totala utsläpp",
      "scope1": "Scope 1",
      "scope2": "Scope 2",
      "scope3": "Scope 3",
      "scope3Upstream": "Scope 3 (uppströms)",
      "scope3Downstream": "Scope 3 (nedströms)",
      "scope1Description": "Direkta utsläpp från egna källor eller kontrollerade av organisationen.",
      "scope2Description": "Indirekta utsläpp från produktion av köpt el, ånga, värme och kyla som konsumeras av organisationen.",
      "scope3UpstreamDescription": "Indirekta utsläpp från värdekedjan",
      "scope3DownstreamDescription": "Indirekta utsläpp från produktanvändning och slutavfall",
      "companies": "företag",
      "shareOfTotal": "Andel av total",
      "companiesReporting": "Företag som rapporterar",
      "ofSector": "av sektor",
      "ofTotal": "av total",
      "valueChainOverview": "Värdekedja",
      "upstream": "Uppströms",
      "operations": "Verksamhet",
      "downstream": "Nedströms",
      "upstreamDescription": "Värdekedja och material",
      "operationsDescription": "Företagets direkta aktiviteter",
      "downstreamDescription": "Produktlivscykel",
      "rawMaterialExtraction": "Råmaterialutvinning",
      "transportationOfMaterials": "Transport av material",
      "supplierManufacturing": "Tillverkning av leverantörer",
      "packagingProduction": "Paketproduktion",
      "manufacturingProcesses": "Tillverkningsprocesser",
      "facilityOperations": "Företagets anläggningar",
      "companyVehicles": "Företagets fordon",
      "onSiteEnergyUse": "Företagets energiförbrukning",
      "productDistribution": "Produktdistribution",
      "consumerUsage": "Konsumentanvändning",
      "productDisposal": "Produktåtervinning",
      "recyclingProcesses": "Återvinning",
      "keyInsights": "Nyckelinsikter",
      "supplyChainImpact": "Värdekedja",
      "operationalFootprint": "Operativa utsläpp",
      "productLifecycle": "Produktlivscykel",
      "directEmissions": "Direkta utsläpp",
      "downstreamActivities": "Nedströmsaktiviteter",
      "toTotalEmissions": " till totala utsläpp.",
      "scope3UpstreamDetails": "Scope 3 uppströmsutsläpp står för ",
      "ofTotalEmissionsDescription": " av totala utsläpp.",
      "directEmissionsDescription": "Direkta utsläpp (Scope 1) står för ",
      "ofTotalFootprintDescription": " av totala utsläpp.",
      "downstreamActivitiesDescription": "Nedströmsaktiviteter bidrar med "
    }
  },
  "companyDetailPage": {
    "metaTitle": "Data om utsläpp och omställning",
    "metaDescription": "Översikt över klimatpåverkan och hållbarhetsarbete",
    "errorTitle": "Det gick inte att hämta företagsinformation",
    "errorDescription": "Försök igen senare",
    "notFoundTitle": "Företaget kunde inte hittas",
    "notFoundDescription": "Kontrollera att företags-ID:t är korrekt"
  },
  "methodsPage": {
    "header": {
      "title": "Källor och metod",
      "description": "Vår utgångspunkt är Parisavtalets 1,5-gradersmål, och alla våra datakällor är offentligt tillgängliga. Klicka på rullgardinsmenyn för att lära dig mer."
    },
    "dataSelector": {
      "label": "Välj vad du vill lära dig om"
    },
    "methodNotFound": "Metod hittades inte",
    "noResultsFound": "Inga resultat hittades",
    "categories": {
      "general": "Allmän information",
      "municipality": "Kommundata",
      "company": "Företagsdata"
    },
    "general": {
      "parisAgreement": {
        "title": "Klimatkollen och Parisavtalet",
        "description": "Lär dig hur Klimatkollen stämmer överens med Parisavtalets klimatmål",
        "paragraph1": "Parisavtalet är en bindande internationell överenskommelse mellan världens länder, som syftar till att begränsa den globala uppvärmningen till väl under 2°C, med ett mål på 1,5°C.",
        "paragraph2": "För att nå detta mål måste de globala utsläppen av växthusgaser halveras till 2030 (jämfört med 1990 års nivåer) och minskas till nära noll till 2050. Utsläppen <0>ökar dock fortfarande</0> världen över.",
        "paragraph3": "Enligt Parisavtalet måste rikare länder ta ett större ansvar, eftersom deras historiskt höga utsläpp innebär att de redan har använt en betydande del av den återstående koldioxidbudgeten. Sverige är ett av dessa länder och bör gå i täten för att minska utsläppen, samtidigt som man stöttar mer utsatta nationer i deras omställning.",
        "link": {
          "title": "Parisavtalet",
          "text": "Läs mer om Parisavtalet på Naturvårdsverkets webbplats."
        }
      },
      "carbonLaw": {
        "title": "Carbon Law",
        "description": " Läs om hur Klimatkollen använder Carbon Law för att visa hur utsläppen behöver minska för att nå Parisavtalet",
        "paragraph1": "Carbon Law hjälper oss sätta mål för att minska utsläppen av växthusgaser. Det är en tumregel som alla kan använda (världen, länder, företag, kommuner, individer) och bygger på Parisavtalets mål att begränsa den globala uppvärmningen till väl under 2°C, med ett mål på 1,5°C och den koldioxidbudget som IPCC identifierat.",
        "paragraph2": "Ursprungliga Carbon Law från 2017 sa att utsläppen behövde minska med 7% per år från 2020, alltså halveras varje decennium. Men så har det inte blivit, världen har inte lyckats minska utsläppen och koldioxidbudgeten har därför minskat ännu mer.",
        "paragraph3": "Vi använder därför en reviderad version av ursprungliga Carbon Law. Med nuvarande koldioxidbudget krävs en brantare minskningsbana. Den nya tumregeln är att utsläppen behöver minska med 12% per år från 2025, vilket innebär en halvering av utsläppen vart femte år.",
        "paragraph4": "Med hjälp av Carbon Law visar vi en nödvändig bana för utsläppsminskning på varje företags eller kommuns graf över utsläppen. ”Parislinjen” illustrerar hur mycket företaget eller kommunen behöver minska sina utsläpp för att följa Parisavtalet.",
        "link": {
          "title": "Applying Carbon Law From 2025",
          "text": "Läs mer om Applying Carbon Law From 2025 från Klimatkollens white paper."
        }
      },
      "emissionTypes": {
        "title": "Olika typer av utsläpp",
        "description": "Lär dig om olika typer av utsläpp och hur de mäts",
        "paragraph1": "Klimatkollen är en oberoende faktabaserad plattform som följer etablerade standarder för utsläppsrapportering. Klimatdata vi presenterar speglar de gränser och antaganden som används i koldioxidbudgetberäkningar. Till exempel kan koldioxidbudgetar inte direkt kopplas till alla växthusgasutsläpp, eftersom andra gaser som metan, lustgas och vattenånga också ingår i klimatpåverkan.",
        "paragraph2": "Utsläpp från cementproduktion exkluderas från IPCC:s globala koldioxidbudget och är därför också utelämnade från Sveriges koldioxidbudget och utsläppsdata. Detta påverkar särskilt kommunerna Gotland, Skövde och Mörbylånga där cementproduktion förekommer eller har förekommit.",
        "paragraph3": "Sverige har också en betydande klimatpåverkan från varor som importeras från andra länder, vilket leder till utsläpp utomlands. Dessa konsumtionsbaserade utsläpp ingår inte i koldioxidbudgeten.",
        "paragraph4": "På samma sätt exkluderas utsläpp från skog och mark (så kallade biogena utsläpp) från koldioxidbudgeten.",
        "paragraph5": "I verkligheten är klimatpåverkande utsläpp mycket högre än de territoriella fossila koldioxidutsläpp som vanligtvis rapporteras av myndigheter och media. Den data som visas på Klimatkollen speglar dessa territoriella utsläpp.",
        "paragraph6": "Klimatkollen undersöker aktivt hur andra växthusgasutsläpp kan inkluderas på webbplatsen i framtiden, samtidigt som möjligheten att jämföra nuvarande utsläpp med koldioxidbudgetar behålls."
      }
    },
    "company": {
      "companyDataOverview": {
        "title": "Företagsdata översikt",
        "description": "Översikt över hur vi samlar in och presenterar företagens utsläppsdata",
        "paragraph1": "Klimatkollen samlar in data om växthusgasutsläpp som företag rapporterar i sina hållbarhetsrapporter och kombinerade årsredovisningar.",
        "paragraph2": "Olika bolag kan ha olika metoder för att beräkna sina utsläpp. Ibland anges även att viss utsläppsdata avser ett annat år än året då det redovisas. Klimatkollen har ett medborgarperspektiv och utgår därför ifrån det som rapporteras publikt i den senaste årsredovisningen. Det är också en förutsättning för att kunna jämföra bolagen mer rättvist. Läs mer i om respektive bolags beräkningsmetod i deras rapport, som vi länkar till från företagens sidor.",
        "paragraph3": "Utsläppsdata delas upp i företagsspecifika utsläpp (scope 1 & scope 2) och värdekedjeutsläpp (scope 3), rapporterat i ton CO2e.",
        "paragraph4": "På varje företags sida på Klimatkollen hittar du mer detaljerad information om utsläppen; uppdelning per scope och kategori i scope 3 samt eventuella biogena utsläpp.",
        "link1": {
          "title": "Klimatkollens företagsdata",
          "text": "Se vår senaste företagsutsläppsdata här"
        },
        "link2": {
          "title": "GHG-protokollet",
          "text": "Klimatkollen använder samma struktur som GHG-protokollet och följer dess riktlinjer."
        },
        "companiesIncluded": {
          "title": "Inkluderade företag",
          "paragraph1": "Vår databas omfattar företag på OMX Large Cap och Mid Cap på Stockholmsbörsen, de 24 största statliga företagen, de fem största ekonomiska föreningarna samt de olistade företagen IKEA och ICA Gruppen.",
          "paragraph2": "Företagen kategoriseras efter bransch enligt Global Industry Classification Standard (GICS), totalt följs 290 företag.",
          "link": {
            "title": "GICS",
            "text": "Läs mer om Global Industry Classification Standard (GICS)"
          }
        },
        "paragraph5": "Information om antal anställda och omsättning hämtas från de senaste hållbarhetsrapporterna eller kombinerade års- och hållbarhetsrapporter, och i vissa fall från andra källor."
      },
      "companyDataCollection": {
        "title": "Datainsamlingsprocess",
        "description": "Lär dig mer om vår metod för att samla in och verifiera företagsdata",
        "paragraph1": "Vi presenterar företagens växthusgasutsläpp som de rapporterar dem, med data uppdelad i företagsspecifika utsläpp (scope 1 & 2) och värdekedjeutsläpp (scope 3).",
        "paragraph2": "I vissa fall kan våra siffror vara mer uppdaterade än företagens rapporter tack vare direktkontakt med företagen om datakorrigeringar.",
        "paragraph3": "Vi strävar efter att vara så noggranna som möjligt, men Klimatkollen tar inte ansvar för företagens rapporters fullständighet eller korrekthet.",
        "paragraph4": "Utsläppen avrundas till närmaste heltal, vilket kan ge små avvikelser från företagens rapporter.",
        "paragraph5": "Beskrivningen av företagets verksamhet är AI-genererad.",
        "dataPresented": {
          "title": "Datapresentation",
          "paragraph1": "Utsläppsdata presenteras som rapporterat av företagen, med tydlig kategorisering av olika utsläppsscope."
        },
        "fiscalYear": {
          "title": "Räkenskapsår",
          "paragraph1": "Vissa företag använder brutet räkenskapsår. I dessa fall presenteras utsläppen för det senare av de två kalenderåren i perioden, dvs. för företag som rapporterar 2022/2023 visas data för 2023."
        }
      },
      "historicalData": {
        "title": "Historisk data och mål",
        "description": "Spårning av företagens utsläppshistorik och klimatåtaganden",
        "historicEmissions": {
          "title": "Historiska utsläpp",
          "paragraph1": "Utsläppsdata från tidigare år har samlats in från den senaste rapporten, i den mån den presenteras där. Där det finns luckor i rapporterade utsläppsdata, till exempel om det saknas information om utsläpp för år mellan basåret och det senast rapporterade året, har Klimatkollen försökt samla in detta genom att söka efter äldre hållbarhetsrapporter. Den senast publicerade informationen prioriteras alltid, så om ett företag har uppdaterat sina beräkningar retroaktivt men inte publicerat justeringen kan äldre data visas."
        },
        "goals": {
          "title": "Klimatmål",
          "paragraph1": "AI-verktyget Garbo identifierar och extraherar mål och initiativ för utsläppsminskningar som företag beskriver i sin rapportering. Dessa data är inte manuellt verifierade."
        }
      },
      "emissionCategories": {
        "title": "Utsläpp och utsläppskategorier",
        "description": "Förstå olika typer av utsläpp och hur de kategoriseras",
        "paragraph1": "Företag rapporterar sina utsläpp enligt GHG-protokollets tre scope:",
        "scope2": {
          "title": "Scope 2: Indirekta energiutsläpp",
          "paragraph1": "Scope 2-utsläpp beräknas primärt med marknadsbaserad metod, där det tas hänsyn till om företagen köper förnybar el. Om sådan data saknas används platsbaserad metod istället."
        },
        "scope3": {
          "title": "Scope 3: Värdekedjeutsläpp",
          "paragraph1": "Värdekedjeutsläpp rapporteras enligt GHG-protokollets kategorier när det är tillgängligt.",
          "paragraph2": "När ett totalvärde saknas för scope 3 summerar vi siffrorna för de redovisade scope 3-kategorierna.",
          "paragraph3": "När företag rapporterar utsläpp per kategori enligt GHG-protokollet presenteras data direkt på företagets sida. För företag som använder andra uppdelningar gör Klimatkollen en bedömning av överensstämmelsen med GHG-protokollet. Företag som till exempel slår ihop flera kategorier till 'övrigt' eller rapporterar uppströms och nedströms transporter som en kategori får inte scope 3-utsläppen uppdelade per kategori.",
          "link": {
            "title": "Rapportering av utsläpp i Scope 3 för fastighetsägare",
            "text": "För fastighetsägare följer Klimatkollen matchningen enligt vägledningen Rapportering av utsläpp i Scope 3 för fastighetsägare."
          }
        },
        "financedEmissions": {
          "title": "Finansierade utsläpp: Scope 3 kategori 15: Investeringar",
          "paragraph1": "Finansierade utsläpp rapporteras ofta med fördröjning, eftersom de ofta baseras på föregående års data från de bolag som ingår i investeringen. Vi visar utsläppsdata i scope 3 kategori 15 det år det rapporteras publikt i årsredovisningen, även om det ibland anges att datan i denna kategori är från ett tidigare år."
        },
        "biogenicEmissions": {
          "title": "Biogena utsläpp",
          "paragraph1": "Biogena utsläpp rapporteras separat från scope 1, 2 och 3, i enlighet med GHG-protokollets anvisningar."
        },
        "emissionOffsets": {
          "title": "Koldioxidkompensationer",
          "paragraph1": "Dessa inkluderas inte, i linje med vad GHG-protokollet anger."
        }
      }
    },
    "municipality": {
      "municipalityDataOverview": {
        "title": "Kommunsdata översikt",
        "description": "Vilken data vi samlar in och presenterar om kommunerna",
        "paragraph1": "Klimatkollen visar data om utsläpp i Sveriges kommuner, med SMHI:s Nationella emissionsdatabas som främsta källa. För att vår kommundata och företagsdata ska vara jämförbara visas sedan augusti 2025 utsläpp av alla växthusgaser (CO₂e) inte enbart koldioxid.",
        "paragraph2": "Vi visar även hur utsläppen skulle behöva minska för att klara Parisavtalet. Tidigare användes lokala koldioxidbudgetar, baserade på en nationell budget framtagen av forskare vid Uppsala universitet och Tyndall Centre i Storbritannien. Sedan augusti 2025 baserar vi istället ”Pariskurvan” på <0>Carbon Law</0>.",
        "paragraph3": "Prognosen för framtida utsläpp baseras på hur utsläppen i respektive kommun har utvecklats historiskt sedan Parisavtalet 2015. Trendlinjen viktas enligt den statistiska metoden least absolute deviations (LAD), som ger mindre vikt åt enskilda extremvärden och en mer rättvis och realistisk bild av de framtida utsläppen. Läs mer om våra utsläppsberäkningar <0>här</0>.",
        "paragraph4": "Utöver utsläppsdata visas även nyckeltal för hur det går i kommunerna med att ställa om och minska utsläppen."
      },
      "municipalityKPIs": {
        "title": "Nyckeltal omställning i kommunerna",
        "description": "Här förklaras vilken data vi visar om klimatomställningen i kommunerna",
        "paragraph1": "Utöver data om hur det går med utsläppen jämfört med hur det behöver gå enligt Parisavtalet, så visar vi även data om hur det går med olika delomställningar som behöver ske för att minska utsläppen i kommunerna.",
        "paragraph2": "Vi har utgått ifrån kommunal rådighet, påverkan på utsläppen, bredd av områden och tillgång till stabil data. Utifrån dessa kriterier har vi hittills presenterat data om följande nyckeltal.",
        "list": {
          "evs": "Elbilarna. Ökningstakten i kommunerna för andelen nyregistrerade laddbara bilar",
          "consumption": "Konsumtionen. Hushållens konsumtionsutsläpp i ton per invånare och kommun",
          "chargers": "Laddarna. Antal elbilar per publik laddningspunkt per kommun",
          "bicycles": "Cyklarna. Antal meter cykelväg per invånare per kommun",
          "plans": "Planerna. Vilka kommuner har en gällande klimathandlingsplan",
          "procurements": "Upphandlingarna. Vilka kommuner ställer klimatkrav vid offentliga upphandlingar"
        }
      },
      "sources": {
        "title": "Våra källor",
        "description": "Utforska de offentligt tillgängliga källorna och verifierade data som används av Klimatkollen",
        "paragraph1": "Klimatkollen bygger på offentligt tillgängliga källor och verifierad data. Vi tillhandahåller alla källor så att du enkelt kan granska och utforska dem vidare. Om du upptäcker några fel, mejla oss gärna på hej@klimatkollen.se så vi kan rätta till dem.",
        "paragraph2": "Företagsdata hämtas från deras egna årsredovisningar och hållbarhetsrapporter.",
        "links": {
          "smhi": {
            "title": "Nationella emissionsdatabasen",
            "text": "Växthusgasutsläpp i kommunerna",
            "link": "https://nationellaemissionsdatabasen.smhi.se/"
          },
          "skr": {
            "title": "Sveriges Kommuner och Regioner",
            "text": "Politisk ledning i kommunerna",
            "link": "https://skr.se/skr/demokratiledningstyrning/valmaktfordelning/valresultatstyren/styrekommunereftervalet2022.69547.html"
          },
          "wikidata": {
            "title": "Wikidata",
            "text": "Kommunvapen och befolkningsantal",
            "link": "https://www.wikidata.org/wiki/Wikidata:Country_subdivision_task_force/Sweden/Municipalities"
          },
          "trafikanalys": {
            "title": "Trafikanalys",
            "text": "Andel elbilar",
            "link": "https://www.trafa.se/vagtrafik/fordon/"
          },
          "nvdb": {
            "title": "Nationell vägdatabas",
            "text": "Cykelvägar per kommun",
            "link": "https://www.nvdb.se/sv"
          },
          "sei": {
            "title": "Stockholm Environment Institute (SEI)",
            "text": "Hushållens konsumtionsbaserade utsläpp. Konsumtionskompassen, 2025. CC BY-NC-ND 4.0",
            "link": "https://konsumtionskompassen.se/"
          },
          "powerCircle": {
            "title": "Power Circles databas ELIS",
            "text": "Laddinfrastrukturdata från branschorganisationen",
            "link": "https://powercircle.org/elbilsstatistik/"
          },
          "klimatplaner": {
            "title": "Klimatplaner",
            "text": "Insamlade av medlemmar i Klimatklubben och Naturskyddsföreningen",
            "link": "https://docs.google.com/spreadsheets/d/13CMqmfdd6QUD6agKFyVhwZUol4PKzvy253_EwtsFyvw/edit?fbclid=IwAR0v0cq0_xhFVlhhVn5fP-TNkOPVRXbOTKzTVWI_PMr_yU2rXOLjcN6jSps#gid=0"
          },
          "upphandlingsmyndigheten": {
            "title": "Upphandlingsmyndigheten",
            "text": "Information om klimatkrav i kommunala upphandlingar",
            "link": "https://www.klimatkollen.se/data/procurements/NUE2022_DATA_2023-12-20.xlsx"
          },
          "greenpeace": {
            "title": "Greenpeace",
            "text": "Kartläggning av klimatkrav i offentliga upphandlingar",
            "link": "https://docs.google.com/spreadsheets/d/1EdHUa49HJZn0rXqM-6tChdim4TJzXnwA/edit#gid=1040317160"
          }
        }
      }
    }
  },
  "supportPage": {
    "header": {
      "title": "Stöd Klimatkollen",
      "description": "Hjälp oss att fortsätta vårt arbete med att samla in och sprida klimatdata, så att fler får koll på hur det går med klimatomställningen. Det finns flera sätt att stötta"
    },
    "donations": {
      "title": "Skänk pengar",
      "description": "Stöd vårt arbete med ett ekonomiskt bidrag",
      "details": [
        "Swish: 123 384 67 48",
        "Bankgiro: 5793-3178",
        "IBAN: SE-96 8000 0832 7973 4619 5055",
        "Din donation bidrar till att upprätthålla vår infrastruktur och datainsamlingsarbete"
      ],
      "action": {
        "text": "Gör en donation",
        "link": "mailto:hej@klimatkollen.se"
      },
      "email": {
        "subject": "Donationsförfrågan - Klimatkollen",
        "body": "Hej,\n\nJag vill göra en donation till Klimatkollen.\n\nSumma:\n\nVänligen hjälp oss att fortsätta vårt arbete med klimatdata.\n\nMed vänliga hälsningar,"
      }
    },
    "openSource": {
      "title": "Hjälp oss koda",
      "description": "Om du är utvecklare kan du bidra med kod",
      "details": [
        "Källkoden är öppen och tillgänglig på GitHub",
        "Bidra till vårt verktyg för dataanalys",
        "Hjälp oss förbättra användargränssnittet",
        "Lägg till nya funktioner"
      ],
      "action": {
        "text": "Se på GitHub",
        "link": "https://github.com/klimatbyran"
      }
    },
    "volunteer": {
      "title": "Bli volontär",
      "description": "Bidra med din tid och dina färdigheter",
      "details": [
        "Hjälp till med research och dataanalys",
        "Skapa innehåll och spridning i sociala medier",
        "Ordna evenemang och stärk vårt nätverk",
        "Ge oss råd och tips för att växa"
      ],
      "action": {
        "text": "Gå med i vår Discord",
        "link": "https://discord.gg/N5P64QPQ6v"
      }
    },
    "partnerships": {
      "title": "Bli vår nya partner",
      "description": "Samarbeta med oss för öppenhet och ansvarsutkrävande",
      "details": [
        "Har ni klimatdata om kommuner eller företag?",
        "Kan ni hjälpa oss att ta Klimatkollen till fler länder?",
        "Bedriver ni forskning inom AI och klimat?",
        "Borde vi göra projekt tillsammans?"
      ],
      "action": {
        "text": "Bli partner",
        "link": "mailto:hej@klimatkollen.se"
      },
      "email": {
        "subject": "Partnerskapsförfrågan - [Organisationsnamn]",
        "body": "Hej,\n\nJag är intresserad av att bli partner med Klimatkollen.\n\nOrganisationsnamn:\nIntresseområde:\nFöreslaget samarbete:\n\nSer fram emot att diskutera potentiella partnerskapsmöjligheter.\n\nMed vänliga hälsningar,"
      }
    },
    "organizationSupport": {
      "title": "Bli Stödföretag",
      "description": "Stötta vårt arbete med öppen klimatdata för allmänheten.",
      "details": [
        "Vår logotyp på er webbplats",
        "Er logotyp på vår webbplats",
        "Bli del av rörelsen för öppen klimatdata",
        "25 000 kronor per år"
      ],
      "action": {
        "text": "Stöd företag",
        "link": "mailto:hej@klimatkollen.se"
      },
      "email": {
        "subject": "Stöd företagsförfrågan - [Företagsnamn]",
        "body": "Hej,\n\nJag är intresserad av att få veta mer om möjligheten till företagsstöd hos Klimatkollen.\n\nOrganisationsnamn:\n\nSer fram emot att diskutera ett samarbete.\n\nMed vänliga hälsningar,"
      },
      "readMore": {
        "text": "Läs mer",
        "content": {
          "header": "Bli stödföretag – ta ställning för öppen klimatdata",
          "intro": [
            "Genom att publicera öppna klimatdata bidrar Klimatkollen till transparens och ett ökat stöd för Parisavtalet i politik och näringsliv. För om vi inte vet hur det går med utsläppen – och hur det borde gå – kommer vi inte kunna göra det som krävs för att minska dem i linje med Parisavtalet.",
            "Klimatkollen är en data-driven ideell förening som bygger en rörelse kring öppna klimatdata.",
            "Vi samverkar med näringsliv, akademi och civilsamhälle för ökad slagkraft. För oss står AI, öppna data, bred kommunikation och medborgarengagemang i centrum.",
            "Var en del av rörelsen för öppna klimatdata – bli stödföretag i dag!"
          ],
          "benefitsHeader": "Som stödföretag får du:",
          "benefits": [
            "Vår logotyp på er webbplats, visar ert engagemang för öppen klimatdata",
            "Er logotyp på vår webbplats, syns bland andra företagsgivare",
            "Notifiering när vi publicerar ny data om ditt företag",
            "Automatisk uppdatering av er klimatdata till företagets Wikipedia-sida"
          ],
          "cost": "25 000 kronor / år (inkl moms)"
        }
      }
    },
    "contact": {
      "title": "Kontakta oss",
      "description": "Har du frågor om stöd till Klimatkollen, eller vill hitta andra sätt att bidra? Vi skulle gärna höra från dig.",
      "action": {
        "text": "Skicka ett mejl",
        "link": "mailto:hej@klimatkollen.se"
      }
    }
  },
  "regionalRankedPage": {
    "title": "Länsöversikt",
    "description": "Översikt över utsläpp och omställning på länsnivå"
  },
  "municipalitiesRankedPage": {
    "errorTitle": "Det gick inte att hämta kommuninformation",
    "errorDescription": "Försök igen senare",
    "title": "Kommuntopplistor",
    "description": "Data om utsläpp och klimatomställning i kommunerna"
  },
  "municipalitiesComparePage": {
    "errorTitle": "Det gick inte att hämta kommuninformation",
    "errorDescription": "Försök igen senare",
    "title": "Kommuners klimatdata",
    "description": "Översikt över utsläpp och omställning i kommunerna",
    "filter": {
      "searchPlaceholder": "Sök kommun (flera: separera med komma)",
      "selectRegion": "Välj län",
      "allRegions": "Alla län",
      "sortBy": "Sortera efter",
      "sortOptions": {
        "reduction": "Utsläppsminskning",
        "emissions": "Totala utsläpp",
        "climate_plan": "Klimatplan",
        "bicycle": "Cykelvägar",
        "charging": "Laddinfrastruktur",
        "name": "Namn"
      }
    },
    "sort": {
      "placeholder": "Sortera efter",
      "meetsParis": "Klarar Parisavtalet",
      "name": "Namn",
      "aToZ": "A-Ö",
      "zToA": "Ö-A",
      "bestFirst": "Visa bäst först",
      "worstFirst": "Visa sämst först"
    }
  },
  "municipalityDetailPage": {
    "metaTitle": "Data om utsläpp och omställning",
    "metaDescription": "Översikt över klimatpåverkan och hållbarhetsarbete",
    "procurementScore": {
      "high": "Ja",
      "medium": "Kanske",
      "low": "Nej"
    },
    "politicalRule": "Här styr",
    "totalEmissions": "Totala utsläpp {{year}}",
    "totalEmissionsTooltip": "Detta är de senast rapporterade utsläppen. För beräknade uppskattningar för innevarande år, se grafen Utsläppsutveckling nedan.",
    "emissionsDevelopment": "Utsläppsutveckling",
    "graph": {
      "overview": "Översikt",
      "sectors": "Utsläppskällor"
    },
    "inTons": "I ton CO₂e",
    "annualChangeSince2015": "Årlig utsläppsförändring sedan 2015",
    "reductionToMeetParis": "Utsläppsminskning för att klara Parisavtalet",
    "cannotReduceToParis": "Klarar ej Parisavtalet",
    "consumptionEmissionsPerCapita": "Konsumtionsutsläpp per invånare",
    "climatePlan": "Klimatplan",
    "noPlan": "Saknar plan",
    "noClimatePlan": "Saknar klimatplan",
    "adopted": "Antagen {{year}}",
    "procurementRequirements": "Klimatkrav i upphandlingar",
    "sustainableTransport": "Hållbar transport",
    "electricCarChange": "Ökning av andel elbilar",
    "electricCarsPerChargePoint": "Elbilar per laddpunkt",
    "noChargePoints": "Saknar laddpunkter",
    "bicycleMetrePerCapita": "Cykelvägsmeter per invånare",
    "sectorEmissions": "Utsläppskällor",
    "sectorEmissionsYear": "Utsläpp per sektor år {{year}}",
    "filteredSectors": "Filtrerade sektorer",
    "sectorChart": {
      "clickToFilter": "Klicka för att filtrera bort",
      "clickToShow": "Klicka för att visa"
    },
    "sectors": {
      "industry": "Industri",
      "productUse": "Produktanvändning",
      "internationalTransport": "Utrikes transporter",
      "agriculture": "Jordbruk",
      "electricityAndHeating": "El och fjärrvärme",
      "workingMachines": "Arbetsmaskiner",
      "waste": "Avfall",
      "ownHeating": "Uppvärmning av byggnader",
      "transport": "Transporter"
    }
  },
  "sector": {
    "energy": "Energi",
    "materials": "Material",
    "industrials": "Industri",
    "consumerDiscretionary": "Sällanköpsvaror",
    "consumerStaples": "Dagligvaror",
    "healthCare": "Hälsovård",
    "financials": "Finans",
    "informationTechnology": "IT",
    "communicationServices": "Kommunikation",
    "utilities": "Kraftförsörjning",
    "realEstate": "Fastigheter"
  },
  "scope": {
    "scope1": "Utsläpp från egna källor eller kontrollerade av organisationen.",
    "scope2": "Indirekta utsläpp från produktion av köpt el, ånga, värme och kyla som konsumeras av organisationen.",
    "scope3": "Indirekta utsläpp från organisationens värdekedja.",
    "biogenic": "Biogena utsläpp är koldioxidutsläpp som uppstår från icke-fossila (sk. förnybara) källor, som tex förbränning av biobränslen eller biprodukter vid pappersmasatillverkning. Enligt GHG-protokollet redovisas dessa utsläpp separat från scope 1-3, eftersom de är aktiv del av kolets kretslopp."
  },
  "team": {
    "ola": {
      "role": "Medgrundare",
      "description": "Opinionsbildare, medgrundare av Klimatkollen, tidigare kommunikationschef på Centerpartiet och kundansvarig på Forsman & Bodenfors."
    },
    "frida": {
      "role": "Medgrundare",
      "description": "Klimatspecialist och medgrundare till Klimatkollen. Initiativtagare till Our Kids' Climate och författare till boken \"Prata med barn om klimatet\" (Natur & Kultur). EU Climate Pact Ambassador och Climate Reality Leader."
    },
    "elvira": {
      "role": "Tech Lead",
      "description": "Tech lead och teknisk fysiker på Klimatkollen och Precisit. Lång erfarenhet av grön och cirkulär tech vid flera prisbelönta startups och del av ledarteamet på IT-konsultbyrån Precisit."
    },
    "christian": {
      "role": "Tech Advisor",
      "description": "Prisbelönt utvecklare, digital entreprenör och en av Sveriges mest inflytelserika personer inom tech. Grundare av digitala innovationsbyrån Iteam och medgrundare av Öppna skolplattformen. Talare inom AI och digital innovation och rådgivare till regeringen."
    },
    "kayla": {
      "role": "Utvecklare",
      "description": "Frontendutvecklare med passion för hållbarhet och användarvänliga digitala lösningar. Har tidigare arbetat som miljökonsult med fokus på att tolka regleringar och beräkna växthusgasutsläpp för företag."
    },
    "catharina": {
      "role": "Kommunikatör",
      "description": "Kommunikatör och filmare med fokus på klimat och hållbarhet, är med och driver Ett hållbart Lidingö, har en bakgrund som managementkonsult."
    },
    "elin": {
      "role": "Utvecklare",
      "description": "AI- och backendutvecklare med fokus på att skapa tillförlitliga och produktionsklara AI-lösningar. Har en bakgrund både som konsult och inom forskning. Hjälper Klimatkollen i arbetet med att använda AI för att tillgängliggöra klimatdata."
    },
    "carl": {
      "role": "Utvecklare",
      "description": "Frontend-utvecklare som älskar naturen, klättring och att bygga verktyg som gör klimatdata lättare att förstå. Stöttar Klimatkollens volontärer, utvecklar webbsidan och försöker hitta den perfekta GIF:en för varje tillfälle."
    },
    "mikael": {
      "role": "Utvecklare",
      "description": "Öppen källkods-utvecklare med en lång passion för användargränssnitt och löpning. Har bakgrund i Linux/GNOME, iOS och webbutveckling. Bidrar huvudsakligen till webbgränssnitet för Klimatkollen."
    }
  },
  "board": {
    "ola": {
      "role": "Styrelseleordförande",
      "description": "Opinionsbildare, medgrundare av Klimatkollen, tidigare kommunikationschef på Centerpartiet och kundansvarig på Forsman & Bodenfors."
    },
    "frida": {
      "role": "Vice styrelseordförande",
      "description": "Klimatspecialist och medgrundare till Klimatkollen. Initiativtagare till Our Kids' Climate och författare till boken \"Prata med barn om klimatet\" (Natur & Kultur). EU Climate Pact Ambassador och Climate Reality Leader."
    },
    "maria": {
      "role": "Styrelseledamot",
      "description": "Journalist, författare, föreläsare och grundare av Klimatklubben. Utsedd till en av Sveriges 101 hållbarhetsmäktigaste 2021."
    },
    "carlJohan": {
      "role": "Styrelseledamot",
      "description": "Hållbarhetsstrateg på Diamant & Schulz, tidigare på Doings och Forsman & Bodenfors, författare till boken \"Hållbariseringen\", Årets marknadsföringsbok 2022."
    },
    "madeleine": {
      "role": "Styrelseledamot",
      "description": "Ansvarig för solparker inom Green Power Sweden, tidigare samhällspolitisk chef för WWF Sverige, styrelseledamot i Naturskyddsföreningen och politiskt sakkunnig på Miljödepartementet."
    }
  },
  "emissionsBreakdown": {
    "scope1": "Scope 1",
    "scope2": "Scope 2",
    "scope3": "Scope 3",
    "title": "Fördelning av utsläpp {{year}}",
    "tooltip": "Fördelning av utsläpp mellan olika scope enligt GHG-protokollet",
    "unit": "ton CO₂e",
    "scope3Categories": "Scope 3-kategorier",
    "upstream": "Uppströms",
    "downstream": "Nedströms",
    "notReported": "Ej rapporterat",
    "biogenicEmissions": "Biogena utsläpp"
  },
  "companies": {
    "categories": {
      "1": {
        "name": "Inköpta varor och tjänster",
        "description": "Utsläpp från produktion av varor och tjänster som köps av organisationen."
      },
      "2": {
        "name": "Kapitalvaror",
        "description": "Utsläpp från produktion av kapitalvaror som köps av organisationen."
      },
      "3": {
        "name": "Bränsle- och energirelaterade aktiviteter",
        "description": "Utsläpp från produktion av bränslen och energi som köps av organisationen, inklusive transport och distribution, som inte inkluderas i scope 2."
      },
      "4": {
        "name": "Uppströms transport och distribution",
        "description": "Utsläpp från transport och distribution av inköpta varor mellan leverantörer och/eller inom organisationen."
      },
      "5": {
        "name": "Avfall genererat i verksamheten",
        "description": "Utsläpp från behandling av avfall som genereras av organisationen."
      },
      "6": {
        "name": "Tjänsteresor",
        "description": "Utsläpp från resor i tjänsten med fordon som inte ägs av organisationen."
      },
      "7": {
        "name": "Pendlingsresor",
        "description": "Utsläpp från anställdas resor mellan hemmet och arbetsplatsen."
      },
      "8": {
        "name": "Uppströms leasade tillgångar",
        "description": "Utsläpp från verksamhet i leasade tillgångar som inte inkluderas i scope 1 och 2."
      },
      "9": {
        "name": "Nedströms transport och distribution",
        "description": "Utsläpp från transport och distribution av sålda varor mellan organisationen och kund."
      },
      "10": {
        "name": "Bearbetning av sålda produkter",
        "description": "Utsläpp från vidareförädling av sålda insatsvaror."
      },
      "11": {
        "name": "Användning av sålda produkter",
        "description": "Utsläpp från användning av sålda produkter av kunden."
      },
      "12": {
        "name": "Slutbehandling av sålda produkter",
        "description": "Utsläpp från avfallshantering av sålda produkter vid slutet av livscykeln."
      },
      "13": {
        "name": "Nedströms leasade tillgångar",
        "description": "Utsläpp från verksamhet i nedströms leasade tillgångar som inte inkluderas i scope 1 och 2."
      },
      "14": {
        "name": "Franchiser",
        "description": "Utsläpp från franchisetagares verksamhet som inte inkluderas i scope 1 och 2."
      },
      "15": {
        "name": "Investeringar",
        "description": "Utsläpp från organisationens investeringar i andra företag, samt andra finansierade utsläpp."
      },
      "16": {
        "name": "Övrigt",
        "description": "Utsläpp som inte är kopplade till de 15 Scope 3-kategorierna."
      },
      "statedTotal": "Redovisad total"
    },
    "card": {
      "noData": "Ingen data",
      "unknownSector": "Okänd sektor",
      "emissions": "Utsläpp",
      "emissionsChangeRate": "Förändringstakt",
      "emissionsChangeRateInfo": "Förändringstakt för utsläpp jämfört med föregående rapporteringsperiod.",
      "emissionsChangeRateInfoExtended": "Det här värdet är ovanligt högt på grund av inkonsekvent rapportering mellan de två senaste perioderna, vilket gör att procentförändringen inte speglar den faktiska utvecklingen.",
      "meetsParis": "Är {{name}} på väg att uppfylla Parisavtalet?",
      "turnover": "Omsättning",
      "turnoverAmount": "mdr",
      "employees": "Anställda",
      "companyReport": "Hållbarhetsrapport",
      "missingReport": "Saknar report",
      "reportYear": "Rapporterat från {{year}}"
    },
    "dataView": {
      "overview": "Översikt",
      "scopes": "Scope 1-3",
      "categories": "Scope 3-kategorier",
      "selectView": "Välj visning"
    },
    "emissionsHistory": {
      "noReportingPeriods": "Inga rapporteringsperioder tillgängliga",
      "title": "Utsläppsutveckling",
      "tooltip": "Visar de rapporterade utsläppen över tid. Klicka på en punkt för att ta bort linjen från grafen. Hovra över punkten för att se värdena för rapporteringsperioden.",
      "unit": "I ton CO₂e",
      "totalEmissions": "Totala utsläpp",
      "baseYear": "Basår",
      "baseYearInfo": "Basår syftar på ett specifikt år som väljs som referenspunkt för att jämföra framtida utsläpp mot.",
      "total": "Totalt",
      "approximated": "Approximerat",
      "trend": "Trend",
      "carbonLaw": "Parisavtalet",
      "scope1": "Scope 1 - Direkta utsläpp",
      "scope2": "Scope 2 - Indirekta utsläpp",
      "scope3": "Scope 3 - Tillskrivna värdekedje- och produktlivscykelutsläpp",
      "trendInfo": "Approximerat värde baseras på genomsnittlig förändring på {{percentage}} sedan {{baseYear}} för alla rapporteringsperioder",
      "exploreStep0Description": "Detta visar utsläppsdata från före företagets basår. Medan det är historiskt intressant är dessa data ofta opålitliga för att förutsäga framtida trender eftersom företag fortfarande utvecklade sina mätmetoder och kan ha använt olika rapporteringsstandarder.",
      "exploreStep0Label": "Historisk data (före basår)",
      "exploreStep1Label": "Pålitlig företagsdata",
      "exploreStep1Description": "Detta visar företagets utsläpp från deras basår till den senaste rapporteringsperioden. Denna data anses vara pålitlig och jämförbar eftersom företaget har etablerade mätmetoder och konsekventa rapporteringsstandarder.",
      "exploreStep2Label": "Framtida trendprognos",
      "exploreStep2Description": "Detta visar vår bästa uppskattning av hur företagets utsläpp kan förändras i framtiden, baserat på deras senaste prestation. Vi beräknar denna trend noggrant, men det är viktigt att notera att att förutsäga utsläpp är utmanande - företag har ofta få datapunkter och utsläpp kan variera betydligt från år till år.",
      "exploreStep3Label": "Parisavtalets målsökväg",
      "exploreStep3Description": "Denna gröna linje visar utsläppsminskningssökvägen som behövs för att uppnå Parisavtalets mål. Målet är att minska utsläppen med cirka 11,7% varje år, vilket betyder ungefär halvera utsläppen var 5-6:e år. Detta är den globala standarden för klimatåtgärder.",
      "exploreStep4Label": "2050-jämförelse",
      "exploreStep4Description": "Detta steg visar var företagets trendlinje och Paris-målsökvägen hamnar 2050. Medan ett företag bara kan vara något över eller under målet 2050 kommer nästa steg att visa varför den kumulativa effekten över många år är det som verkligen betyder något.",
      "exploreStep5Label": "Kumulativ påverkan",
      "exploreStep5Description": "Detta steg avslöjar den verkliga historien: det handlar inte bara om var vi hamnar 2050, utan om de totala utsläppen under hela resan. Tänk på det som ett bankkonto - små skillnader i utgifter varje månad lägger till stora skillnader över åren. De skuggade områdena visar de totala utsläppens 'skuld' eller 'besparingar' jämfört med Paris-målet.",
      "trendExplanationFallback": "Denna trendlinje visar vår bästa uppskattning av framtida utsläpp baserat på företagets senaste prestation. Vi använder statistiska metoder för att beräkna detta, men förutsägelser blir mindre säkra ju längre in i framtiden vi tittar.",
      "exploreBackButton": "Tillbaka",
      "exploreNextButton": "Nästa",
      "exploreExitButton": "Avsluta",
      "baseYearLabel": "Basår",
      "underParisTarget": "under Paris-målet",
      "overParisTarget": "över Paris-målet",
      "parisAlignedPathLabel": "Uppskattade utsläpp för Paris-anpassad sökväg",
      "companyEmissionsLabel": "Uppskattade företagsutsläpp",
      "budgetStatusLabel": "Budgetstatus",
      "underBudget": "Under budget",
      "overBudget": "Över budget",
      "cumulativePeriod": "2025-2050 kumulativt",
      "totalEmissionsSaved": "totala utsläpp sparade jämfört med Paris-målet",
      "totalEmissionsExcess": "totala utsläpp i överskott jämfört med Paris-målet"
    },
    "list": {
      "error": {
        "fetchingCompanyInfo": "Det gick inte att hämta företagsinformation",
        "tryAgainLater": "Försök igen senare"
      },
      "sort": {
        "placeholder": "Sortera efter",
        "emissions": "Utsläpp",
        "turnover": "Omsättning",
        "employees": "Antal anställda",
        "name": "Företagsnamn"
      },
      "company": {
        "turnover": "Omsättning",
        "employees": "Anställda",
        "emissions": "Utsläpp",
        "readAnnualReport": "Läs årsredovisning"
      }
    },
    "overview": {
      "unknownSector": "Okänd sektor",
      "sector": "Sektor",
      "selectYear": "Välj år",
      "latestYear": "Senaste året",
      "totalEmissions": "Rapporterade utsläpp",
      "tonsCO2e": "ton CO₂e",
      "changeSinceLastYear": "Förändring sedan föregående år",
      "noData": "Ingen data",
      "turnover": "Omsättning",
      "employees": "Anställda",
      "notReported": "Ej rapporterat",
      "readAnnualReport": "Läs årsredovisning",
      "readMore": "Läs mer",
      "readLess": "Läs mindre",
      "aiGeneratedData": "Innehåller AI-extraherade värden. Klicka för att läsa mer.",
      "billion": "mdr",
      "financialsTooltip": "Finansierade utsläpp rapporteras ofta med fördröjning, eftersom de ofta baseras på föregående års data från de bolag som ingår i investeringen. Vi visar utsläppsdata i scope 3 kategori 15 det år det rapporteras publikt i årsredovisningen, även om det ibland anges att datan i denna kategori är från ett tidigare år."
    },
    "sectionedCompanyList": {
      "otherCompanies": "Övriga företag",
      "companies": "företag"
    },
    "scope3Chart": {
      "category": "Kategori",
      "tonsCO2e": "ton CO₂e",
      "clickToFilter": "Klicka för att filtrera bort",
      "clickToShow": "Klicka för att visa",
      "resetAll": "Återställ alla",
      "showingCategories": "Visar {{shown}} av {{total}} kategorier. Gömda kategorier:"
    },
    "scope3Data": {
      "categories": "Scope 3-kategorier",
      "selectYear": "Välj år",
      "latestYear": "Senaste året",
      "visualisation": "Visualisering",
      "data": "Data",
      "historicalDevelopment": "Historisk utveckling",
      "ofTotal": "av total"
    },
    "scopeReportingList": {
      "category": "Kategori"
    },
    "sectorComparison": {
      "sectorUnknown": "Okänd sektor",
      "emissionsReduction": "Utsläppsminskning",
      "reportingYears": "Rapporterade år",
      "reportedCategories": "Rapporterade scope 3-kategorier",
      "comparisonIn": "Jämförelse inom {{sectorName}}"
    },
    "tooltip": {
      "noDataAvailable": "Ingen data tillgänglig",
      "tonsCO2e": "tCO₂e",
      "trend": "Trend:",
      "increasing": "↗ Ökar",
      "decreasing": "↘ Minskar"
    }
  },
  "regions": {
    "kpis": {
      "emissions": {
        "label": "Totala utsläpp",
        "description": "Länens totala utsläpp",
        "detailedDescription": "De totala utsläppen av CO₂e för länet",
        "source": "Nationella emissionsdatabasen"
      }
    }
  },
  "municipalities": {
    "name": "Namn",
    "card": {
      "meetsParis": "Är {{name}} på väg att klara Parisavtalet?",
      "yes": "Ja",
      "no": "Nej",
      "emissionRanking": "UTSLÄPPSRANKING",
      "emission": "Utsläpp {{year}}",
      "emissionInfo": "Kommunens utsläpp av CO₂e för år {{year}}.",
      "changeRate": "Förändringstakt",
      "changeRateInfo": "Förändringstakt för utsläppen sedan Parisavtalet tecknades 2015.",
      "climatePlan": "Klimatplan",
      "noPlan": "Saknar plan",
      "adopted": "Antagen {{year}}"
    },
    "graph": {
      "noData": "Inga data tillgängliga",
      "gap": "Gap",
      "historical": "Historiskt",
      "approximated": "Uppskattat totalt",
      "estimated": "Uppskattat",
      "trend": "Trend",
      "carbonLaw": "Parisavtalet",
      "unit": "ton CO₂e",
      "total": "Totalt",
      "year": "År",
      "estimatedValue": "Utsläppsvärdet är uppskattat",
      "overview": "Översikt",
      "sectors": "Utsläppskällor"
    },
    "map": {
      "legend": {
        "null": "Saknar data"
      }
    },
    "list": {
      "source": "Källa:",
      "dataSelector": {
        "label": "Välj datapunkt",
        "tooltips": {
          "higherBetter": "Högre värden är bättre",
          "lowerBetter": "Lägre värden är bättre"
        }
      },
      "kpis": {
        "meetsParisGoal": {
          "label": "Parisavtalet",
          "description": "Utsläppstrend jämfört med Parisavtalet",
          "detailedDescription": "Vilka kommuner är på väg att klara Parisavtalet?",
          "source": "Nationella emissionsdatabasen",
          "booleanLabels": {
            "true": "Klarar Parisavtalet",
            "false": "Missar Parisavtalet"
          },
          "aboveString": "är på väg att klara Parisavtalet",
          "belowString": "är på väg att missa Parisavtalet"
        },
        "historicalEmissionChangePercent": {
          "label": "Utsläppen",
          "description": "Historisk förändring av utsläpp",
<<<<<<< HEAD
          "detailedDescription": "Genomsnittlig årlig förändring av växthusgasutsläppen i Sveriges kommuner sedan Parisavtalet 2015",
          "source": "Nationella emissionsdatabasen"
=======
          "detailedDescription": "Genomsnittlig årlig procentuell förändring av växthusgasutsläppen i Sveriges kommuner sedan Parisavtalet år 2015.",
          "source": "<0>Nationella emissionsdatabasen</0>"
>>>>>>> a806b425
        },
        "electricCarChangePercent": {
          "label": "Elbilarna",
          "description": "Förändring i andel elbilar",
          "detailedDescription": "Ökningstakten i kommunerna för andel nyregistrerade laddbara bilar 2015–2024, angivet i procentenheter per år.",
          "source": "Trafikanalys"
        },
        "totalConsumptionEmission": {
          "label": "Konsumtionen",
          "description": "Totala utsläpp från konsumtion",
          "detailedDescription": "Hushållens konsumtionsutsläpp (CO₂e) i ton per invånare och kommun år 2022. År 2050 ska utsläppen vara högst 1 ton per person och år för att ligga i linje med Parisavtalet",
          "source": "Stockholm Environment Institute (2025), Konsumtionskompassen. Licens: CC BY-NC-ND 4.0."
        },
        "electricVehiclePerChargePoints": {
          "label": "Laddarna",
          "description": "Antal elbilar per laddningspunkt",
          "detailedDescription": "Antal elbilar per publik laddningspunkt per kommun år 2024. Ju färre bilar per laddningspunkt desto bättre, god infrastruktur gynnar ökad elbilskonsumtion",
          "source": "Power Circle",
          "nullValues": "Saknar laddpunkter"
        },
        "bicycleMetrePerCapita": {
          "label": "Cyklarna",
          "description": "Meter cykelväg per invånare",
          "detailedDescription": "Antal meter cykelväg per invånare per kommun år 2024. Ju längre desto bättre, god infrastruktur gynnar ökad cykling",
          "source": "<0>Nationella Vägdatabasen</0>, <1>Trafikverket</1>"
        },
        "climatePlan": {
          "label": "Klimatplanerna",
          "description": "Har en aktuell klimatplan",
          "detailedDescription": "Vilka kommuner har en aktuell klimatplan?",
          "source": "<0>Klimatkollens öppna sammanställning av klimatplaner med hjälp från medlemmar av Klimatklubben och Naturskyddsföreningen</0>",
          "booleanLabels": {
            "true": "Har klimatplan",
            "false": "Saknar klimatplan"
          },
          "hasPlanSince": "Antog klimatplan {{year}}",
          "aboveString": "har en klimatplan",
          "belowString": "saknar en klimatplan"
        }
      },
      "insights": {
        "noData": {
          "municipality": "Ingen kommundata tillgänglig",
          "metric": "Ingen data tillgänglig för {{metric}}"
        },
        "keyStatistics": {
          "average": "Genomsnitt:",
          "distributionAbove": "kommuner över genomsnittet",
          "distributionBelow": "kommuner under genomsnittet",
          "distributionBoolean": "kommuner "
        },
        "topPerformers": {
          "titleBest": "Topp fem kommuner",
          "titleTop": "Toppresterande kommuner"
        },
        "improvement": {
          "title": "Botten fem kommuner"
        }
      },
      "viewToggle": {
        "showList": "Visa lista",
        "showMap": "Visa karta"
      }
    }
  },
  "charts": {
    "tooltip": {
      "noData": "Ingen data"
    }
  },
  "errorPage": {
    "title": "Fel",
    "description": "Ett fel uppstod när din förfrågan behandlades.",
    "serverTitle": "Serverfel",
    "serverDescription": "Något gick fel på våra servrar. Försök igen senare eller kontakta support om problemet kvarstår.",
    "backToHome": "Tillbaka till startsidan",
    "tryAgain": "Försök igen"
  },
  "notFoundPage": {
    "title": "Sidan hittades inte",
    "description": "Sidan du letar efter finns inte eller har flyttats.",
    "backToHome": "Tillbaka till startsidan"
  },
  "unauthorizedPage": {
    "title": "Åtkomst Nekad",
    "errorMessage": "Du har inte den nödvändiga behörigheten för att visa denna sida"
  },
  "companyEditPage": {
    "error": {
      "couldNotFetch": "Kunde inte hämta företagsdata",
      "tryAgainLater": "Vänligen försök igen senare",
      "couldNotFind": "Företaget kunde inte hittas",
      "checkId": "Kontrollera att företags-ID:t är korrekt"
    },
    "rowName": {
      "reportingTimespan": "Rapporteringsperiod",
      "reportingStart": "Start",
      "reportingEnd": "Slut",
      "reportURL": "Rapport URL",
      "marketBased": "Marknadsbaserad",
      "locationBased": "Platsbaserad",
      "unknown": "Okänd",
      "turnover": "Omsättning",
      "currency": "Valuta",
      "employees": "Anställda",
      "unit": "Enhet",
      "statedTotalEmissions": "Angivna totala utsläpp",
      "scope1And2Combined": "Omfattning 1 & 2 kombinerat"
    },
    "sections": {
      "reportingPeriod": "Rapporteringsperiod",
      "emissions": "Utsläpp",
      "economy": "Ekonomi"
    },
    "save": "Spara",
    "success": {
      "title": "Ändringarna har sparats!",
      "description": "Ändringar i rapporteringsperioden har gjorts framgångsrikt"
    },
    "successDetails": {
      "title": "Ändringarna har sparats!",
      "description": "Ändringar i basår och/eller branschsektor har gjorts framgångsrikt"
    },
    "unsavedChanges": {
      "title": "Osparade ändringar",
      "description": "Du har osparade ändringar. Är du säker på att du vill lämna?",
      "cancel": "Avbryt",
      "discard": "Kasta ändringar"
    },
    "authExpired": {
      "title": "Sessionen har gått ut",
      "message": "Din session har gått ut. Logga in igen för att fortsätta redigera.",
      "cancel": "Avbryt",
      "login": "Logga in"
    }
  },
  "authCallbackPage": {
    "failed": "Autentisering misslyckades",
    "success": {
      "title": "Inloggad",
      "description": "Välkommen"
    }
  },
  "privacyPage": {
    "seoTitle": "Integritetspolicy - Klimatkollen",
    "seoDescription": "Läs om hur Klimatkollen behandlar personuppgifter och värnar om din integritet.",
    "seoHeading": "Integritetspolicy",
    "seoText": "Klimatkollen värnar om din personliga integritet och följer dataskyddsförordningen (GDPR).",
    "title": "Hur Klimatkollen behandlar personuppgifter",
    "lastUpdated": "Senast publicerad: {{date}}",
    "responsibilityTitle": "Personuppgiftsansvar",
    "responsibilityText": "Klimatbyrån med organisationsnummer 802537-8814 är personuppgiftsansvarig när föreningens verksamheter behandlar personuppgifter.",
    "dataCollectionTitle": "Vilka uppgifter behandlar vi?",
    "dataCollectionText": "De personuppgifter vi samlar in är i första hand sådana som du själv uppger (namn, adress, mobilnummer etc.) när du exempelvis skriver upp dig för vårt nyhetsbrev eller blir medlem. Du kan också vara anställd hos en samarbetspartner eller annan kontakt till Klimatbyrån, då är personuppgifterna dina kontaktuppgifter i arbetet.",
    "whyTitle": "Varför behandlar vi personuppgifterna?",
    "whyText1": "Vi behandlar uppgifterna för att kunna fullfölja de åtaganden som är kopplade till det syfte som uppges vid insamlingstillfället eller för samarbetet. I övrigt använder vi dina uppgifter endast för ändamål som rör Klimatbyråns egen verksamhet. Vi lämnar inte ut uppgifterna till tredje part.",
    "whyText2": "Klimatbyrån värnar om den personliga integriteten. Att hantera personuppgifter korrekt och säkert är en prioriterad fråga för oss. De som anförtror oss sina uppgifter ska vara trygga.",
    "whyText3": "Vi följer Dataskyddsförordningen och de andra lagar och regler som gäller på dataskyddsområdet. Du har alltid rätt att begära korrigering eller radering av dina personliga uppgifter.",
    "contactTitle": "Kontakta Oss",
    "contactText1": "Om du har frågor eller önskemål kring hantering av dina personuppgifter, vänligen kontakta oss."
  },
  "learnMorePage": {
    "title": "Globala utsläpp",
    "subtitle": "Varför mätning, rapportering och transparens kring utsläpp är avgörande för att uppnå verklig förändring.",
    "impactTitle": "Förstå påverkan",
    "impactDescription": "Varje partikel representerar miljontals ton CO₂-utsläpp. Titta hur de ackumuleras över tid, vilket visar den exponentiella tillväxten av globala utsläpp sedan den industriella revolutionen.",
    "impactDescription2": "Denna visualisering visar hur utsläppen har ökat dramatiskt sedan 1950, med en särskilt snabb tillväxt under senare decennier.",
    "trackingTitle": "Mätning för att hantera",
    "trackingDescription": "Vi kan inte effektivt minska vad som inte mäts. Noggranna mätningar av utsläpp är grunden för meningsfulla klimatåtgärder.",
    "companies": "Företag",
    "companiesDescription": "Företagens utsläpp utgör en betydande del av världens koldioxidutsläpp. Genom att mäta utsläppen kan företag identifiera minskningsmöjligheter.",
    "communities": "Samhällen",
    "communitiesDescription": "Samhällen behöver förstå sina koldioxidutsläpp för att kunna implementera effektiva minskningsstrategier och hållbara metoder.",
    "countries": "Länder",
    "countriesDescription": "Nationell utsläppsdata är kritisk för att kunna ställa och uppnå klimatmål, samt för att kunna hålla länder ansvariga för sina åtaganden.",
    "dataGaps": "Luckor i datan",
    "dataGapsDescription": "Om utsläppsdata saknas eller är felaktig begränsas vår möjlighet att fatta informerade beslut och genomföra effektiva klimatåtgärder.",
    "whyTrackingMatters": "Varför mätning är viktigt",
    "whyTrackingMattersDescription": "Komplett utsläppsmätning är avgörande för:",
    "trackingBenefits": [
      "Att sätta vetenskapligt baserade minskningsmål",
      "Att identifiera de mest effektiva minskningsstrategierna",
      "Att övervaka framsteg över tid",
      "Att säkerställa ansvar och transparens",
      "Att underlätta informerade policy- och regleringsbeslut"
    ],
    "csrdTitle": "Framtiden för utsläppsrapportering",
    "csrdDescription": "EU:s direktiv om företagens hållbarhetsrapportering (CSRD) innebär ett betydande steg framåt mot standardiserad och omfattande utsläppsrapportering.",
    "currentChallenges": "Historiska rapporteringsutmaningar",
    "currentChallengesDescription1": "Inkonsekventa metoder mellan företag och regioner",
    "currentChallengesDescription2": "Begränsad täckning av utsläpp",
    "currentChallengesDescription3": "Brist på standardiserade verifieringsprocesser",
    "currentChallengesDescription4": "Svårigheter med att följa framsteg mot Parisavtalets mål",
    "csrdImprovements": "CSRD förbättringar",
    "csrdImprovementsDescription1": "Standardiserade rapporteringskrav inom EU",
    "csrdImprovementsDescription2": "Komplett täckning av miljöpåverkan",
    "csrdImprovementsDescription3": "Obligatoriskt tredjepartssäkerställande",
    "csrdImprovementsDescription4": "Digital taggning för förbättrad dataåtkomst och transparens",
    "parisAlignment": "Anpassning till Parisavtalet",
    "parisAlignmentDescription": "CSRD hjälper till att spåra framsteg mot Parisavtalets mål genom:",
    "parisAlignmentDescription1": "Att kräva detaljerade övergångsplaner",
    "parisAlignmentDescription2": "Att kräva vetenskapligt baserade mål",
    "parisAlignmentDescription3": "Att säkerställa konsekvent framstegsspårning",
    "implementationTimeline": "Implementeringstidslinje",
    "implementationSteps": [
      "2024: Stora börsnoterade företag",
      "2025: Stora företag som ännu inte rapporterar",
      "2026: Börsnoterade SMF och andra företag",
      "Gradvis expansion för att täcka fler företag"
    ]
  },
  "common": {
    "loading": "Laddar...",
    "error": "Fel"
  },
  "globalSearch": {
    "title": "Hitta ett företag eller kommun",
    "searchCategoryCompany": "Företag",
    "searchCategoryMunicipality": "Kommun",
    "searchCategoryPage": "Sida",
    "placeholder": "Exempel: Alfa Laval",
    "headerButtonTitle": "Sök",
    "searchDialog": {
      "title": "Sök",
      "description": "Sök efter företag eller kommuner",
      "emptyText": "Börja skriv för att söka",
      "loadingText": "Hämtar företag och kommuner...",
      "shortcutTipText": "Starta sök med Ctrl+K / ⌘+K"
    }
  },
  "dataGuide": {
    "buttonFallbackTitle": "Förstå datan",
    "selectItemPrompt": "Välj ett ämne du vill veta mer om"
  },
  "viewModeToggle": {
    "map": "Karta",
    "list": "Lista"
  },
  "rankedList": {
    "search": {
      "placeholder": "Sök..."
    },
    "rank": "Placering: {{rank}} av {{total}}"
  },
  "chartLegend": {
    "clickToFilterOut": "Klicka för att filtrera bort",
    "scrollToSeeMore": "Scrolla för att se mer"
  },
  "trendAnalysis": {
    "insufficientData": "Ingen trendlinje visas på grund av otillräcklig data ({{dataPoints}} punkter). Behöver minst 2 datapunkter för att bygga tillförlitlig trend.",
    "insufficientDataSinceBaseYear": "Ingen trendlinje visas på grund av otillräcklig data sedan basåret {{baseYear}} ({{dataPoints}} användbara punkter). Behöver minst 2 datapunkter sedan basåret för att bygga tillförlitlig trend."
  },
  "newsletterArchivePage": {
    "title": "Nyhetsbrevsarkiv",
    "description": "Läs tidigare nyhetsbrev",
    "loading": "Laddar...",
    "error": "Fel vid inläsning av data",
    "next": "Nästa",
    "previous": "Föregående"
  },
  "insightCategories": {
    "analysis": "Analys",
    "guide": "Guide",
    "methodology": "Metodik"
  },
  "graphs": {
    "pieChart": {
      "clickToFilter": "Klicka för att filtrera",
      "doubleClickToFilter": "Dubbelklicka för att filtrera",
      "ofTotal": "av total"
    }
  },
  "language": {
    "sv": "Svenska",
    "en": "Engelska"
  },
  "relatableNumbers": {
    "title": "Hur mycket är det?",
    "description": "{{companyName}} {{emissionsChangeStatus}} sina utsläpp med <highlightNumber>{{emissionsInTonnes}}({{yearOverYearChange}})</highlightNumber> tCO2e jämfört med föregående år. Detta kan jämföras med:",
    "prefixFire": "Utsläppen motsvarar en skogsbrand",
    "prefixEmissions": "{{count}} svenska invånares årsutsläpp.",
    "increased": "ökade",
    "decreased": "minskade",
    "patterns": {
      "city": "{{prefix}} {{count}} gånger större än {{entity}}.",
      "unit": "{{prefix}} stor som {{count}} {{entity}}.",
      "citizens": "{{prefix}}"
    },
    "entities": {
      "stockholm": {
        "name": "Stockholm",
        "type": "city"
      },
      "monaco": {
        "name": "Monaco",
        "type": "city"
      },
      "footballFields": {
        "name": "fotbollsplaner",
        "type": "unit"
      },
      "tennisCourts": {
        "name": "tennisbanor",
        "type": "unit"
      }
    }
  }
}<|MERGE_RESOLUTION|>--- conflicted
+++ resolved
@@ -1172,13 +1172,8 @@
         "historicalEmissionChangePercent": {
           "label": "Utsläppen",
           "description": "Historisk förändring av utsläpp",
-<<<<<<< HEAD
-          "detailedDescription": "Genomsnittlig årlig förändring av växthusgasutsläppen i Sveriges kommuner sedan Parisavtalet 2015",
-          "source": "Nationella emissionsdatabasen"
-=======
           "detailedDescription": "Genomsnittlig årlig procentuell förändring av växthusgasutsläppen i Sveriges kommuner sedan Parisavtalet år 2015.",
           "source": "<0>Nationella emissionsdatabasen</0>"
->>>>>>> a806b425
         },
         "electricCarChangePercent": {
           "label": "Elbilarna",
