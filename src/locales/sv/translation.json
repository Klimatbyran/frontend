{
  "yes": "Ja",
  "no": "Nej",
  "emissionsUnit": "tCO₂e",
  "header": {
    "companies": "Företag",
    "municipalities": "Kommuner",
    "municipalitiesRanked": "Topplistor",
    "municipalitiesExplore": "Utforska",
    "about": "Om",
    "aboutUs": "Om oss",
    "products": "Produkter",
    "insights": "Insikter",
    "methodology": "Källor och metod",
    "support": "Stöd oss",
    "newsletter": "Prenumerera på nyhetsbrev",
    "openMenu": "Öppna meny",
    "closeMenu": "Stäng meny",
    "articles": "Artiklar",
    "reports": "Rapporter",
    "newsletterArchive": "Nyhetsbrevsarkiv",
    "learnMore": "Läs mer",
    "press": "Press"
  },
  "footer": {
    "login": "Logga in",
    "logout": "Logga ut",
    "welcome": "Välkommen",
    "contactUs": "Kontakta oss",
    "description": "Klimatkollen är en medborgarplattform som tillgängliggör klimatdata och är utvecklad med öppen <0>källkod</0>.",
    "privacyTerms": "Privacy & Terms",
    "supporters": "Stöd och partners",
    "internationalLicense": "International license",
    "ccBySa": "CC BY-SA - Attribution-ShareAlike 4.0"
  },
  "newsletter": {
    "subscribe": "Prenumerera på vårt nyhetsbrev",
    "emailPlaceholder": "Din e-postadress",
    "subscribeButton": "Prenumerera",
    "description": "Håll dig informerad med vårt nyhetsbrev - få de senaste uppdateringarna om utsläpp direkt till din inkorg.",
    "privacyNotice": "När du lämnat dina uppgifter kommer de att behandlas av Klimatbyrån ideell förening som står bakom Klimatkollen. Du har rätt till information om hur",
    "privacyLink": "dina personuppgifter behandlas.",
    "errorEmptyEmail": "Vänligen fyll i en giltig e-postadress.",
    "errorInvalidEmail": "Vänligen fyll i en giltig e-postadress.",
    "errorGeneric": "Ett fel uppstod. Vänligen försök igen senare.",
    "successMessage": "Tack! Du har nu prenumererat på vårt nyhetsbrev."
  },
  "landingPage": {
    "metaTitle": "Öppen klimatdata för medborgare",
    "typewriter": {
      "reduceEmissions": "att minska utsläppen?",
      "scope3Emissions": "scope 3-utsläppen?",
      "meetParisAgreement": "att klara Parisavtalet?",
      "climateActions": "klimatåtgärderna?",
      "climatePlans": "klimatplanerna?"
    },
    "title": "Hur går det med",
    "seeResults": "Se resultat",
    "bestPerformers": "Topplistor",
    "bestMunicipalities": "Sveriges bästa kommuner",
    "municipalitiesDescription": "Årlig utsläppsminskning sedan Parisavtalet 2015",
    "largestEmittor": "Företag med störst utsläpp",
    "companiesDescription": "Utsläpp från senaste rapporterade året",
    "aboutUsTitle": "Vilka är vi?",
    "aboutUsContent": "Klimatkollen är en medborgarplattform som tillgängliggör klimatdata och bygger stöd för minskade utsläpp enligt Parisavtalet. Vi tror på kraften i enkel och tilltalande datavisualisering för att öka kunskapen och engagemanget kring klimatdebatten.",
    "tabName": {
      "companies": "företagen",
      "municipalities": "kommunerna"
    }
  },
  "aboutPage": {
    "header": {
      "title": "Om oss",
      "description": "Klimatkollen är en medborgarplattform som tillgängliggör klimatdata. Klicka på rubrikerna för att läsa mer."
    },
    "mainContent": {
      "title": "Vad är Klimatkollen?",
      "paragraph1": "Klimatkollen är en öppen och medborgardriven plattform som hjälper individer, företag och organisationer att följa klimatomställningen genom att använda AI för att samla in, analysera och sprida viktig klimatdata.",
      "paragraph2": "Vi visar hur det går med utsläppen, jämfört med hur det borde gå, så att det blir begripligt för allmänheten, bidrar till en faktabaserad debatt och stärker opinionen för klimatåtgärder.",
      "paragraph3": "Vår vision är att beslutsfattare i politik och näringsliv ska påverkas av en välinformerad och växande opinion till att genomföra åtgärder som sänker utsläppen i linje med Parisavtalet.",
      "paragraph4": "Klimatkollen lanserades i mars 2022 och drivs av den ideella föreningen Klimatbyrån. Initiativtagare är Ola Spännar och Frida Berry Eklund. Vi började med lokal klimatdata för Sveriges kommuner. Från 2024 visas klimatdata även för företag."
    },
    "teamSection": {
      "title": "Vårt team"
    },
    "boardSection": {
      "title": "Vår styrelse",
      "links": {
        "stadgar": "Här hittar du våra",
        "stadgarLink": "stadgar",
        "uppforandekodLink": "uppförandekod",
        "and": "och",
        "antikorruptionspolicyLink": "antikorruptionspolicy"
      }
    },
    "financingSection": {
      "title": "Så finansieras vi",
      "paragraph1": "Under 2024 och 2025 får Klimatkollen finansiell uppbackning av Google.org som en av två svenska mottagare av Google.org Impact Challenge: Tech for Social Good.",
      "paragraph2": "Under 2023 drevs Klimatkollen med stöd från Postkodstiftelsen. Uppstarten 2022 finansierades av Världsnaturfonden WWF, ClimateView, We Don't Have Time och Argand Partners.",
      "paragraph3": "Mycket av arbetet är ideellt, därför välkomnar vi fler samarbetspartners och ekonomiskt stöd för att kunna skala upp!",
      "donate": "Skänk gärna en slant!",
      "donateDescription": "Varje krona ger oss muskler att visa upp mer data.",
      "bankgiro": "Bankgiro: 5793-3178",
      "swish": "Swish: 123 384 67 48"
    },
    "previousProjectsSection": {
      "title": "Tidigare projekt",
      "kommunprojektetTitle": "Kommunprojektet 2023",
      "kommunprojektetDescription": "Under 2023 fick Klimatkollen stöd av Postkodstiftelsen för att ta tempen på hur det går med klimatomställningen i kommunerna. Förutom utsläppsdata visar vi även vad kommunerna gör för att minska dem, genom att presentera statistik om utvalda nyckeltal för olika delomställningar.",
      "riksdagsvaletTitle": "Riksdagsvalet 2022",
      "riksdagsvaletDescription": "Inför riksdagsvalet 2022 ansvarade Klimatkollen för två unika projekt:",
      "klimatmalTitle": "Klimatmål",
      "klimatmalText": "En analys av riksdagspartiernas klimatmål för Sverige",
      "utslappsberakningTitle": "Utsläppsberäkning",
      "utslappsberakningText": "Beräkning av hur utsläppen skulle minska eller öka med partiernas politik"
    }
  },
  "productsPage": {
    "title": "Få tillgång till klimatdata",
    "description": "Få tillgång till Klimatkollens klimatdatabas, innehållande företagens utsläpp, hållbarhetsrapporter och kommunens klimatdata via vårt API.",
    "viewDocumentation": "Visa API-dokumentation →",
    "apiAccess": {
      "title": "Direkt API-åtkomst",
      "description": "Direktåtkomst i realtid till vår klimatdatabas via vårt dokumenterade REST API och endpoints.",
      "realtime": "Realtidsdataåtkomst",
      "documentation": "Fullständig API-dokumentation",
      "support": "Prioriterat stöd",
      "contactPricing": "Kontakta för priser",
      "viewDocs": "Visa API-dokumentation"
    },
    "freeAccess": {
      "title": "Gratis databasåtkomst",
      "description": "Få tillgång till vår kompletta klimatdatabas genom bi-årliga datadumpningar, perfekt för forskning och analys.",
      "export": "Databas dumpas var Feb 1 & Aug 1 varje år",
      "data": "Företag och kommuners klimatdata",
      "license": "Gratis att använda för både kommersiellt och icke-kommersiellt bruk",
      "requestAccess": "Hämta data"
    },
    "dataOverview": {
      "title": "Tillgänglig data",
      "corporate": {
        "title": "Företagens klimatdata",
        "description": "Tillgång till detaljerad utsläppdata från svenska företag, inklusive scope 1, 2 och 3 utsläpp, samt värdekedjauppgifter."
      },
      "reports": {
        "title": "Hållbarhetsrapporter",
        "description": "Tillgång till hållbarhetsrapporter från svenska företag, inklusive årsredovisningar och hållbarhetsrapporter."
      },
      "municipality": {
        "title": "Kommunens klimatdata",
        "description": "Tillgång till klimatdata från svenska kommuner, inklusive emissionsdata, klimatplaner och klimatåtgärder."
      }
    },
    "requestAccess": {
      "title": "Begär åtkomst",
      "description": "Begär åtkomst till Klimatkollens API för att få realtidsåtkomst till vår klimatdatabas via vår dokumenterade REST API och endpoints.",
      "emailLabel": "E-post",
      "reasonLabel": "Anledning till datatillgång",
      "submit": "Begär åtkomst",
      "cancel": "Avbryt",
      "successMessage": "Begäran skickades",
      "errorMessage": "Kunde inte skicka begäran",
      "reasonWork": "Arbete",
      "reasonHobby": "Hobby",
      "reasonCuriosity": "Nyfikenhet",
      "errorGeneric": "Ett fel uppstod. Vänligen försök igen senare.",
      "errorEmptyEmail": "Vänligen fyll i en giltig e-postadress.",
      "errorInvalidEmail": "Vänligen fyll i en giltig e-postadress."
    }
  },
  "downloadsPage": {
    "title": "Ladda ner databasen",
    "description": "Få tillgång till vår klimatdatabas. Ladda ner utsläppsdata för företag eller kommuner i det format du föredrar.",
    "csvFormat": "CSV-format",
    "csvDescription": "Ladda ner databasen som en CSV-fil, perfekt för användning i Python, R, Excel eller Google Kalkylark. Alla fält är kommaseparerade.",
    "excelFormat": "Excel-format",
    "excelDescription": "Ladda ner databasen i Excel-format (XLSX), perfekt för analys i Microsoft Excel eller Google Kalkylark. Alla fält behåller sin kalkylbladsstruktur.",
    "jsonFormat": "JSON-format",
    "jsonDescription": "Ladda ner databasen i JSON-format, perfekt för utvecklare och dataanalys i verktyg som Python eller R. Strukturerad för enkel tolkning och programmatisk åtkomst.",
    "selectType": "Välj datatyp",
    "companies": "Företag",
    "municipalities": "Kommuner",
    "selectYear": "Välj år",
    "allYears": "Alla år",
    "download": "Ladda ner",
    "downloadError": "Kunde inte ladda ner filen. Vänligen försök igen.",
    "downloadInformation": "Nedladdningsinformation",
    "dataStructure": "Datastruktur",
    "dataStructureDescription": "Alla nedladdningsformat innehåller samma databasstruktur med konsekventa fältnamn och datatyper. Varje format inkluderar en datadictionary som förklarar fält och deras betydelse.",
    "fileSizeAndFormat": "Filstorlek och format",
    "fileSizeAndFormatDescription": {
      "csv": "CSV: UTF-8-kodad med kommaseparerade värden. Det här är det minsta formatet och öppnas snabbt i de flesta kalkylprogram. Perfekt för generell analys och kompatibelt med Excel, Google Kalkylark, Python och R.",
      "excel": "Excel: XLSX-format med flera kalkylblad. Något större än CSV på grund av inbyggd formatering. Bäst för användare som vill ha ett färdigstrukturerat kalkylblad direkt i Excel eller Google Kalkylark.",
      "json": "JSON: UTF-8-kodad strukturerad data. Brukar vara det största formatet eftersom det innehåller detaljerad nyckel-värde-struktur. Bäst lämpat för utvecklare eller analytiker som arbetar med kod, API:er eller automatisering i till exempel Python eller JavaScript."
    },
    "usageLicense": "Användningslicens",
    "usageLicenseDescription": "Den nedladdade datan är licensierad under Creative Commons Erkännande 4.0 Internationell (CC BY 4.0). Du får använda, ändra och dela datan för både kommersiella och icke-kommersiella syften, så länge du anger Klimatkollen som källa och länkar till licensen.",
    "loading": "Laddar...",
    "downloadCompanies": "Ladda ner företagsdata",
    "downloadMunicipalities": "Ladda ner kommundata"
  },
  "insightsPage": {
    "title": "Artiklar",
    "description": "Artiklar och uppdateringar om Klimatkollen och klimatomställningen.",
    "readMore": "Läs mer"
  },
  "learnMoreOverview": {
    "title": "Lär dig mer",
    "description": "Hitta sidor nedan för att lära dig mer om klimatåtgärder och klimatdata.",
    "reporting": {
      "title": "Förstå klimatrapportering",
      "excerpt": "Lär dig om betydelsen av klimatrapportering, dess påverkan på företag och samhällen, och hur det driver klimatåtgärder."
    }
  },
  "reportsPage": {
    "title": "Rapporter",
    "description": "Fördjupande analyser och rapporter om klimatomställningen i Sverige.",
    "readMore": "Läs mer",
    "openReport": "Öppna rapport",
    "reportCategories": {
      "report": "Rapport"
    }
  },
  "blogDetailPage": {
    "loading": "Laddar...",
    "postNotFound": "Inlägg hittades inte",
    "back": "Tillbaka",
    "share": "Dela",
    "linkCopied": "Länk kopierad!",
    "shareText": "Kolla in det här blogginlägget!",
    "relatedArticles": "Relaterade artiklar"
  },
  "companiesPage": {
    "viewModes": {
      "graphs": "Grafer",
      "list": "Lista"
    },
    "filter": "Filter",
    "sortBy": "Sortera efter",
    "searchInFilter": "Sök i filter...",
    "noFiltersFound": "Inga filter hittades.",
    "sortingOptions": {
      "emissionsChange": "Utsläppsförändring (%)",
      "totalEmissions": "Totala utsläpp",
      "scope3Coverage": "Scope 3-rapportering",
      "nameAsc": "Företagsnamn A-Ö",
      "nameDesc": "Företagsnamn Ö-A"
    },
    "sector": "Sektor",
    "errorTitle": "Det gick inte att hämta företagsinformation",
    "errorDescription": "Försök igen senare",
    "title": "Företagens klimatdata",
    "description": "Översikt över företagens klimatpåverkan och hållbarhetsarbete",
    "searchPlaceholder": "Sök företag (separera med komma)",
    "noCompaniesFound": "Inga företag hittades",
    "tryDifferentCriteria": "Försök med andra sökkriterier",
    "sorting": "Sorterar:",
    "filtering": "Filter:",
    "allSectors": "Alla sektorer",
    "sectionTitle": "Företag",
    "noCompaniesInSection": "Inga företag i denna kategori",
    "sectorGraphs": {
      "yearRange": "Basår: {{baseYear}} → Nu: {{currentYear}}",
      "noCompaniesInSector": "Inga företag i denna kategori",
      "emissionsTrendAnalysis": "Utsläppsutveckling",
      "fromBaseYear": "(Från basår)",
      "decreasing": "Företag som minskar utsläppen",
      "increasing": "Företag som ökar utsläppen",
      "noComparable": "Ingen jämförbar data",
      "pie": "Cirkeldiagram",
      "stackedTotal": "Stapeldiagram",
      "back": "Tillbaka",
      "sectorTotal": "Totala utsläpp i sektorn",
      "total": "Totala utsläpp",
      "noDataAvailablePieChart": "Det finns inga data för detta år",
      "yearTotal": "Årlig total",
      "unknownCompany": "Okänt företag",
      "pieLegendCompany": "Visa företagsdetaljer",
      "pieLegendSector": "Visa sektordetaljer",
      "emissionsSourcesAnalysis": "Analys av utsläppskällor",
      "ghgProtocolScopes": "(Scopes i GHG-protokollet)",
      "totalEmissions": "Totala utsläpp",
      "scope1": "Scope 1",
      "scope2": "Scope 2",
      "scope3": "Scope 3",
      "scope3Upstream": "Scope 3 (uppströms)",
      "scope3Downstream": "Scope 3 (nedströms)",
      "scope1Description": "Direkta utsläpp från egna källor eller kontrollerade av organisationen.",
      "scope2Description": "Indirekta utsläpp från produktion av köpt el, ånga, värme och kyla som konsumeras av organisationen.",
      "scope3UpstreamDescription": "Indirekta utsläpp från värdekedjan",
      "scope3DownstreamDescription": "Indirekta utsläpp från produktanvändning och slutavfall",
      "companies": "företag",
      "shareOfTotal": "Andel av total",
      "companiesReporting": "Företag som rapporterar",
      "ofSector": "av sektor",
      "ofTotal": "av total",
      "valueChainOverview": "Värdekedja",
      "upstream": "Uppströms",
      "operations": "Verksamhet",
      "downstream": "Nedströms",
      "upstreamDescription": "Värdekedja och material",
      "operationsDescription": "Företagets direkta aktiviteter",
      "downstreamDescription": "Produktlivscykel",
      "rawMaterialExtraction": "Råmaterialutvinning",
      "transportationOfMaterials": "Transport av material",
      "supplierManufacturing": "Tillverkning av leverantörer",
      "packagingProduction": "Paketproduktion",
      "manufacturingProcesses": "Tillverkningsprocesser",
      "facilityOperations": "Företagets anläggningar",
      "companyVehicles": "Företagets fordon",
      "onSiteEnergyUse": "Företagets energiförbrukning",
      "productDistribution": "Produktdistribution",
      "consumerUsage": "Konsumentanvändning",
      "productDisposal": "Produktåtervinning",
      "recyclingProcesses": "Återvinning",
      "keyInsights": "Nyckelinsikter",
      "supplyChainImpact": "Värdekedja",
      "operationalFootprint": "Operativa utsläpp",
      "productLifecycle": "Produktlivscykel",
      "directEmissions": "Direkta utsläpp",
      "downstreamActivities": "Nedströmsaktiviteter",
      "toTotalEmissions": " till totala utsläpp.",
      "scope3UpstreamDetails": "Scope 3 uppströmsutsläpp står för ",
      "ofTotalEmissionsDescription": " av totala utsläpp.",
      "directEmissionsDescription": "Direkta utsläpp (Scope 1) står för ",
      "ofTotalFootprintDescription": " av totala utsläpp.",
      "downstreamActivitiesDescription": "Nedströmsaktiviteter bidrar med "
    }
  },
  "companyDetailPage": {
    "metaTitle": "Data om utsläpp och omställning",
    "metaDescription": "Översikt över klimatpåverkan och hållbarhetsarbete",
    "errorTitle": "Det gick inte att hämta företagsinformation",
    "errorDescription": "Försök igen senare",
    "notFoundTitle": "Företaget kunde inte hittas",
    "notFoundDescription": "Kontrollera att företags-ID:t är korrekt"
  },
  "methodsPage": {
    "header": {
      "title": "Källor och metod",
      "description": "Vår utgångspunkt är Parisavtalets 1,5-gradersmål, och alla våra datakällor är offentligt tillgängliga. Klicka på rullgardinsmenyn för att lära dig mer."
    },
    "dataSelector": {
      "label": "Välj vad du vill lära dig om"
    },
    "methodNotFound": "Metod hittades inte",
    "noResultsFound": "Inga resultat hittades",
    "categories": {
      "general": "Allmän information",
      "municipality": "Kommundata",
      "company": "Företagsdata"
    },
    "general": {
      "parisAgreement": {
        "title": "Klimatkollen och Parisavtalet",
        "description": "Lär dig hur Klimatkollen stämmer överens med Parisavtalets klimatmål",
        "paragraph1": "Parisavtalet är en bindande internationell överenskommelse mellan världens länder, som syftar till att begränsa den globala uppvärmningen till väl under 2°C, med ett mål på 1,5°C.",
        "paragraph2": "För att nå detta mål måste de globala utsläppen av växthusgaser halveras till 2030 (jämfört med 1990 års nivåer) och minskas till nära noll till 2050. Utsläppen <0>ökar dock fortfarande</0> världen över.",
        "paragraph3": "Enligt Parisavtalet måste rikare länder ta ett större ansvar, eftersom deras historiskt höga utsläpp innebär att de redan har använt en betydande del av den återstående koldioxidbudgeten. Sverige är ett av dessa länder och bör gå i täten för att minska utsläppen, samtidigt som man stöttar mer utsatta nationer i deras omställning.",
        "link": {
          "title": "Parisavtalet",
          "text": "Läs mer om Parisavtalet på Naturvårdsverkets webbplats."
        }
      },
      "carbonLaw": {
        "title": "Carbon Law",
        "description": " Läs om hur Klimatkollen använder Carbon Law för att visa hur utsläppen behöver minska för att nå Parisavtalet",
        "paragraph1": "Carbon Law hjälper oss sätta mål för att minska utsläppen av växthusgaser. Det är en tumregel som alla kan använda (världen, länder, företag, kommuner, individer) och bygger på Parisavtalets mål att begränsa den globala uppvärmningen till väl under 2°C, med ett mål på 1,5°C och den koldioxidbudget som IPCC identifierat.",
        "paragraph2": "Ursprungliga Carbon Law från 2017 sa att utsläppen behövde minska med 7% per år från 2020, alltså halveras varje decennium. Men så har det inte blivit, världen har inte lyckats minska utsläppen och koldioxidbudgeten har därför minskat ännu mer.",
        "paragraph3": "Vi använder därför en reviderad version av ursprungliga Carbon Law. Med nuvarande koldioxidbudget krävs en brantare minskningsbana. Den nya tumregeln är att utsläppen behöver minska med 12% per år från 2025, vilket innebär en halvering av utsläppen vart femte år.",
        "paragraph4": "Med hjälp av Carbon Law visar vi en nödvändig bana för utsläppsminskning på varje företags eller kommuns graf över utsläppen. ”Parislinjen” illustrerar hur mycket företaget eller kommunen behöver minska sina utsläpp för att följa Parisavtalet.",
        "link": {
          "title": "Applying Carbon Law From 2025",
          "text": "Läs mer om Applying Carbon Law From 2025 från Klimatkollens white paper."
        }
      },
      "emissionTypes": {
        "title": "Olika typer av utsläpp",
        "description": "Lär dig om olika typer av utsläpp och hur de mäts",
        "paragraph1": "Klimatkollen är en oberoende faktabaserad plattform som följer etablerade standarder för utsläppsrapportering. Klimatdata vi presenterar speglar de gränser och antaganden som används i koldioxidbudgetberäkningar. Till exempel kan koldioxidbudgetar inte direkt kopplas till alla växthusgasutsläpp, eftersom andra gaser som metan, lustgas och vattenånga också ingår i klimatpåverkan.",
        "paragraph2": "Utsläpp från cementproduktion exkluderas från IPCC:s globala koldioxidbudget och är därför också utelämnade från Sveriges koldioxidbudget och utsläppsdata. Detta påverkar särskilt kommunerna Gotland, Skövde och Mörbylånga där cementproduktion förekommer eller har förekommit.",
        "paragraph3": "Sverige har också en betydande klimatpåverkan från varor som importeras från andra länder, vilket leder till utsläpp utomlands. Dessa konsumtionsbaserade utsläpp ingår inte i koldioxidbudgeten.",
        "paragraph4": "På samma sätt exkluderas utsläpp från skog och mark (så kallade biogena utsläpp) från koldioxidbudgeten.",
        "paragraph5": "I verkligheten är klimatpåverkande utsläpp mycket högre än de territoriella fossila koldioxidutsläpp som vanligtvis rapporteras av myndigheter och media. Den data som visas på Klimatkollen speglar dessa territoriella utsläpp.",
        "paragraph6": "Klimatkollen undersöker aktivt hur andra växthusgasutsläpp kan inkluderas på webbplatsen i framtiden, samtidigt som möjligheten att jämföra nuvarande utsläpp med koldioxidbudgetar behålls."
      }
    },
    "company": {
      "companyDataOverview": {
        "title": "Företagsdata översikt",
        "description": "Översikt över hur vi samlar in och presenterar företagens utsläppsdata",
        "paragraph1": "Klimatkollen samlar in data om växthusgasutsläpp som företag rapporterar i sina hållbarhetsrapporter och kombinerade årsredovisningar.",
        "paragraph2": "Utsläppsdata delas upp i företagsspecifika utsläpp (scope 1 & scope 2) och värdekedjeutsläpp (scope 3), rapporterat i ton CO2e.",
        "paragraph3": "På varje företags sida på Klimatkollen hittar du mer detaljerad information om utsläppen; uppdelning per scope och kategori i scope 3 samt eventuella biogena utsläpp.",
        "link1": {
          "title": "Klimatkollens företagsdata",
          "text": "Se vår senaste företagsutsläppsdata här"
        },
        "link2": {
          "title": "GHG-protokollet",
          "text": "Klimatkollen använder samma struktur som GHG-protokollet och följer dess riktlinjer."
        },
        "companiesIncluded": {
          "title": "Inkluderade företag",
          "paragraph1": "Vår databas omfattar företag på OMX Large Cap och Mid Cap på Stockholmsbörsen, de 24 största statliga företagen, de fem största ekonomiska föreningarna samt de olistade företagen IKEA och ICA Gruppen.",
          "paragraph2": "Företagen kategoriseras efter bransch enligt Global Industry Classification Standard (GICS), totalt följs 290 företag.",
          "link": {
            "title": "GICS",
            "text": "Läs mer om Global Industry Classification Standard (GICS)"
          }
        },
        "paragraph4": "Information om antal anställda och omsättning hämtas från de senaste hållbarhetsrapporterna eller kombinerade års- och hållbarhetsrapporter, och i vissa fall från andra källor."
      },
      "companyDataCollection": {
        "title": "Datainsamlingsprocess",
        "description": "Lär dig mer om vår metod för att samla in och verifiera företagsdata",
        "paragraph1": "Vi presenterar företagens växthusgasutsläpp som de rapporterar dem, med data uppdelad i företagsspecifika utsläpp (scope 1 & 2) och värdekedjeutsläpp (scope 3).",
        "paragraph2": "I vissa fall kan våra siffror vara mer uppdaterade än företagens rapporter tack vare direktkontakt med företagen om datakorrigeringar.",
        "paragraph3": "Vi strävar efter att vara så noggranna som möjligt, men Klimatkollen tar inte ansvar för företagens rapporters fullständighet eller korrekthet.",
        "paragraph4": "Utsläppen avrundas till närmaste heltal, vilket kan ge små avvikelser från företagens rapporter.",
        "paragraph5": "Beskrivningen av företagets verksamhet är AI-genererad.",
        "dataPresented": {
          "title": "Datapresentation",
          "paragraph1": "Utsläppsdata presenteras som rapporterat av företagen, med tydlig kategorisering av olika utsläppsscope."
        },
        "fiscalYear": {
          "title": "Räkenskapsår",
          "paragraph1": "Vissa företag använder brutet räkenskapsår. I dessa fall presenteras utsläppen för det senare av de två kalenderåren i perioden, dvs. för företag som rapporterar 2022/2023 visas data för 2023."
        }
      },
      "historicalData": {
        "title": "Historisk data och mål",
        "description": "Spårning av företagens utsläppshistorik och klimatåtaganden",
        "historicEmissions": {
          "title": "Historiska utsläpp",
          "paragraph1": "Utsläppsdata från tidigare år har samlats in från den senaste rapporten, i den mån den presenteras där. Där det finns luckor i rapporterade utsläppsdata, till exempel om det saknas information om utsläpp för år mellan basåret och det senast rapporterade året, har Klimatkollen försökt samla in detta genom att söka efter äldre hållbarhetsrapporter. Den senast publicerade informationen prioriteras alltid, så om ett företag har uppdaterat sina beräkningar retroaktivt men inte publicerat justeringen kan äldre data visas."
        },
        "goals": {
          "title": "Klimatmål",
          "paragraph1": "AI-verktyget Garbo identifierar och extraherar mål och initiativ för utsläppsminskningar som företag beskriver i sin rapportering. Dessa data är inte manuellt verifierade."
        }
      },
      "emissionCategories": {
        "title": "Utsläpp och utsläppskategorier",
        "description": "Förstå olika typer av utsläpp och hur de kategoriseras",
        "paragraph1": "Företag rapporterar sina utsläpp enligt GHG-protokollets tre scope:",
        "scope2": {
          "title": "Scope 2: Indirekta energiutsläpp",
          "paragraph1": "Scope 2-utsläpp beräknas primärt med marknadsbaserad metod, där det tas hänsyn till om företagen köper förnybar el. Om sådan data saknas används platsbaserad metod istället."
        },
        "scope3": {
          "title": "Scope 3: Värdekedjeutsläpp",
          "paragraph1": "Värdekedjeutsläpp rapporteras enligt GHG-protokollets kategorier när det är tillgängligt.",
          "paragraph2": "När ett totalvärde saknas för scope 3 summerar vi siffrorna för de redovisade scope 3-kategorierna.",
          "paragraph3": "När företag rapporterar utsläpp per kategori enligt GHG-protokollet presenteras data direkt på företagets sida. För företag som använder andra uppdelningar gör Klimatkollen en bedömning av överensstämmelsen med GHG-protokollet. Företag som till exempel slår ihop flera kategorier till 'övrigt' eller rapporterar uppströms och nedströms transporter som en kategori får inte scope 3-utsläppen uppdelade per kategori.",
          "link": {
            "title": "Rapportering av utsläpp i Scope 3 för fastighetsägare",
            "text": "För fastighetsägare följer Klimatkollen matchningen enligt vägledningen Rapportering av utsläpp i Scope 3 för fastighetsägare."
          }
        },
        "financedEmissions": {
          "title": "Finansierade utsläpp: Scope 3 kategori 15: Investeringar",
          "paragraph1": "Finansierade utsläpp rapporteras ofta med fördröjning eftersom de kan ta längre tid att beräkna. För att ge en representativ bild av företagets påverkan inkluderas i dessa fall de senast rapporterade utsläppen."
        },
        "biogenicEmissions": {
          "title": "Biogena utsläpp",
          "paragraph1": "Biogena utsläpp rapporteras separat från scope 1, 2 och 3, i enlighet med GHG-protokollets anvisningar."
        },
        "emissionOffsets": {
          "title": "Koldioxidkompensationer",
          "paragraph1": "Dessa inkluderas inte, i linje med vad GHG-protokollet anger."
        }
      }
    },
    "municipality": {
      "municipalityDataOverview": {
        "title": "Kommunsdata översikt",
        "description": "Vilken data vi samlar in och presenterar om kommunerna",
        "paragraph1": "Klimatkollen visar data om utsläpp i Sveriges kommuner, med SMHI:s Nationella emissionsdatabas som främsta källa. För att vår kommundata och företagsdata ska vara jämförbara visas sedan augusti 2025 utsläpp av alla växthusgaser (CO₂e) inte enbart koldioxid.",
        "paragraph2": "Vi visar även hur utsläppen skulle behöva minska för att klara Parisavtalet. Tidigare användes lokala koldioxidbudgetar, baserade på en nationell budget framtagen av forskare vid Uppsala universitet och Tyndall Centre i Storbritannien. Sedan augusti 2025 baserar vi istället ”Pariskurvan” på <0>Carbon Law</0>.",
        "paragraph3": "Prognosen för framtida utsläpp baseras på hur utsläppen i respektive kommun har utvecklats historiskt sedan Parisavtalet 2015. Trendlinjen viktas enligt den statistiska metoden Least absolute deviations (LDA), som ger mindre vikt åt enskilda extremvärden och en mer rättvis och realistisk bild av de framtida utsläppen.",
        "paragraph4": "Utöver utsläppsdata visas även nyckeltal för hur det går i kommunerna med att ställa om och minska utsläppen."
      },
      "municipalityKPIs": {
        "title": "Nyckeltal omställning i kommunerna",
        "description": "Här förklaras vilken data vi visar om klimatomställningen i kommunerna",
        "paragraph1": "Utöver data om hur det går med utsläppen jämfört med hur det behöver gå enligt Parisavtalet, så visar vi även data om hur det går med olika delomställningar som behöver ske för att minska utsläppen i kommunerna.",
        "paragraph2": "Vi har utgått ifrån kommunal rådighet, påverkan på utsläppen, bredd av områden och tillgång till stabil data. Utifrån dessa kriterier har vi hittills presenterat data om följande nyckeltal.",
        "list": {
          "evs": "Elbilarna. Ökningstakten i kommunerna för andelen nyregistrerade laddbara bilar",
          "consumption": "Konsumtionen. Hushållens konsumtionsutsläpp i ton per invånare och kommun",
          "chargers": "Laddarna. Antal elbilar per publik laddningspunkt per kommun",
          "bicycles": "Cyklarna. Antal meter cykelväg per invånare per kommun",
          "plans": "Planerna. Vilka kommuner har en gällande klimathandlingsplan",
          "procurements": "Upphandlingarna. Vilka kommuner ställer klimatkrav vid offentliga upphandlingar"
        }
      },
      "sources": {
        "title": "Våra källor",
        "description": "Utforska de offentligt tillgängliga källorna och verifierade data som används av Klimatkollen",
        "paragraph1": "Klimatkollen bygger på offentligt tillgängliga källor och verifierad data. Vi tillhandahåller alla källor så att du enkelt kan granska och utforska dem vidare. Om du upptäcker några fel, mejla oss gärna på hej@klimatkollen.se så vi kan rätta till dem.",
        "paragraph2": "Företagsdata hämtas från deras egna årsredovisningar och hållbarhetsrapporter.",
        "links": {
          "smhi": {
            "title": "Nationella emissionsdatabasen",
            "text": "Växthusgasutsläpp i kommunerna",
            "link": "https://nationellaemissionsdatabasen.smhi.se/"
          },
          "skr": {
            "title": "Sveriges Kommuner och Regioner",
            "text": "Politisk ledning i kommunerna",
            "link": "https://skr.se/skr/demokratiledningstyrning/valmaktfordelning/valresultatstyren/styrekommunereftervalet2022.69547.html"
          },
          "wikidata": {
            "title": "Wikidata",
            "text": "Kommunvapen och befolkningsantal",
            "link": "https://www.wikidata.org/wiki/Wikidata:Country_subdivision_task_force/Sweden/Municipalities"
          },
          "trafikanalys": {
            "title": "Trafikanalys",
            "text": "Andel elbilar",
            "link": "https://www.trafa.se/vagtrafik/fordon/"
          },
          "nvdb": {
            "title": "Nationell vägdatabas",
            "text": "Cykelvägar per kommun",
            "link": "https://www.nvdb.se/sv"
          },
          "sei": {
            "title": "Stockholm Environment Institute (SEI)",
            "text": "Hushållens konsumtionsbaserade utsläpp. Konsumtionskompassen, 2025. CC BY-NC-ND 4.0",
            "link": "https://konsumtionskompassen.se/"
          },
          "powerCircle": {
            "title": "Power Circles databas ELIS",
            "text": "Laddinfrastrukturdata från branschorganisationen",
            "link": "https://powercircle.org/elbilsstatistik/"
          },
          "klimatplaner": {
            "title": "Klimatplaner",
            "text": "Insamlade av medlemmar i Klimatklubben och Naturskyddsföreningen",
            "link": "https://docs.google.com/spreadsheets/d/13CMqmfdd6QUD6agKFyVhwZUol4PKzvy253_EwtsFyvw/edit?fbclid=IwAR0v0cq0_xhFVlhhVn5fP-TNkOPVRXbOTKzTVWI_PMr_yU2rXOLjcN6jSps#gid=0"
          },
          "upphandlingsmyndigheten": {
            "title": "Upphandlingsmyndigheten",
            "text": "Information om klimatkrav i kommunala upphandlingar",
            "link": "https://www.klimatkollen.se/data/procurements/NUE2022_DATA_2023-12-20.xlsx"
          },
          "greenpeace": {
            "title": "Greenpeace",
            "text": "Kartläggning av klimatkrav i offentliga upphandlingar",
            "link": "https://docs.google.com/spreadsheets/d/1EdHUa49HJZn0rXqM-6tChdim4TJzXnwA/edit#gid=1040317160"
          }
        }
      }
    }
  },
  "supportPage": {
    "header": {
      "title": "Stöd Klimatkollen",
      "description": "Hjälp oss att fortsätta vårt arbete med att samla in och sprida klimatdata, så att fler får koll på hur det går med klimatomställningen. Det finns flera sätt att stötta"
    },
    "donations": {
      "title": "Skänk pengar",
      "description": "Stöd vårt arbete med ett ekonomiskt bidrag",
      "details": [
        "Swish: 123 384 67 48",
        "Bankgiro: 5793-3178",
        "IBAN: SE-96 8000 0832 7973 4619 5055",
        "Din donation bidrar till att upprätthålla vår infrastruktur och datainsamlingsarbete"
      ],
      "action": {
        "text": "Gör en donation",
        "link": "mailto:hej@klimatkollen.se"
      },
      "email": {
        "subject": "Donationsförfrågan - Klimatkollen",
        "body": "Hej,\n\nJag vill göra en donation till Klimatkollen.\n\nSumma:\n\nVänligen hjälp oss att fortsätta vårt arbete med klimatdata.\n\nMed vänliga hälsningar,"
      }
    },
    "openSource": {
      "title": "Hjälp oss koda",
      "description": "Om du är utvecklare kan du bidra med kod",
      "details": [
        "Källkoden är öppen och tillgänglig på GitHub",
        "Bidra till vårt verktyg för dataanalys",
        "Hjälp oss förbättra användargränssnittet",
        "Lägg till nya funktioner"
      ],
      "action": {
        "text": "Se på GitHub",
        "link": "https://github.com/klimatbyran"
      }
    },
    "volunteer": {
      "title": "Bli volontär",
      "description": "Bidra med din tid och dina färdigheter",
      "details": [
        "Hjälp till med research och dataanalys",
        "Skapa innehåll och spridning i sociala medier",
        "Ordna evenemang och stärk vårt nätverk",
        "Ge oss råd och tips för att växa"
      ],
      "action": {
        "text": "Gå med i vår Discord",
        "link": "https://discord.gg/N5P64QPQ6v"
      }
    },
    "partnerships": {
      "title": "Bli vår nya partner",
      "description": "Samarbeta med oss för öppenhet och ansvarsutkrävande",
      "details": [
        "Har ni klimatdata om kommuner eller företag?",
        "Kan ni hjälpa oss att ta Klimatkollen till fler länder?",
        "Bedriver ni forskning inom AI och klimat?",
        "Borde vi göra projekt tillsammans?"
      ],
      "action": {
        "text": "Bli partner",
        "link": "mailto:hej@klimatkollen.se"
      },
      "email": {
        "subject": "Partnerskapsförfrågan - [Organisationsnamn]",
        "body": "Hej,\n\nJag är intresserad av att bli partner med Klimatkollen.\n\nOrganisationsnamn:\nIntresseområde:\nFöreslaget samarbete:\n\nSer fram emot att diskutera potentiella partnerskapsmöjligheter.\n\nMed vänliga hälsningar,"
      }
    },
    "organizationSupport": {
      "title": "Bli Stödföretag",
      "description": "Stötta vårt arbete med öppen klimatdata för allmänheten.",
      "details": [
        "Vår logotyp på er webbplats",
        "Er logotyp på vår webbplats",
        "Bli del av rörelsen för öppen klimatdata",
        "25 000 kronor per år"
      ],
      "action": {
        "text": "Stöd företag",
        "link": "mailto:hej@klimatkollen.se"
      },
      "email": {
        "subject": "Stöd företagsförfrågan - [Företagsnamn]",
        "body": "Hej,\n\nJag är intresserad av att få veta mer om möjligheten till företagsstöd hos Klimatkollen.\n\nOrganisationsnamn:\n\nSer fram emot att diskutera ett samarbete.\n\nMed vänliga hälsningar,"
      },
      "readMore": {
        "text": "Läs mer",
        "content": {
          "header": "Bli stödföretag – ta ställning för öppen klimatdata",
          "intro": [
            "Genom att publicera öppna klimatdata bidrar Klimatkollen till transparens och ett ökat stöd för Parisavtalet i politik och näringsliv. För om vi inte vet hur det går med utsläppen – och hur det borde gå – kommer vi inte kunna göra det som krävs för att minska dem i linje med Parisavtalet.",
            "Klimatkollen är en data-driven ideell förening som bygger en rörelse kring öppna klimatdata.",
            "Vi samverkar med näringsliv, akademi och civilsamhälle för ökad slagkraft. För oss står AI, öppna data, bred kommunikation och medborgarengagemang i centrum.",
            "Var en del av rörelsen för öppna klimatdata – bli stödföretag i dag!"
          ],
          "benefitsHeader": "Som stödföretag får du:",
          "benefits": [
            "Vår logotyp på er webbplats, visar ert engagemang för öppen klimatdata",
            "Er logotyp på vår webbplats, syns bland andra företagsgivare",
            "Notifiering när vi publicerar ny data om ditt företag",
            "Automatisk uppdatering av er klimatdata till företagets Wikipedia-sida"
          ],
          "cost": "25 000 kronor / år (inkl moms)"
        }
      }
    },
    "contact": {
      "title": "Kontakta oss",
      "description": "Har du frågor om stöd till Klimatkollen, eller vill hitta andra sätt att bidra? Vi skulle gärna höra från dig.",
      "action": {
        "text": "Skicka ett mejl",
        "link": "mailto:hej@klimatkollen.se"
      }
    }
  },
  "municipalitiesRankedPage": {
    "errorTitle": "Det gick inte att hämta kommuninformation",
    "errorDescription": "Försök igen senare",
    "title": "Kommuntopplistor",
    "description": "Data om utsläpp och klimatomställning i kommunerna"
  },
  "municipalitiesComparePage": {
    "errorTitle": "Det gick inte att hämta kommuninformation",
    "errorDescription": "Försök igen senare",
    "title": "Kommuners klimatdata",
    "description": "Översikt över utsläpp och omställning i kommunerna",
    "filter": {
      "searchPlaceholder": "Sök kommun (flera: separera med komma)",
      "selectRegion": "Välj län",
      "allRegions": "Alla län",
      "sortBy": "Sortera efter",
      "sortOptions": {
        "reduction": "Utsläppsminskning",
        "emissions": "Totala utsläpp",
        "climate_plan": "Klimatplan",
        "bicycle": "Cykelvägar",
        "charging": "Laddinfrastruktur",
        "name": "Namn"
      }
    },
    "sort": {
      "placeholder": "Sortera efter",
      "name": "Namn",
      "aToZ": "A-Ö",
      "zToA": "Ö-A",
      "bestFirst": "Visa bäst först",
      "worstFirst": "Visa sämst först"
    }
  },
  "municipalityDetailPage": {
    "metaTitle": "Data om utsläpp och omställning",
    "metaDescription": "Översikt över klimatpåverkan och hållbarhetsarbete",
    "loading": "Laddar...",
    "error": "Fel vid inläsning av data",
    "noData": "Ingen data tillgänglig",
    "procurementScore": {
      "high": "Ja",
      "medium": "Kanske",
      "low": "Nej"
    },
    "politicalRule": "Här styr",
    "totalEmissions": "Totala utsläpp {{year}}",
    "totalEmissionsTooltip": "Detta är de senast rapporterade utsläppen. För beräknade uppskattningar för innevarande år, se grafen Utsläppsutveckling nedan.",
<<<<<<< HEAD
=======
    "budgetRanOut": "Koldioxidbudgeten tog slut",
    "budgetKept": "Koldioxidbudgeten tar slut",
    "budgetHolds": "Håller budget",
    "never": "Aldrig",
>>>>>>> c1a6528c
    "emissionsDevelopment": "Utsläppsutveckling",
    "graph": {
      "overview": "Översikt",
      "sectors": "Utsläppskällor"
    },
<<<<<<< HEAD
    "inTons": "I ton CO₂",
=======
    "inTons": "I ton CO₂e",
>>>>>>> c1a6528c
    "annualChangeSince2015": "Årlig utsläppsförändring sedan 2015",
    "reductionToMeetParis": "Utsläppsminskning för att klara Parisavtalet",
    "cannotReduceToParis": "Klarar ej Parisavtalet",
    "consumptionEmissionsPerCapita": "Konsumtionsutsläpp per invånare",
    "climatePlan": "Klimatplan",
    "noPlan": "Saknar plan",
    "noClimatePlan": "Saknar klimatplan",
    "adopted": "Antagen {{year}}",
    "procurementRequirements": "Klimatkrav i upphandlingar",
    "sustainableTransport": "Hållbar transport",
    "electricCarChange": "Ökning av andel elbilar",
    "electricCarsPerChargePoint": "Elbilar per laddpunkt",
    "noChargePoints": "Saknar laddpunkter",
    "bicycleMetrePerCapita": "Cykelvägsmeter per invånare",
    "sectorEmissions": "Utsläppskällor",
    "sectorEmissionsYear": "Utsläpp per sektor år {{year}}",
    "filteredSectors": "Filtrerade sektorer",
    "sectorChart": {
      "clickToFilter": "Klicka för att filtrera bort",
      "clickToShow": "Klicka för att visa"
    },
    "sectors": {
      "industry": "Industri (energi + processer)",
      "productUse": "Produktanvändning (inkl. lösningsmedel)",
      "internationalTransport": "Utrikes transporter",
      "agriculture": "Jordbruk",
      "electricityAndHeating": "El och fjärrvärme",
      "workingMachines": "Arbetsmaskiner",
      "waste": "Avfall (inkl.avlopp)",
      "ownHeating": "Egen uppvärmning av bostäder och lokaler",
      "transport": "Transporter"
    }
  },
  "sector": {
    "energy": "Energi",
    "materials": "Material",
    "industrials": "Industri",
    "consumerDiscretionary": "Sällanköpsvaror",
    "consumerStaples": "Dagligvaror",
    "healthCare": "Hälsovård",
    "financials": "Finans",
    "informationTechnology": "IT",
    "communicationServices": "Kommunikation",
    "utilities": "Kraftförsörjning",
    "realEstate": "Fastigheter"
  },
  "scope": {
    "scope1": "Utsläpp från egna källor eller kontrollerade av organisationen.",
    "scope2": "Indirekta utsläpp från produktion av köpt el, ånga, värme och kyla som konsumeras av organisationen.",
    "scope3": "Indirekta utsläpp från organisationens värdekedja.",
    "biogenic": "Biogena utsläpp är koldioxidutsläpp som uppstår från icke-fossila (sk. förnybara) källor, som tex förbränning av biobränslen eller biprodukter vid pappersmasatillverkning. Enligt GHG-protokollet redovisas dessa utsläpp separat från scope 1-3, eftersom de är aktiv del av kolets kretslopp."
  },
  "team": {
    "ola": {
      "role": "Medgrundare",
      "description": "Opinionsbildare, medgrundare av Klimatkollen, tidigare kommunikationschef på Centerpartiet och kundansvarig på Forsman & Bodenfors."
    },
    "frida": {
      "role": "Medgrundare",
      "description": "Klimatspecialist och medgrundare till Klimatkollen. Initiativtagare till Our Kids' Climate och författare till boken \"Prata med barn om klimatet\" (Natur & Kultur). EU Climate Pact Ambassador och Climate Reality Leader."
    },
    "elvira": {
      "role": "Tech Lead",
      "description": "Tech lead och teknisk fysiker på Klimatkollen och Precisit. Lång erfarenhet av grön och cirkulär tech vid flera prisbelönta startups och del av ledarteamet på IT-konsultbyrån Precisit."
    },
    "christian": {
      "role": "Tech Advisor",
      "description": "Prisbelönt utvecklare, digital entreprenör och en av Sveriges mest inflytelserika personer inom tech. Grundare av digitala innovationsbyrån Iteam och medgrundare av Öppna skolplattformen. Talare inom AI och digital innovation och rådgivare till regeringen."
    },
    "kayla": {
      "role": "Utvecklare",
      "description": "Frontendutvecklare med passion för hållbarhet och användarvänliga digitala lösningar. Har tidigare arbetat som miljökonsult med fokus på att tolka regleringar och beräkna växthusgasutsläpp för företag."
    },
    "catharina": {
      "role": "Kommunikatör",
      "description": "Kommunikatör och filmare med fokus på klimat och hållbarhet, är med och driver Ett hållbart Lidingö, har en bakgrund som managementkonsult."
    }
  },
  "board": {
    "ola": {
      "role": "Styrelseleordförande",
      "description": "Opinionsbildare, medgrundare av Klimatkollen, tidigare kommunikationschef på Centerpartiet och kundansvarig på Forsman & Bodenfors."
    },
    "frida": {
      "role": "Vice styrelseordförande",
      "description": "Klimatspecialist och medgrundare till Klimatkollen. Initiativtagare till Our Kids' Climate och författare till boken \"Prata med barn om klimatet\" (Natur & Kultur). EU Climate Pact Ambassador och Climate Reality Leader."
    },
    "maria": {
      "role": "Styrelseledamot",
      "description": "Journalist, författare, föreläsare och grundare av Klimatklubben. Utsedd till en av Sveriges 101 hållbarhetsmäktigaste 2021."
    },
    "carlJohan": {
      "role": "Styrelseledamot",
      "description": "Hållbarhetsstrateg på Diamant & Schulz, tidigare på Doings och Forsman & Bodenfors, författare till boken \"Hållbariseringen\", Årets marknadsföringsbok 2022."
    },
    "madeleine": {
      "role": "Styrelseledamot",
      "description": "Ansvarig för solparker inom Green Power Sweden, tidigare samhällspolitisk chef för WWF Sverige, styrelseledamot i Naturskyddsföreningen och politiskt sakkunnig på Miljödepartementet."
    }
  },
  "emissionsBreakdown": {
    "scope1": "Scope 1",
    "scope2": "Scope 2",
    "scope3": "Scope 3",
    "title": "Fördelning av utsläpp {{year}}",
    "tooltip": "Fördelning av utsläpp mellan olika scope enligt GHG-protokollet",
    "unit": "ton CO₂e",
    "scope3Categories": "Scope 3-kategorier",
    "upstream": "Uppströms",
    "downstream": "Nedströms",
    "notReported": "Ej rapporterat",
    "biogenicEmissions": "Biogena utsläpp"
  },
  "companies": {
    "categories": {
      "1": {
        "name": "Inköpta varor och tjänster",
        "description": "Utsläpp från produktion av varor och tjänster som köps av organisationen."
      },
      "2": {
        "name": "Kapitalvaror",
        "description": "Utsläpp från produktion av kapitalvaror som köps av organisationen."
      },
      "3": {
        "name": "Bränsle- och energirelaterade aktiviteter",
        "description": "Utsläpp från produktion av bränslen och energi som köps av organisationen, inklusive transport och distribution, som inte inkluderas i scope 2."
      },
      "4": {
        "name": "Uppströms transport och distribution",
        "description": "Utsläpp från transport och distribution av inköpta varor mellan leverantörer och/eller inom organisationen."
      },
      "5": {
        "name": "Avfall genererat i verksamheten",
        "description": "Utsläpp från behandling av avfall som genereras av organisationen."
      },
      "6": {
        "name": "Tjänsteresor",
        "description": "Utsläpp från resor i tjänsten med fordon som inte ägs av organisationen."
      },
      "7": {
        "name": "Pendlingsresor",
        "description": "Utsläpp från anställdas resor mellan hemmet och arbetsplatsen."
      },
      "8": {
        "name": "Uppströms leasade tillgångar",
        "description": "Utsläpp från verksamhet i leasade tillgångar som inte inkluderas i scope 1 och 2."
      },
      "9": {
        "name": "Nedströms transport och distribution",
        "description": "Utsläpp från transport och distribution av sålda varor mellan organisationen och kund."
      },
      "10": {
        "name": "Bearbetning av sålda produkter",
        "description": "Utsläpp från vidareförädling av sålda insatsvaror."
      },
      "11": {
        "name": "Användning av sålda produkter",
        "description": "Utsläpp från användning av sålda produkter av kunden."
      },
      "12": {
        "name": "Slutbehandling av sålda produkter",
        "description": "Utsläpp från avfallshantering av sålda produkter vid slutet av livscykeln."
      },
      "13": {
        "name": "Nedströms leasade tillgångar",
        "description": "Utsläpp från verksamhet i nedströms leasade tillgångar som inte inkluderas i scope 1 och 2."
      },
      "14": {
        "name": "Franchiser",
        "description": "Utsläpp från franchisetagares verksamhet som inte inkluderas i scope 1 och 2."
      },
      "15": {
        "name": "Investeringar",
        "description": "Utsläpp från organisationens investeringar i andra företag, samt andra finansierade utsläpp."
      },
      "16": {
        "name": "Övrigt",
        "description": "Utsläpp som inte är kopplade till de 15 Scope 3-kategorierna."
      },
      "statedTotal": "Redovisad total"
    },
    "card": {
      "noData": "Ingen data",
      "unknownSector": "Okänd sektor",
      "emissions": "Utsläpp",
      "totalEmissionsInfo": "Totala utsläpp (Scope 1 & 2)",
      "emissionsChangeRate": "Förändringstakt",
      "emissionsChangeRateInfo": "Förändringstakt för utsläpp jämfört med föregående rapporteringsperiod.",
      "emissionsChangeRateInfoExtended": "Det här värdet är ovanligt högt på grund av inkonsekvent rapportering mellan de två senaste perioderna, vilket gör att procentförändringen inte speglar den faktiska utvecklingen.",
      "turnover": "Omsättning",
      "turnoverAmount": "mdr",
      "employees": "Anställda",
      "companyReport": "Hållbarhetsrapport",
      "missingReport": "Saknar report",
      "reportYear": "Rapporterat från {{year}}"
    },
    "dataView": {
      "overview": "Översikt",
      "scopes": "Scope 1-3",
      "categories": "Scope 3-kategorier",
      "selectView": "Välj visning"
    },
    "emissionsHistory": {
      "noReportingPeriods": "Inga rapporteringsperioder tillgängliga",
      "title": "Historiska utsläpp",
      "tooltip": "Historiska utsläpp och trend mot 2030. Klicka på en punkt för att ta bort linjen från grafen. Hovra över punkten för att se värdena för rapporteringsperioden.",
      "unit": "Ton CO₂e per år",
      "totalEmissions": "Totala utsläpp",
      "baseYear": "Basår",
      "baseYearInfo": "Basår syftar på ett specifikt år som väljs som referenspunkt för att jämföra framtida utsläpp mot.",
      "total": "Totalt",
      "approximated": "Approximerat",
      "trend": "Trend",
      "carbonLaw": "Parisavtalet",
      "trendInfo": "Approximerat värde baseras på genomsnittlig förändring på {{percentage}} sedan {{baseYear}} för alla rapporteringsperioder",
      "exploreStep0Description": "Detta visar utsläppsdata från före företagets basår. Medan det är historiskt intressant är dessa data ofta opålitliga för att förutsäga framtida trender eftersom företag fortfarande utvecklade sina mätmetoder och kan ha använt olika rapporteringsstandarder.",
      "exploreStep0Label": "Historisk data (före basår)",
      "exploreStep1Label": "Pålitlig företagsdata",
      "exploreStep1Description": "Detta visar företagets utsläpp från deras basår till den senaste rapporteringsperioden. Denna data anses vara pålitlig och jämförbar eftersom företaget har etablerade mätmetoder och konsekventa rapporteringsstandarder.",
      "exploreStep2Label": "Framtida trendprognos",
      "exploreStep2Description": "Detta visar vår bästa uppskattning av hur företagets utsläpp kan förändras i framtiden, baserat på deras senaste prestation. Vi beräknar denna trend noggrant, men det är viktigt att notera att att förutsäga utsläpp är utmanande - företag har ofta få datapunkter och utsläpp kan variera betydligt från år till år.",
      "exploreStep3Label": "Parisavtalets målsökväg",
      "exploreStep3Description": "Denna gröna linje visar utsläppsminskningssökvägen som behövs för att uppnå Parisavtalets mål. Målet är att minska utsläppen med cirka 11,7% varje år, vilket betyder ungefär halvera utsläppen var 5-6:e år. Detta är den globala standarden för klimatåtgärder.",
      "exploreStep4Label": "2050-jämförelse",
      "exploreStep4Description": "Detta steg visar var företagets trendlinje och Paris-målsökvägen hamnar 2050. Medan ett företag bara kan vara något över eller under målet 2050 kommer nästa steg att visa varför den kumulativa effekten över många år är det som verkligen betyder något.",
      "exploreStep5Label": "Kumulativ påverkan",
      "exploreStep5Description": "Detta steg avslöjar den verkliga historien: det handlar inte bara om var vi hamnar 2050, utan om de totala utsläppen under hela resan. Tänk på det som ett bankkonto - små skillnader i utgifter varje månad lägger till stora skillnader över åren. De skuggade områdena visar de totala utsläppens 'skuld' eller 'besparingar' jämfört med Paris-målet.",
      "trendExplanationFallback": "Denna trendlinje visar vår bästa uppskattning av framtida utsläpp baserat på företagets senaste prestation. Vi använder statistiska metoder för att beräkna detta, men förutsägelser blir mindre säkra ju längre in i framtiden vi tittar.",
      "exploreBackButton": "Tillbaka",
      "exploreNextButton": "Nästa",
      "exploreExitButton": "Avsluta",
      "baseYearLabel": "Basår",
      "underParisTarget": "under Paris-målet",
      "overParisTarget": "över Paris-målet",
      "parisAlignedPathLabel": "Uppskattade utsläpp för Paris-anpassad sökväg",
      "companyEmissionsLabel": "Uppskattade företagsutsläpp",
      "budgetStatusLabel": "Budgetstatus",
      "underBudget": "Under budget",
      "overBudget": "Över budget",
      "cumulativePeriod": "2025-2050 kumulativt",
      "totalEmissionsSaved": "totala utsläpp sparade jämfört med Paris-målet",
      "totalEmissionsExcess": "totala utsläpp i överskott jämfört med Paris-målet"
    },
    "list": {
      "error": {
        "fetchingCompanyInfo": "Det gick inte att hämta företagsinformation",
        "tryAgainLater": "Försök igen senare"
      },
      "sort": {
        "placeholder": "Sortera efter",
        "emissions": "Utsläpp",
        "turnover": "Omsättning",
        "employees": "Antal anställda",
        "name": "Företagsnamn"
      },
      "company": {
        "turnover": "Omsättning",
        "employees": "Anställda",
        "emissions": "Utsläpp",
        "readAnnualReport": "Läs årsredovisning"
      }
    },
    "overview": {
      "unknownSector": "Okänd sektor",
      "sector": "Sektor",
      "selectYear": "Välj år",
      "latestYear": "Senaste året",
      "totalEmissions": "Rapporterade utsläpp",
      "tonsCO2e": "ton CO₂e",
      "changeSinceLastYear": "Förändring sedan föregående år",
      "noData": "Ingen data",
      "turnover": "Omsättning",
      "employees": "Anställda",
      "notReported": "Ej rapporterat",
      "readAnnualReport": "Läs årsredovisning",
      "readMore": "Läs mer",
      "readLess": "Läs mindre",
      "aiGeneratedData": "Innehåller AI-extraherade värden. Klicka för att läsa mer.",
      "billion": "mdr"
    },
    "sectionedCompanyList": {
      "otherCompanies": "Övriga företag",
      "companies": "företag"
    },
    "scope3Chart": {
      "category": "Kategori",
      "tonsCO2e": "ton CO₂e",
      "clickToFilter": "Klicka för att filtrera bort",
      "clickToShow": "Klicka för att visa",
      "resetAll": "Återställ alla",
      "showingCategories": "Visar {{shown}} av {{total}} kategorier. Gömda kategorier:"
    },
    "scope3Data": {
      "categories": "Scope 3-kategorier",
      "selectYear": "Välj år",
      "latestYear": "Senaste året",
      "visualisation": "Visualisering",
      "data": "Data",
      "historicalDevelopment": "Historisk utveckling",
      "ofTotal": "av total"
    },
    "scopeReportingList": {
      "category": "Kategori"
    },
    "sectorComparison": {
      "sectorUnknown": "Okänd sektor",
      "emissionsReduction": "Utsläppsminskning",
      "reportingYears": "Rapporterade år",
      "reportedCategories": "Rapporterade scope 3-kategorier",
      "comparisonIn": "Jämförelse inom {{sectorName}}"
    },
    "tooltip": {
      "noDataAvailable": "Ingen data tillgänglig",
      "tonsCO2e": "tCO₂e",
      "trend": "Trend:",
      "increasing": "↗ Ökar",
      "decreasing": "↘ Minskar"
    }
  },
  "municipalities": {
    "card": {
      "meetsParis": "Är {{name}} på väg att klara Parisavtalet?",
      "yes": "Ja",
      "no": "Nej",
      "emissionRanking": "UTSLÄPPSRANKING",
      "emission": "Utsläpp {{year}}",
      "emissionInfo": "Kommunens utsläpp av CO₂e för år {{year}}.",
      "changeRate": "Förändringstakt",
      "changeRateInfo": "Förändringstakt för utsläppen sedan Parisavtalet tecknades 2015.",
      "climatePlan": "Klimatplan",
      "noPlan": "Saknar plan",
      "adopted": "Antagen {{year}}"
    },
    "graph": {
      "noData": "Inga data tillgängliga",
      "gap": "Gap",
      "historical": "Historiskt",
      "approximated": "Uppskattat totalt",
      "estimated": "Uppskattat",
      "trend": "Trend",
      "parisAgreement": "Parisavtalet",
      "paris": "Parisavtalet",
      "unit": "ton CO₂e",
      "total": "Totalt",
      "year": "År",
      "estimatedValue": "Utsläppsvärdet är uppskattat",
      "overview": "Översikt",
      "sectors": "Utsläppskällor"
    },
    "map": {
      "legend": {
        "null": "Saknar data"
      }
    },
    "list": {
      "source": "Källa:",
      "dataSelector": {
        "label": "Välj datapunkt",
        "tooltips": {
          "higherBetter": "Högre värden är bättre",
          "lowerBetter": "Lägre värden är bättre"
        }
      },
      "kpis": {
        "historicalEmissionChangePercent": {
          "label": "Utsläppen",
          "description": "Historisk förändring av utsläpp",
          "detailedDescription": "Genomsnittlig årlig förändring av växthusgasutsläppen i Sveriges kommuner sedan Parisavtalet 2015",
          "source": "<0>Nationella emissionsdatabasen</0>"
        },
        "electricCarChangePercent": {
          "label": "Elbilarna",
          "description": "Förändring i andel elbilar",
          "detailedDescription": "Ökningstakten i kommunerna för andel nyregistrerade laddbara bilar 2015–2024, angivet i procentenheter per år.",
          "source": "<0>Trafikanalys</0>"
        },
        "totalConsumptionEmission": {
          "label": "Konsumtionen",
          "description": "Totala utsläpp från konsumtion",
          "detailedDescription": "Hushållens konsumtionsutsläpp (CO₂e) i ton per invånare och kommun år 2022. År 2050 ska utsläppen vara högst 1 ton per person och år för att ligga i linje med Parisavtalet",
          "source": "<0>Stockholm Environment Institute (2025), Konsumtionskompassen. Licens: CC BY-NC-ND 4.0.</0>"
        },
        "electricVehiclePerChargePoints": {
          "label": "Laddarna",
          "description": "Antal elbilar per laddningspunkt",
          "detailedDescription": "Antal elbilar per publik laddningspunkt per kommun år 2024. Ju färre bilar per laddningspunkt desto bättre, god infrastruktur gynnar ökad elbilskonsumtion",
          "source": "<0>Power Circle</0>",
          "nullValues": "Saknar laddpunkter"
        },
        "bicycleMetrePerCapita": {
          "label": "Cyklarna",
          "description": "Meter cykelväg per invånare",
          "detailedDescription": "Antal meter cykelväg per invånare per kommun år 2024. Ju längre desto bättre, god infrastruktur gynnar ökad cykling",
          "source": "<0>Nationella Vägdatabasen</0>, <1>Trafikverket</1>"
        }
      },
      "insights": {
        "noData": {
          "municipality": "Ingen kommundata tillgänglig",
          "metric": "Ingen data tillgänglig för {{metric}}"
        },
        "keyStatistics": {
          "average": "Genomsnitt:",
          "distributionAbove": "kommuner över genomsnittet",
          "distributionBelow": "kommuner under genomsnittet"
        },
        "topPerformers": {
          "titleBest": "Topp fem kommuner",
          "titleTop": "Toppresterande kommuner"
        },
        "improvement": {
          "title": "Botten fem kommuner"
        }
      },
      "viewToggle": {
        "showList": "Visa lista",
        "showMap": "Visa karta"
      },
      "rankedList": {
        "search": {
          "placeholder": "Sök kommuner..."
        },
        "rank": "Placering: {{rank}} av {{total}}"
      }
    }
  },
  "errorPage": {
    "title": "Fel",
    "description": "Ett fel uppstod när din förfrågan behandlades.",
    "serverTitle": "Serverfel",
    "serverDescription": "Något gick fel på våra servrar. Försök igen senare eller kontakta support om problemet kvarstår.",
    "backToHome": "Tillbaka till startsidan",
    "tryAgain": "Försök igen"
  },
  "notFoundPage": {
    "title": "Sidan hittades inte",
    "description": "Sidan du letar efter finns inte eller har flyttats.",
    "backToHome": "Tillbaka till startsidan"
  },
  "unauthorizedPage": {
    "title": "Åtkomst Nekad",
    "errorMessage": "Du har inte den nödvändiga behörigheten för att visa denna sida"
  },
  "companyEditPage": {
    "error": {
      "couldNotFetch": "Kunde inte hämta företagsdata",
      "tryAgainLater": "Vänligen försök igen senare",
      "couldNotFind": "Företaget kunde inte hittas",
      "checkId": "Kontrollera att företags-ID:t är korrekt"
    },
    "rowName": {
      "reportingTimespan": "Rapporteringsperiod",
      "reportingStart": "Start",
      "reportingEnd": "Slut",
      "marketBased": "Marknadsbaserad",
      "locationBased": "Platsbaserad",
      "unknown": "Okänd"
    },
    "save": "Spara",
    "success": {
      "title": "Ändringarna har sparats!",
      "description": "Ändringar i rapporteringsperioden har gjorts framgångsrikt"
    },
    "successDetails": {
      "title": "Ändringarna har sparats!",
      "description": "Ändringar i basår och/eller branschsektor har gjorts framgångsrikt"
    },
    "unsavedChanges": {
      "title": "Osparade ändringar",
      "description": "Du har osparade ändringar. Är du säker på att du vill lämna?",
      "cancel": "Avbryt",
      "discard": "Kasta ändringar"
    },
    "authExpired": {
      "title": "Sessionen har gått ut",
      "message": "Din session har gått ut. Logga in igen för att fortsätta redigera.",
      "cancel": "Avbryt",
      "login": "Logga in"
    }
  },
  "authCallbackPage": {
    "failed": "Autentisering misslyckades",
    "success": {
      "title": "Inloggad",
      "description": "Välkommen"
    }
  },
  "privacyPage": {
    "seoTitle": "Integritetspolicy - Klimatkollen",
    "seoDescription": "Läs om hur Klimatkollen behandlar personuppgifter och värnar om din integritet.",
    "seoHeading": "Integritetspolicy",
    "seoText": "Klimatkollen värnar om din personliga integritet och följer dataskyddsförordningen (GDPR).",
    "title": "Hur Klimatkollen behandlar personuppgifter",
    "lastUpdated": "Senast publicerad: {{date}}",
    "responsibilityTitle": "Personuppgiftsansvar",
    "responsibilityText": "Klimatbyrån med organisationsnummer 802537-8814 är personuppgiftsansvarig när föreningens verksamheter behandlar personuppgifter.",
    "dataCollectionTitle": "Vilka uppgifter behandlar vi?",
    "dataCollectionText": "De personuppgifter vi samlar in är i första hand sådana som du själv uppger (namn, adress, mobilnummer etc.) när du exempelvis skriver upp dig för vårt nyhetsbrev eller blir medlem. Du kan också vara anställd hos en samarbetspartner eller annan kontakt till Klimatbyrån, då är personuppgifterna dina kontaktuppgifter i arbetet.",
    "whyTitle": "Varför behandlar vi personuppgifterna?",
    "whyText1": "Vi behandlar uppgifterna för att kunna fullfölja de åtaganden som är kopplade till det syfte som uppges vid insamlingstillfället eller för samarbetet. I övrigt använder vi dina uppgifter endast för ändamål som rör Klimatbyråns egen verksamhet. Vi lämnar inte ut uppgifterna till tredje part.",
    "whyText2": "Klimatbyrån värnar om den personliga integriteten. Att hantera personuppgifter korrekt och säkert är en prioriterad fråga för oss. De som anförtror oss sina uppgifter ska vara trygga.",
    "whyText3": "Vi följer Dataskyddsförordningen och de andra lagar och regler som gäller på dataskyddsområdet. Du har alltid rätt att begära korrigering eller radering av dina personliga uppgifter.",
    "contactTitle": "Kontakta Oss",
    "contactText1": "Om du har frågor eller önskemål kring hantering av dina personuppgifter, vänligen kontakta oss."
  },
  "learnMorePage": {
    "title": "Globala utsläpp",
    "subtitle": "Varför mätning, rapportering och transparens kring utsläpp är avgörande för att uppnå verklig förändring.",
    "impactTitle": "Förstå påverkan",
    "impactDescription": "Varje partikel representerar miljontals ton CO₂-utsläpp. Titta hur de ackumuleras över tid, vilket visar den exponentiella tillväxten av globala utsläpp sedan den industriella revolutionen.",
    "impactDescription2": "Denna visualisering visar hur utsläppen har ökat dramatiskt sedan 1950, med en särskilt snabb tillväxt under senare decennier.",
    "trackingTitle": "Mätning för att hantera",
    "trackingDescription": "Vi kan inte effektivt minska vad som inte mäts. Noggranna mätningar av utsläpp är grunden för meningsfulla klimatåtgärder.",
    "companies": "Företag",
    "companiesDescription": "Företagens utsläpp utgör en betydande del av världens koldioxidutsläpp. Genom att mäta utsläppen kan företag identifiera minskningsmöjligheter.",
    "communities": "Samhällen",
    "communitiesDescription": "Samhällen behöver förstå sina koldioxidutsläpp för att kunna implementera effektiva minskningsstrategier och hållbara metoder.",
    "countries": "Länder",
    "countriesDescription": "Nationell utsläppsdata är kritisk för att kunna ställa och uppnå klimatmål, samt för att kunna hålla länder ansvariga för sina åtaganden.",
    "dataGaps": "Luckor i datan",
    "dataGapsDescription": "Om utsläppsdata saknas eller är felaktig begränsas vår möjlighet att fatta informerade beslut och genomföra effektiva klimatåtgärder.",
    "whyTrackingMatters": "Varför mätning är viktigt",
    "whyTrackingMattersDescription": "Komplett utsläppsmätning är avgörande för:",
    "trackingBenefits": [
      "Att sätta vetenskapligt baserade minskningsmål",
      "Att identifiera de mest effektiva minskningsstrategierna",
      "Att övervaka framsteg över tid",
      "Att säkerställa ansvar och transparens",
      "Att underlätta informerade policy- och regleringsbeslut"
    ],
    "csrdTitle": "Framtiden för utsläppsrapportering",
    "csrdDescription": "EU:s direktiv om företagens hållbarhetsrapportering (CSRD) innebär ett betydande steg framåt mot standardiserad och omfattande utsläppsrapportering.",
    "currentChallenges": "Historiska rapporteringsutmaningar",
    "currentChallengesDescription1": "Inkonsekventa metoder mellan företag och regioner",
    "currentChallengesDescription2": "Begränsad täckning av utsläpp",
    "currentChallengesDescription3": "Brist på standardiserade verifieringsprocesser",
    "currentChallengesDescription4": "Svårigheter med att följa framsteg mot Parisavtalets mål",
    "csrdImprovements": "CSRD förbättringar",
    "csrdImprovementsDescription1": "Standardiserade rapporteringskrav inom EU",
    "csrdImprovementsDescription2": "Komplett täckning av miljöpåverkan",
    "csrdImprovementsDescription3": "Obligatoriskt tredjepartssäkerställande",
    "csrdImprovementsDescription4": "Digital taggning för förbättrad dataåtkomst och transparens",
    "parisAlignment": "Anpassning till Parisavtalet",
    "parisAlignmentDescription": "CSRD hjälper till att spåra framsteg mot Parisavtalets mål genom:",
    "parisAlignmentDescription1": "Att kräva detaljerade övergångsplaner",
    "parisAlignmentDescription2": "Att kräva vetenskapligt baserade mål",
    "parisAlignmentDescription3": "Att säkerställa konsekvent framstegsspårning",
    "implementationTimeline": "Implementeringstidslinje",
    "implementationSteps": [
      "2024: Stora börsnoterade företag",
      "2025: Stora företag som ännu inte rapporterar",
      "2026: Börsnoterade SMF och andra företag",
      "Gradvis expansion för att täcka fler företag"
    ]
  },
  "common": {
    "loading": "Laddar...",
    "error": "Fel"
  },
  "globalSearch": {
    "title": "Hitta ett företag eller kommun",
    "searchCategoryCompany": "Företag",
    "searchCategoryMunicipality": "Kommun",
    "searchCategoryPage": "Sida",
    "placeholder": "Exempel: Alfa Laval",
    "headerButtonTitle": "Sök",
    "searchDialog": {
      "title": "Sök",
      "description": "Sök efter företag eller kommuner",
      "emptyText": "Börja skriv för att söka",
      "loadingText": "Hämtar företag och kommuner...",
      "shortcutTipText": "Starta sök med Ctrl+K / ⌘+K"
    }
  },
  "dataGuide": {
    "buttonFallbackTitle": "Förstå datan",
    "selectItemPrompt": "Välj ett ämne du vill veta mer om"
  },
  "trendAnalysis": {
    "insufficientData": "Ingen trendlinje visas på grund av otillräcklig data ({{dataPoints}} punkter). Behöver minst 2 datapunkter för att bygga tillförlitlig trend.",
    "insufficientDataWithBaseYear": "Enkel trendberäkning används på grund av begränsad data sedan {{baseYear}} ({{dataPoints}} punkter). Mer data behövs för tillförlitlig trendanalys.",
    "insufficientDataSinceBaseYear": "Ingen trendlinje visas på grund av otillräcklig data sedan basåret {{baseYear}} ({{dataPoints}} användbara punkter). Behöver minst 2 datapunkter sedan basåret för att bygga tillförlitlig trend.",
    "simpleMethodInsufficientData": "Enkel trendberäkning används på grund av begränsad data sedan basåret ({{dataPoints}} punkter). Mer data behövs för tillförlitlig trendanalys.",
    "simpleMethodPoorDataQuality": "Enkel trendberäkning används på grund av datakvalitetsproblem ({{issues}}). Endast {{cleanDataPoints}} tillförlitliga datapunkter från {{originalDataPoints}} totalt. Denna trend kanske inte är särskilt tillförlitlig.",
    "linearMethodMultipleIssues": "Linjär trend används trots datakvalitetsproblem ({{issues}}). Baserat på {{cleanDataPoints}} tillförlitliga datapunkter från {{originalDataPoints}} totalt. Tolka med försiktighet.",
    "weightedLinearMethodStable": "Viktad linjär trend används eftersom senaste åren visar stabila utsläpp (variation < 10% av genomsnittet). Betonar senaste stabila data för nuvarande trendrepresentation.",
    "exponentialMethodBetterFit": "Exponentiell trend används eftersom den passar data betydligt bättre än linjär trend. Tyder på att utsläppen förändras i accelererande eller decelererande takt.",
    "recentExponentialMethodStrongPattern": "Senaste exponentiella trend används eftersom de senaste 4 åren visar starkt exponentiellt mönster som är betydligt bättre än linjärt. Fokuserar på senaste trendmönstret.",
    "linearMethodDefault": "Linjär trend används som standard eftersom data är tillräckligt komplett och visar konsekvent mönster utan starkt icke-linjärt beteende eller betydande avvikare."
  },
  "newsletterArchivePage": {
    "title": "Nyhetsbrevsarkiv",
    "description": "Läs tidigare nyhetsbrev",
    "loading": "Laddar...",
    "error": "Fel vid inläsning av data",
    "next": "Nästa",
    "previous": "Föregående"
  },
  "insightCategories": {
    "analysis": "Analys",
    "guide": "Guide",
    "methodology": "Metodik"
  },
  "graphs": {
    "pieChart": {
      "clickToFilter": "Klicka för att filtrera",
      "ofTotal": "av total"
    }
  },
  "language": {
    "sv": "Svenska",
    "en": "Engelska"
  }
}<|MERGE_RESOLUTION|>--- conflicted
+++ resolved
@@ -719,23 +719,12 @@
     "politicalRule": "Här styr",
     "totalEmissions": "Totala utsläpp {{year}}",
     "totalEmissionsTooltip": "Detta är de senast rapporterade utsläppen. För beräknade uppskattningar för innevarande år, se grafen Utsläppsutveckling nedan.",
-<<<<<<< HEAD
-=======
-    "budgetRanOut": "Koldioxidbudgeten tog slut",
-    "budgetKept": "Koldioxidbudgeten tar slut",
-    "budgetHolds": "Håller budget",
-    "never": "Aldrig",
->>>>>>> c1a6528c
     "emissionsDevelopment": "Utsläppsutveckling",
     "graph": {
       "overview": "Översikt",
       "sectors": "Utsläppskällor"
     },
-<<<<<<< HEAD
-    "inTons": "I ton CO₂",
-=======
     "inTons": "I ton CO₂e",
->>>>>>> c1a6528c
     "annualChangeSince2015": "Årlig utsläppsförändring sedan 2015",
     "reductionToMeetParis": "Utsläppsminskning för att klara Parisavtalet",
     "cannotReduceToParis": "Klarar ej Parisavtalet",
