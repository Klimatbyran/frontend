--- conflicted
+++ resolved
@@ -1278,262 +1278,6 @@
   },
   "dataGuide": {
     "buttonFallbackTitle": "Lär dig mer om dessa mätvärden",
-<<<<<<< HEAD
-    "selectItemPrompt": "Välj ett ämne du vill veta mer om",
-    "items": {
-      "totalEmissions": {
-        "title": "Vad menas med totala utsläpp?",
-        "content": [
-          "Siffran representerar de **totala växthusgasutsläppen (GHG)** som",
-          "företaget har rapporterat för ett visst år. Den inkluderar utsläpp från **Scope 1, 2 och 3** — och ger",
-          "en överblick av företagets klimatpåverkan över sina verksamheter och värdekedjan från inköp till",
-          "användning av bolagets produkter.\n",
-          "**Notera:** Biogena utsläpp från växter, träd och jord **ingår inte** i denna total.\n",
-          "Företag rapporterar sina utsläpp i tre kategorier **— Scope 1, Scope 2 och Scope 3",
-          "—** för att klargöra **var utsläppen kommer ifrån** och **vem som har ansvar**."
-        ]
-      },
-      "yearOverYearChange": {
-        "title": "Vad visar förändringen år för år?",
-        "content": [
-          "Denna siffra visar den **procentuella förändringen i totalt rapporterade utsläpp** sedan",
-          "föregående år. Den visar **om ett företags klimatpåverkan ökade",
-          "eller minskade mellan två år**.\n",
-          "**Notera:** Stora förändringar från ett år till nästa kan ibland återspegla mer än",
-          "bara faktiska utsläppsförändringar. Till exempel kan utsläpp stiga eller sjunka mycket om:\n",
-          "- Företaget **börjar eller slutar rapportera vissa scope eller kategorier**\n",
-          "- Det sker en **fusion, förvärv eller försäljning**\n",
-          "- Rapporteringsmetoderna eller avgränsningarna ändras\n\n",
-          "Väg alltid in kontexten när du tolkar stora procentuella förändringar.\n",
-          "Siffran för år-för-år **visar endast förändringen mellan det valda året",
-          "och föregående år**, och är inte nödvändigtvis anpassad till företagets egna klimatmål",
-          "eller uppföljningsmetod.\n",
-          "**De flesta företag följer sina klimatframsteg baserat på ett valt \"basår\"**",
-          "(som 2019 eller 2020), och mäter minskningar från den startpunkten."
-        ]
-      },
-      "baseYear": {
-        "title": "Vad är ett basår?",
-        "content": [
-          "Ett **basår** är det år ett företag väljer som utgångspunkt för att följa sitt",
-          "klimatarbete. Alla framtida utsläppsminskningar mäts vanligtvis",
-          "**mot detta år**.\n",
-          "Till exempel, om ett företag har 2020 som basår och siktar på att minska utsläppen med",
-          "50% till 2030, ska alla minskningar **jämföras med utsläppen 2020**.\n",
-          "**Varför det är viktigt:** Basåret ger en konsekvent referenspunkt för att mäta",
-          "långsiktiga framsteg. Utan basåret är det svårt att veta om ett företag faktiskt",
-          "minskar utsläppen — eller om de bara ändras år för år.\n",
-          "**Notera:** Vissa företag uppdaterar sitt basår om de ändrar beräkningsmetoder",
-          "eller om de genomgår en större omstrukturering (som en fusion eller förvärv)."
-        ]
-      },
-      "scope1": {
-        "title": "Vad är Scope 1?",
-        "content": [
-          "**Scope 1 – Direkta utsläpp**\n",
-          "Dessa är utsläpp som kommer **direkt från aktiviteter företaget kontrollerar.**\n",
-          "Här ingår sådant som:\n",
-          "- Bränsleanvändning i företagets fordon\n",
-          "- Utsläpp från värmepannor i företagets byggnader\n",
-          "- Eventuella tillverkningsprocesser som släpper ut växthusgaser\n\n",
-          "Om företaget äger det, och det använder fossila bränsle eller orsakar utsläpp direkt",
-          "på plats, då är det Scope 1."
-        ]
-      },
-      "scope2": {
-        "title": "Vad är Scope 2?",
-        "content": [
-          "**Scope 2 – Indirekta energiutsläpp**\n",
-          "Scope 2 täcker utsläpp från **el och energi** som företaget",
-          "**köper och använder**, även om utsläppen sker hos leverantören, inte på plats",
-          "hos det rapporterande företaget.\n",
-          "Till exempel:\n",
-          "- El som används för att driva kontor, butiker eller fabriker\n",
-          "- Uppvärmning eller kylning köpt från en extern leverantör\n\n",
-          "Företaget skapar inte dessa utsläpp direkt, men de är fortfarande ansvariga för",
-          "att köpa och använda energin."
-        ]
-      },
-      "scope3": {
-        "title": "Vad är Scope 3?",
-        "content": [
-          "**Scope 3 – Andra indirekta utsläpp (i värdekedjan)**\n",
-          "Scope 3 är den bredaste kategorin. Den inkluderar **alla andra utsläpp kopplade till",
-          "företaget**, både **före och efter** dess verksamhet — även om företaget inte",
-          "direkt kontrollerar dem.\n",
-          "Scope 3 delas upp i två delar:\n",
-          "**Uppströms utsläpp** (innan produkten når företaget):\n",
-          "- Tillverkning och transport av råvaror\n",
-          "- Utsläpp från leverantörer\n",
-          "- Affärsresor eller anställdas pendling\n\n",
-          "**Nedströms utsläpp** (efter att företaget säljer produkten):\n",
-          "- Hur kunder använder produkten\n",
-          "- Hur produkten kasseras eller återvinns\n",
-          "- Investeringar eller tjänster företaget finansierar\n\n",
-          "Scope 3-utsläpp rapporteras i 15 kategorier, 8 uppströms och 7 nedströms."
-        ]
-      },
-      "companySectors": {
-        "title": "Vad menas med företagens sektor?",
-        "content": [
-          "Företagen grupperas i branscher eller sektorer baserat på vad de gör, med hjälp av **Global Industry",
-          "Classification Standard (GICS)**. Detta system hjälper till att organisera företag i tydliga",
-          "kategorier — som energi, finans, konsumentvaror eller teknik — vilket gör det lättare",
-          "att jämföra företag med liknande verksamhet.\n",
-          "[Lär dig mer om GICS-systemet här](https://www.msci.com/our-solutions/indexes/gics)\n",
-          "**Varför det är viktigt:** Olika branscher har mycket olika utsläppsprofiler och utmaningar.\n",
-          "Till exempel:\n",
-          "- Ett **energiföretag** har höga direkta utsläpp på grund av energiproduktion\n",
-          "- Ett **teknikföretag** kan ha låga direkta utsläpp men klimatpåverkan i",
-          "leverantörskedjan (Scope 3)\n\n",
-          "Att jämföra företag inom **samma sektor** gör det möjligt att dra relevanta slutsatser om klimatpåverkan",
-          "och framsteg."
-        ]
-      },
-      "co2units": {
-        "title": "Vad är tCO₂ & tCO₂e?",
-        "content": [
-          "Alla utsläpp visas som ton CO₂ eller ton CO₂e vilket står för",
-          "\"ton koldioxidekvivalenter\". Det är ett standardiserat mått som omvandlar",
-          "påverkan av olika växthusgaser till motsvarande mängd CO₂."
-        ]
-      },
-      "companyTurnover": {
-        "title": "Vad är omsättning, och varför spelar det roll för utsläppen?",
-        "content": [
-          "**Omsättning** syftar på den totala intäkten eller inkomsten ett företag genererar från sina",
-          "affärsaktiviteter — med andra ord, hur mycket pengar det får ta in, innan kostnader",
-          "dras av.\n",
-          "Till exempel har ett företag med en omsättning på 500 miljoner kronor tjänat den summan i försäljning",
-          "under ett år.\n",
-          "Omsättning hjälper till att sätta ett företags **utsläpp i perspektiv**. Genom att jämföra utsläpp",
-          "med omsättning kan vi se hur mycket klimatpåverkan som genereras per enhet ekonomisk aktivitet.\n",
-          "Detta kallas ofta **utsläppsintensitet**, och det kan hjälpa oss att svara på frågor som:\n",
-          "- Växer företagets verksamhet samtidigt som det minskar sina utsläpp?\n",
-          "- Hur effektivt är företaget när det gäller utsläpp per intjänad krona?\n\n",
-          "Två företag kan släppa ut samma mängd växthusgaser, men om det ena har fem gånger",
-          "högre omsättning är det mer effektivt — eller ha mer resurser att investera",
-          "i utsläppsminskningar.\n",
-          "Omsättning förklarar inte allt, men det är användbart för att jämföra företag",
-          "av olika storlekar eller utvärdera framsteg över tid."
-        ]
-      },
-      "scope3EmissionLevels": {
-        "title": "Varför är Scope 3-utsläpp ofta så mycket högre?",
-        "content": [
-          "Scope 3-utsläpp täcker **alla indirekta växthusgasutsläpp som sker utanför ett",
-          "företags egna verksamhet** — från dess leverantörskedja, produktanvändning, affärsresor,",
-          "avfall med mera.\n",
-          "Eftersom Scope 3 inkluderar så många olika aktiviteter",
-          "representerar det vanligtvis den **största andelen av ett företags totala klimatpåverkan**.\n",
-          "Till skillnad från Scope 1 och 2-utsläpp, som mestadels är under ett företags direkta kontroll",
-          "(t.ex. bränsle som används på plats eller el som köps), sker Scope 3-utsläpp **utanför",
-          "företagets väggar**. Detta gör dem mer komplexa att mäta, eftersom:\n",
-          "- Företag förlitar sig ofta på **data från leverantörer, partners eller kunder**, som kanske",
-          "inte alltid är tillgänglig eller korrekt\n",
-          "- Utsläpp kan variera kraftigt beroende på **hur och var produkter tillverkas, används",
-          "och kasseras**\n",
-          "- Vissa kategorier, som anställdas pendling eller hela livscykeln för en produkt,",
-          "involverar många antaganden och uppskattningar\n\n",
-          "Trots dessa utmaningar är spårning av Scope 3 väsentligt för att förstå ett företags",
-          "fulla klimatavtryck — och för att identifiera de största möjligheterna för verkliga",
-          "utsläppsminskningar."
-        ]
-      },
-      "scope3Variations": {
-        "title": "Varför varierar Scope 3-utsläpp så mycket mellan företag?",
-        "content": [
-          "Scope 3 täcker alla indirekta utsläpp över ett företags värdekedja — från råvaror",
-          "och leverantörsverksamhet till hur produkter används och kasseras. Dessa",
-          "utsläpp varierar beroende på företagets storlek, affärsmodell, leverantörskedjans komplexitet",
-          "och hur mycket av Scope 3 de faktiskt rapporterar.\n",
-          "Vissa företag rapporterar endast några få kategorier, medan andra inkluderar en fullständig uppdelning",
-          "— vilket kan göra jämförelser knepiga."
-        ]
-      },
-      "companyLowEmissionsImpact": {
-        "title": "Kan ett företag ha låga utsläpp men ändå påverka klimatet negativt?",
-        "content": [
-          "Ja. Ett företag kan visa låga egna utsläpp om det lägger ut sina mest utsläppsintensiva",
-          "verksamheter på entreprenad, rapporterar bara viss Scope 3-data, eller verkar inom en lågutsläppsbranch.",
-          "Men det kan fortfarande orsaka stora utsläpp — till exempel genom sina investeringar, val av",
-          "leverantörskedja eller genom att sälja produkter med hög klimatpåverkan.\n",
-          "Att endast titta på rapporterade utsläpp kan missa detta bredare inflytande — särskilt om",
-          "Scope 3 är begränsat eller saknas helt."
-        ]
-      },
-      "meaningOfNetZero": {
-        "title": "Vad betyder \"netto-noll\" egentligen?",
-        "content": [
-          "Netto-noll betyder att ett företag siktar på att minska sina växthusgasutsläpp så mycket som",
-          "möjligt, och sedan **kompenserar för de återstående utsläppen** genom att avlägsna en motsvarande",
-          "mängd växthusgaser från atmosfären — ofta genom koldioxidavskiljning (CCS), trädplantering eller",
-          "att betala för att minska utsläppen någon annanstans.\n",
-          "Detta koncept är centralt för **Parisavtalet**, som uppmanar länder",
-          "(och företag) att nå netto-noll utsläpp till mitten av seklet för att begränsa den globala",
-          "uppvärmningen till **1,5°C** över förindustriella nivåer.\n",
-          "För att vara trovärdiga bör netto-noll-planer fokusera på **stora, långsiktiga utsläppsminskningar** —",
-          "inte bara förlita sig på klimatkompensation.\n",
-          "Kort sagt: verkligt netto-noll betyder att först skära ner utsläpp vid källan, sedan noggrant",
-          "hantera det som är kvar."
-        ]
-      },
-      "companyRealChange": {
-        "title": "Hur kan jag avgöra om ett företag gör verkliga klimatframsteg?",
-        "content": [
-          "Leta efter:\n",
-          "- Tydliga utsläppsminskningar över flera år (särskilt inom Scope 3)\n",
-          "- Ett konsekvent och offentliggjort **basår**\n",
-          "- Sektorspecifika mål som överensstämmer med 1,5-gradersmålet\n",
-          "- Transparent och konsekvent rapportering i alla tre scope\n\n",
-          "Minskningar som följer en tydlig trend — inte bara enstaka fall — och fullständig Scope 3-",
-          "rapportering är tydliga tecken på seriösa klimatåtgärder."
-        ]
-      },
-      "companiesHowToCompare": {
-        "title": "Hur kan jag använda denna information för att jämföra företag rättvist?",
-        "content": [
-          "Börja med att jämföra företag **inom samma bransch**, eftersom olika sektorer har",
-          "mycket olika utsläppsprofiler.\n",
-          "Du kan också titta på **utsläpp per miljon i",
-          "intäkter** (utsläppsintensitet), vilket hjälper till att justera för företagsstorlek.\n",
-          "Slutligen, överväg hur **fullständig deras rapportering** är — ett företag som rapporterar alla scope,",
-          "även om siffrorna är höga, visar ofta mer transparens än ett som rapporterar",
-          "väldigt lite."
-        ]
-      },
-      "companyCitizenAction": {
-        "title": "Vad kan jag göra med denna kunskap som medborgare, konsument, investerare eller anställd?",
-        "content": [
-          "Du kan använda denna data för att:\n",
-          "- Kräva åtgärder som minskar utsläppen mer och snabbare\n",
-          "- Stödja företag som rapporterar transparent och agerar för klimatet\n",
-          "- Ställa kritiska frågor om luckor eller inkonsekvenser\n",
-          "- Välja produkter eller tjänster som har lägre klimatpåverkan\n",
-          "- Förespråka starkare mål och rapportering på din arbetsplats eller sparportfölj\n",
-          "- Stödja lokal och nationell politik som ökar transparenskraven",
-          "och stärker uppföljningen av åtgärder och utsläppsmål\n\n",
-          "Klimatmedvetna konsumenter och intressenter driver på företagen att förbättras — och",
-          "transparens om hur det går med utsläppen är ett kraftfullt första steg."
-        ]
-      },
-      "companyMissingData": {
-        "title": "Varför saknar vissa företag data för vissa scopes eller år?",
-        "content": [
-          "Vissa företag kanske inte har system på plats för att spåra sina totala utsläpp, eller kanske bara",
-          "rapporterar vad som krävs enligt lag eller är lättast att beräkna.\n",
-          "Andra kanske är nya med rapportering, har ändrat metoder, eller rapporterar endast vissa scopes",
-          "(som Scope 1 och 2, men inte Scope 3).\n",
-          "Luckor i data betyder inte automatiskt dåliga avsikter — men gör det svårare att bedöma",
-          "framsteg eller jämföra företag rättvist."
-        ]
-      }
-    }
-  },
-  "newsletterArchivePage": {
-    "title": "Arkiv för nyhetsbrev",
-    "description": "Titta igenom alla tidigare släppta nyhetsbrev"
-=======
     "selectItemPrompt": "Välj ett ämne du vill veta mer om"
   },
   "trendAnalysis": {
@@ -1547,6 +1291,5 @@
     "exponentialMethodBetterFit": "Exponentiell trend används eftersom den passar data betydligt bättre än linjär trend. Tyder på att utsläppen förändras i accelererande eller decelererande takt.",
     "recentExponentialMethodStrongPattern": "Senaste exponentiella trend används eftersom de senaste 4 åren visar starkt exponentiellt mönster som är betydligt bättre än linjärt. Fokuserar på senaste trendmönstret.",
     "linearMethodDefault": "Linjär trend används som standard eftersom data är tillräckligt komplett och visar konsekvent mönster utan starkt icke-linjärt beteende eller betydande avvikare."
->>>>>>> f6e4fb88
   }
 }