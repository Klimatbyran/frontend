--- conflicted
+++ resolved
@@ -28,8 +28,4 @@
 
 Inkluderar man partiernas mål för kompletterande åtgärder, där kolinlagring i skog och mark och även bio-CCS (lagring av koldioxid från biobränsle) ingår, så sticker fortfarande Miljöpartiet och Vänsterpartiet ut som mest långtgående, men även Liberalerna utmärker sig, med omfattande mål för bio-CCS.
 
-<<<<<<< HEAD
-PM med analysen av partiernas klimatmål i sin helhet finns [här](/documents/Carbon_budgets-Analysis_final.pdf) och en fördjupning om skog och mark finns [här](/documents/Klimatkollen_LULUCF_final.pdf).
-=======
-PM med analysen av partiernas klimatmål i sin helhet finns [här](/public/documents/Carbon_budgets-Analysis_final.pdf) och en fördjupning om skog och mark finns [här](/public/documents/Klimatkollen_LULUCF_final.pdf).
->>>>>>> c70fc3d8
+PM med analysen av partiernas klimatmål i sin helhet finns [här](/documents/Carbon_budgets-Analysis_final.pdf) och en fördjupning om skog och mark finns [här](/documents/Klimatkollen_LULUCF_final.pdf).