import { Route, Routes } from "react-router-dom";
import { Suspense, lazy } from "react";
import ProtectedRoute from "./components/ProtectedRoute";
import { LanguageRedirect } from "@/components/LanguageRedirect";
import { LandingPage } from "./pages/LandingPage";
<<<<<<< HEAD
=======
import { LearnMoreOverview } from "./pages/LearnMoreOverview";
import { LearnMoreArticle } from "./pages/LearnMoreArticle";
import { MethodsPage } from "./pages/MethodsPage";
import { MunicipalitiesRankedPage } from "./pages/MunicipalitiesRankedPage";
import { MunicipalitiesComparePage } from "./pages/MunicipalitiesComparePage";
import { MunicipalityDetailPage } from "./pages/MunicipalityDetailPage";
import { NotFoundPage } from "./pages/NotFoundPage";
import { ReportsPage } from "./pages/ReportsPage";
import { PrivacyPage } from "./pages/PrivacyPage";
import ProductsPage from "./pages/ProductsPage";
import { UnauthorizedErrorPage } from "./pages/error/UnauthorizedErrorPage";
import { SupportPage } from "./pages/SupportPage";
import { ValidationDashboard } from "./pages/internal-pages/ValidationDashboard";
import { InternalDashboard } from "./pages/internal-pages/InternalDashboard";
import { ReportLandingPage } from "./pages/ReportLandingPage";
import { RequestsDashboard } from "./pages/internal-pages/RequestsDashboard";
import { TrendAnalysisDashboard } from "./pages/internal-pages/TrendAnalysisDashboard";
import { NewsLetterArchivePage } from "./pages/NewslettersPage";

>>>>>>> 66c0c068

// Lazy load all pages except LandingPage for faster initial load
const AboutPage = lazy(() => import("./pages/AboutPage").then(m => ({ default: m.AboutPage })));
const AuthCallback = lazy(() => import("./pages/AuthCallback").then(m => ({ default: m.AuthCallback })));
const BlogDetailPage = lazy(() => import("./pages/BlogDetailPage").then(m => ({ default: m.BlogDetailPage })));
const CompanyEditPage = lazy(() => import("./pages/CompanyEditPage").then(m => ({ default: m.CompanyEditPage })));
const CompanyDetailPage = lazy(() => import("./pages/CompanyDetailPage").then(m => ({ default: m.CompanyDetailPage })));
const CompaniesPage = lazy(() => import("./pages/CompaniesPage").then(m => ({ default: m.CompaniesPage })));
const DownloadsPage = lazy(() => import("./pages/DownloadsPage"));
const ErrorPage = lazy(() => import("./pages/ErrorPage").then(m => ({ default: m.ErrorPage })));
const InsightsPage = lazy(() => import("./pages/InsightsPage").then(m => ({ default: m.InsightsPage })));
const LearnMoreOverview = lazy(() => import("./pages/LearnMoreOverview").then(m => ({ default: m.LearnMoreOverview })));
const LearnMoreArticle = lazy(() => import("./pages/LearnMoreArticle").then(m => ({ default: m.LearnMoreArticle })));
const MethodsPage = lazy(() => import("./pages/MethodsPage").then(m => ({ default: m.MethodsPage })));
const MunicipalitiesRankedPage = lazy(() => import("./pages/MunicipalitiesRankedPage").then(m => ({ default: m.MunicipalitiesRankedPage })));
const MunicipalitiesComparePage = lazy(() => import("./pages/MunicipalitiesComparePage").then(m => ({ default: m.MunicipalitiesComparePage })));
const MunicipalityDetailPage = lazy(() => import("./pages/MunicipalityDetailPage").then(m => ({ default: m.MunicipalityDetailPage })));
const NotFoundPage = lazy(() => import("./pages/NotFoundPage").then(m => ({ default: m.NotFoundPage })));
const ReportsPage = lazy(() => import("./pages/ReportsPage").then(m => ({ default: m.ReportsPage })));
const PrivacyPage = lazy(() => import("./pages/PrivacyPage").then(m => ({ default: m.PrivacyPage })));
const ProductsPage = lazy(() => import("./pages/ProductsPage"));
const UnauthorizedErrorPage = lazy(() => import("./pages/error/UnauthorizedErrorPage").then(m => ({ default: m.UnauthorizedErrorPage })));
const SupportPage = lazy(() => import("./pages/SupportPage").then(m => ({ default: m.SupportPage })));
const ValidationDashboard = lazy(() => import("./pages/internal-pages/ValidationDashboard").then(m => ({ default: m.ValidationDashboard })));
const InternalDashboard = lazy(() => import("./pages/internal-pages/InternalDashboard").then(m => ({ default: m.InternalDashboard })));
const ReportLandingPage = lazy(() => import("./pages/ReportLandingPage").then(m => ({ default: m.ReportLandingPage })));
const RequestsDashboard = lazy(() => import("./pages/internal-pages/RequestsDashboard").then(m => ({ default: m.RequestsDashboard })));
const TrendAnalysisDashboard = lazy(() => import("./pages/internal-pages/TrendAnalysisDashboard").then(m => ({ default: m.TrendAnalysisDashboard })));

// Loading component
const PageLoader = () => (
  <div className="flex items-center justify-center min-h-[50vh]">
    <div className="animate-spin rounded-full h-8 w-8 border-b-2 border-blue-3"></div>
  </div>
);

export function AppRoutes() {
  return (
    <Suspense fallback={<PageLoader />}>
      <Routes>
      {/* Language redirect for non-prefixed routes */}
      <Route path="/" element={<LanguageRedirect />} />
      <Route path="/license" element={<LanguageRedirect />} />
      <Route path="/privacy" element={<LanguageRedirect />} />
      <Route path="/insights/:id" element={<LanguageRedirect />} />

      {/* Swedish routes */}
      <Route path="/sv" element={<LandingPage />} />
      <Route path="/sv/" element={<LandingPage />} />

      {/* Companies routes - Swedish */}
      <Route path="/sv/companies" element={<CompaniesPage />} />
      <Route path="/sv/companies/:id" element={<CompanyDetailPage />} />
      <Route path="/sv/companies/:id/:slug" element={<CompanyDetailPage />} />
      <Route path="/sv/foretag/:slug/:id" element={<CompanyDetailPage />} />

      {/* Protected Routes - Swedish */}
      <Route element={<ProtectedRoute />}>
        <Route path="/sv/companies/:id/edit" element={<CompanyEditPage />} />
        <Route path="/sv/internal-pages/validation-dashboard" element={<ValidationDashboard />} />
        <Route path="/sv/internal-pages/requests-dashboard" element={<RequestsDashboard />} />
        <Route path="/sv/internal-pages/internal-dashboard" element={<InternalDashboard />} />
        <Route path="/sv/internal-pages/trend-analysis-dashboard" element={<TrendAnalysisDashboard />} />
      </Route>

<<<<<<< HEAD
      {/* Municipalities routes - Swedish */}
      <Route path="/sv/municipalities" element={<MunicipalitiesRankedPage />} />
      <Route path="/sv/municipalities/explore" element={<MunicipalitiesComparePage />} />
      <Route path="/sv/municipalities/:id" element={<MunicipalityDetailPage />} />

      {/* About Pages - Swedish */}
      <Route path="/sv/about" element={<AboutPage />} />
      <Route path="/sv/methodology" element={<MethodsPage />} />
      <Route path="/sv/support" element={<SupportPage />} />

      {/* Insights Pages - Swedish */}
      <Route path="/sv/articles" element={<InsightsPage />} />
      <Route path="/sv/reports" element={<ReportsPage />} />
      <Route path="/sv/reports/:reportId" element={<ReportLandingPage />} />
      <Route path="/sv/insights/:id" element={<BlogDetailPage />} />
      <Route path="/sv/learn-more" element={<LearnMoreOverview />} />
      <Route path="/sv/learn-more/:id" element={<LearnMoreArticle />} />

      {/* Other Pages - Swedish */}
      <Route path="/sv/privacy" element={<PrivacyPage />} />
      <Route path="/sv/products" element={<ProductsPage />} />
      <Route path="/sv/products/database-download-2025" element={<DownloadsPage />} />

      {/* Error pages - Swedish */}
      <Route path="/sv/error/:code" element={<ErrorPage />} />
      <Route path="/sv/403" element={<UnauthorizedErrorPage />} />

      {/* English routes */}
      <Route path="/en" element={<LandingPage />} />
      <Route path="/en/" element={<LandingPage />} />

      {/* Companies routes - English */}
      <Route path="/en/companies" element={<CompaniesPage />} />
      <Route path="/en/companies/:id" element={<CompanyDetailPage />} />
      <Route path="/en/companies/:id/:slug" element={<CompanyDetailPage />} />

      {/* Protected Routes - English */}
      <Route element={<ProtectedRoute />}>
        <Route path="/en/companies/:id/edit" element={<CompanyEditPage />} />
        <Route path="/en/internal-pages/validation-dashboard" element={<ValidationDashboard />} />
        <Route path="/en/internal-pages/requests-dashboard" element={<RequestsDashboard />} />
        <Route path="/en/internal-pages/internal-dashboard" element={<InternalDashboard />} />
        <Route path="/en/internal-pages/trend-analysis-dashboard" element={<TrendAnalysisDashboard />} />
      </Route>

      {/* Municipalities routes - English */}
      <Route path="/en/municipalities" element={<MunicipalitiesRankedPage />} />
      <Route path="/en/municipalities/explore" element={<MunicipalitiesComparePage />} />
      <Route path="/en/municipalities/:id" element={<MunicipalityDetailPage />} />

      {/* About Pages - English */}
      <Route path="/en/about" element={<AboutPage />} />
      <Route path="/en/methodology" element={<MethodsPage />} />
      <Route path="/en/support" element={<SupportPage />} />

      {/* Insights Pages - English */}
      <Route path="/en/articles" element={<InsightsPage />} />
      <Route path="/en/reports" element={<ReportsPage />} />
      <Route path="/en/reports/:reportId" element={<ReportLandingPage />} />
      <Route path="/en/insights/:id" element={<BlogDetailPage />} />
      <Route path="/en/learn-more" element={<LearnMoreOverview />} />
      <Route path="/en/learn-more/:id" element={<LearnMoreArticle />} />

      {/* Other Pages - English */}
      <Route path="/en/privacy" element={<PrivacyPage />} />
      <Route path="/en/products" element={<ProductsPage />} />
      <Route path="/en/products/database-download-2025" element={<DownloadsPage />} />

      {/* Error pages - English */}
      <Route path="/en/error/:code" element={<ErrorPage />} />
      <Route path="/en/403" element={<UnauthorizedErrorPage />} />

      {/* Auth callback */}
      <Route path="/auth/callback" element={<AuthCallback />} />

      {/* Catch-all for 404 */}
      <Route path="*catchAll" element={<NotFoundPage />} />
      </Routes>
    </Suspense>
=======
      {/* Municipalities routes */}
      <Route
        path={`${basePath}/municipalities`}
        element={<MunicipalitiesRankedPage />}
      />
      <Route
        path={`${basePath}/municipalities/explore`}
        element={<MunicipalitiesComparePage />}
      />
      <Route
        path={`${basePath}/municipalities/:id`}
        element={<MunicipalityDetailPage />}
      />

      {/* About Pages */}
      <Route path={`${basePath}/about`} element={<AboutPage />} />
      <Route path={`${basePath}/methodology`} element={<MethodsPage />} />
      <Route path={`${basePath}/support`} element={<SupportPage />} />

      {/* Insights Pages */}
      <Route path={`${basePath}/articles`} element={<InsightsPage />} />
      <Route path={`${basePath}/reports`} element={<ReportsPage />} />
      <Route
        path={`${basePath}/reports/:reportId`}
        element={<ReportLandingPage />}
      />
      <Route path={`${basePath}/insights/:id`} element={<BlogDetailPage />} />
      <Route path={`${basePath}/learn-more`} element={<LearnMoreOverview />} />
      <Route
        path={`${basePath}/newsletter-archive`}
        element={<NewsLetterArchivePage />}
      />

      <Route
        path={`${basePath}/learn-more/:id`}
        element={<LearnMoreArticle />}
      />

      {/* Other Pages */}
      <Route path={`${basePath}/privacy`} element={<PrivacyPage />} />
      <Route path={`${basePath}/products`} element={<ProductsPage />} />
      <Route
        path={`${basePath}/products/database-download-2025`}
        element={<DownloadsPage />}
      />

      {/* Error pages */}
      <Route path={`${basePath}/error/:code`} element={<ErrorPage />} />
      {/* This catch-all should now only handle invalid routes */}
      <Route path={`${basePath}/*`} element={<NotFoundPage />} />
      <Route path={`${basePath}/403`} element={<UnauthorizedErrorPage />} />
      <Route path="auth/callback" element={<AuthCallback />} />
    </Routes>
>>>>>>> 66c0c068
  );
}<|MERGE_RESOLUTION|>--- conflicted
+++ resolved
@@ -3,28 +3,6 @@
 import ProtectedRoute from "./components/ProtectedRoute";
 import { LanguageRedirect } from "@/components/LanguageRedirect";
 import { LandingPage } from "./pages/LandingPage";
-<<<<<<< HEAD
-=======
-import { LearnMoreOverview } from "./pages/LearnMoreOverview";
-import { LearnMoreArticle } from "./pages/LearnMoreArticle";
-import { MethodsPage } from "./pages/MethodsPage";
-import { MunicipalitiesRankedPage } from "./pages/MunicipalitiesRankedPage";
-import { MunicipalitiesComparePage } from "./pages/MunicipalitiesComparePage";
-import { MunicipalityDetailPage } from "./pages/MunicipalityDetailPage";
-import { NotFoundPage } from "./pages/NotFoundPage";
-import { ReportsPage } from "./pages/ReportsPage";
-import { PrivacyPage } from "./pages/PrivacyPage";
-import ProductsPage from "./pages/ProductsPage";
-import { UnauthorizedErrorPage } from "./pages/error/UnauthorizedErrorPage";
-import { SupportPage } from "./pages/SupportPage";
-import { ValidationDashboard } from "./pages/internal-pages/ValidationDashboard";
-import { InternalDashboard } from "./pages/internal-pages/InternalDashboard";
-import { ReportLandingPage } from "./pages/ReportLandingPage";
-import { RequestsDashboard } from "./pages/internal-pages/RequestsDashboard";
-import { TrendAnalysisDashboard } from "./pages/internal-pages/TrendAnalysisDashboard";
-import { NewsLetterArchivePage } from "./pages/NewslettersPage";
-
->>>>>>> 66c0c068
 
 // Lazy load all pages except LandingPage for faster initial load
 const AboutPage = lazy(() => import("./pages/AboutPage").then(m => ({ default: m.AboutPage })));
@@ -53,6 +31,7 @@
 const ReportLandingPage = lazy(() => import("./pages/ReportLandingPage").then(m => ({ default: m.ReportLandingPage })));
 const RequestsDashboard = lazy(() => import("./pages/internal-pages/RequestsDashboard").then(m => ({ default: m.RequestsDashboard })));
 const TrendAnalysisDashboard = lazy(() => import("./pages/internal-pages/TrendAnalysisDashboard").then(m => ({ default: m.TrendAnalysisDashboard })));
+const NewsLetterArchivePage = lazy(() => import("./pages/NewslettersPage").then(m => ({ default: m.NewsLetterArchivePage })));
 
 // Loading component
 const PageLoader = () => (
@@ -65,165 +44,111 @@
   return (
     <Suspense fallback={<PageLoader />}>
       <Routes>
-      {/* Language redirect for non-prefixed routes */}
-      <Route path="/" element={<LanguageRedirect />} />
-      <Route path="/license" element={<LanguageRedirect />} />
-      <Route path="/privacy" element={<LanguageRedirect />} />
-      <Route path="/insights/:id" element={<LanguageRedirect />} />
+        {/* Language redirect for non-prefixed routes */}
+        <Route path="/" element={<LanguageRedirect />} />
+        <Route path="/license" element={<LanguageRedirect />} />
+        <Route path="/privacy" element={<LanguageRedirect />} />
+        <Route path="/insights/:id" element={<LanguageRedirect />} />
 
-      {/* Swedish routes */}
-      <Route path="/sv" element={<LandingPage />} />
-      <Route path="/sv/" element={<LandingPage />} />
+        {/* Swedish routes */}
+        <Route path="/sv" element={<LandingPage />} />
+        <Route path="/sv/" element={<LandingPage />} />
 
-      {/* Companies routes - Swedish */}
-      <Route path="/sv/companies" element={<CompaniesPage />} />
-      <Route path="/sv/companies/:id" element={<CompanyDetailPage />} />
-      <Route path="/sv/companies/:id/:slug" element={<CompanyDetailPage />} />
-      <Route path="/sv/foretag/:slug/:id" element={<CompanyDetailPage />} />
+        {/* Companies routes - Swedish */}
+        <Route path="/sv/companies" element={<CompaniesPage />} />
+        <Route path="/sv/companies/:id" element={<CompanyDetailPage />} />
+        <Route path="/sv/companies/:id/:slug" element={<CompanyDetailPage />} />
+        <Route path="/sv/foretag/:slug/:id" element={<CompanyDetailPage />} />
 
-      {/* Protected Routes - Swedish */}
-      <Route element={<ProtectedRoute />}>
-        <Route path="/sv/companies/:id/edit" element={<CompanyEditPage />} />
-        <Route path="/sv/internal-pages/validation-dashboard" element={<ValidationDashboard />} />
-        <Route path="/sv/internal-pages/requests-dashboard" element={<RequestsDashboard />} />
-        <Route path="/sv/internal-pages/internal-dashboard" element={<InternalDashboard />} />
-        <Route path="/sv/internal-pages/trend-analysis-dashboard" element={<TrendAnalysisDashboard />} />
-      </Route>
+        {/* Protected Routes - Swedish */}
+        <Route element={<ProtectedRoute />}>
+          <Route path="/sv/companies/:id/edit" element={<CompanyEditPage />} />
+          <Route path="/sv/internal-pages/validation-dashboard" element={<ValidationDashboard />} />
+          <Route path="/sv/internal-pages/requests-dashboard" element={<RequestsDashboard />} />
+          <Route path="/sv/internal-pages/internal-dashboard" element={<InternalDashboard />} />
+          <Route path="/sv/internal-pages/trend-analysis-dashboard" element={<TrendAnalysisDashboard />} />
+        </Route>
 
-<<<<<<< HEAD
-      {/* Municipalities routes - Swedish */}
-      <Route path="/sv/municipalities" element={<MunicipalitiesRankedPage />} />
-      <Route path="/sv/municipalities/explore" element={<MunicipalitiesComparePage />} />
-      <Route path="/sv/municipalities/:id" element={<MunicipalityDetailPage />} />
+        {/* Municipalities routes - Swedish */}
+        <Route path="/sv/municipalities" element={<MunicipalitiesRankedPage />} />
+        <Route path="/sv/municipalities/explore" element={<MunicipalitiesComparePage />} />
+        <Route path="/sv/municipalities/:id" element={<MunicipalityDetailPage />} />
 
-      {/* About Pages - Swedish */}
-      <Route path="/sv/about" element={<AboutPage />} />
-      <Route path="/sv/methodology" element={<MethodsPage />} />
-      <Route path="/sv/support" element={<SupportPage />} />
+        {/* About Pages - Swedish */}
+        <Route path="/sv/about" element={<AboutPage />} />
+        <Route path="/sv/methodology" element={<MethodsPage />} />
+        <Route path="/sv/support" element={<SupportPage />} />
 
-      {/* Insights Pages - Swedish */}
-      <Route path="/sv/articles" element={<InsightsPage />} />
-      <Route path="/sv/reports" element={<ReportsPage />} />
-      <Route path="/sv/reports/:reportId" element={<ReportLandingPage />} />
-      <Route path="/sv/insights/:id" element={<BlogDetailPage />} />
-      <Route path="/sv/learn-more" element={<LearnMoreOverview />} />
-      <Route path="/sv/learn-more/:id" element={<LearnMoreArticle />} />
+        {/* Insights Pages - Swedish */}
+        <Route path="/sv/articles" element={<InsightsPage />} />
+        <Route path="/sv/reports" element={<ReportsPage />} />
+        <Route path="/sv/reports/:reportId" element={<ReportLandingPage />} />
+        <Route path="/sv/insights/:id" element={<BlogDetailPage />} />
+        <Route path="/sv/learn-more" element={<LearnMoreOverview />} />
+        <Route path="/sv/learn-more/:id" element={<LearnMoreArticle />} />
+        <Route path="/sv/newsletter-archive" element={<NewsLetterArchivePage />} />
 
-      {/* Other Pages - Swedish */}
-      <Route path="/sv/privacy" element={<PrivacyPage />} />
-      <Route path="/sv/products" element={<ProductsPage />} />
-      <Route path="/sv/products/database-download-2025" element={<DownloadsPage />} />
+        {/* Other Pages - Swedish */}
+        <Route path="/sv/privacy" element={<PrivacyPage />} />
+        <Route path="/sv/products" element={<ProductsPage />} />
+        <Route path="/sv/products/database-download-2025" element={<DownloadsPage />} />
 
-      {/* Error pages - Swedish */}
-      <Route path="/sv/error/:code" element={<ErrorPage />} />
-      <Route path="/sv/403" element={<UnauthorizedErrorPage />} />
+        {/* Error pages - Swedish */}
+        <Route path="/sv/error/:code" element={<ErrorPage />} />
+        <Route path="/sv/403" element={<UnauthorizedErrorPage />} />
 
-      {/* English routes */}
-      <Route path="/en" element={<LandingPage />} />
-      <Route path="/en/" element={<LandingPage />} />
+        {/* English routes */}
+        <Route path="/en" element={<LandingPage />} />
+        <Route path="/en/" element={<LandingPage />} />
 
-      {/* Companies routes - English */}
-      <Route path="/en/companies" element={<CompaniesPage />} />
-      <Route path="/en/companies/:id" element={<CompanyDetailPage />} />
-      <Route path="/en/companies/:id/:slug" element={<CompanyDetailPage />} />
+        {/* Companies routes - English */}
+        <Route path="/en/companies" element={<CompaniesPage />} />
+        <Route path="/en/companies/:id" element={<CompanyDetailPage />} />
+        <Route path="/en/companies/:id/:slug" element={<CompanyDetailPage />} />
 
-      {/* Protected Routes - English */}
-      <Route element={<ProtectedRoute />}>
-        <Route path="/en/companies/:id/edit" element={<CompanyEditPage />} />
-        <Route path="/en/internal-pages/validation-dashboard" element={<ValidationDashboard />} />
-        <Route path="/en/internal-pages/requests-dashboard" element={<RequestsDashboard />} />
-        <Route path="/en/internal-pages/internal-dashboard" element={<InternalDashboard />} />
-        <Route path="/en/internal-pages/trend-analysis-dashboard" element={<TrendAnalysisDashboard />} />
-      </Route>
+        {/* Protected Routes - English */}
+        <Route element={<ProtectedRoute />}>
+          <Route path="/en/companies/:id/edit" element={<CompanyEditPage />} />
+          <Route path="/en/internal-pages/validation-dashboard" element={<ValidationDashboard />} />
+          <Route path="/en/internal-pages/requests-dashboard" element={<RequestsDashboard />} />
+          <Route path="/en/internal-pages/internal-dashboard" element={<InternalDashboard />} />
+          <Route path="/en/internal-pages/trend-analysis-dashboard" element={<TrendAnalysisDashboard />} />
+        </Route>
 
-      {/* Municipalities routes - English */}
-      <Route path="/en/municipalities" element={<MunicipalitiesRankedPage />} />
-      <Route path="/en/municipalities/explore" element={<MunicipalitiesComparePage />} />
-      <Route path="/en/municipalities/:id" element={<MunicipalityDetailPage />} />
+        {/* Municipalities routes - English */}
+        <Route path="/en/municipalities" element={<MunicipalitiesRankedPage />} />
+        <Route path="/en/municipalities/explore" element={<MunicipalitiesComparePage />} />
+        <Route path="/en/municipalities/:id" element={<MunicipalityDetailPage />} />
 
-      {/* About Pages - English */}
-      <Route path="/en/about" element={<AboutPage />} />
-      <Route path="/en/methodology" element={<MethodsPage />} />
-      <Route path="/en/support" element={<SupportPage />} />
+        {/* About Pages - English */}
+        <Route path="/en/about" element={<AboutPage />} />
+        <Route path="/en/methodology" element={<MethodsPage />} />
+        <Route path="/en/support" element={<SupportPage />} />
 
-      {/* Insights Pages - English */}
-      <Route path="/en/articles" element={<InsightsPage />} />
-      <Route path="/en/reports" element={<ReportsPage />} />
-      <Route path="/en/reports/:reportId" element={<ReportLandingPage />} />
-      <Route path="/en/insights/:id" element={<BlogDetailPage />} />
-      <Route path="/en/learn-more" element={<LearnMoreOverview />} />
-      <Route path="/en/learn-more/:id" element={<LearnMoreArticle />} />
+        {/* Insights Pages - English */}
+        <Route path="/en/articles" element={<InsightsPage />} />
+        <Route path="/en/reports" element={<ReportsPage />} />
+        <Route path="/en/reports/:reportId" element={<ReportLandingPage />} />
+        <Route path="/en/insights/:id" element={<BlogDetailPage />} />
+        <Route path="/en/learn-more" element={<LearnMoreOverview />} />
+        <Route path="/en/learn-more/:id" element={<LearnMoreArticle />} />
+        <Route path="/en/newsletter-archive" element={<NewsLetterArchivePage />} />
 
-      {/* Other Pages - English */}
-      <Route path="/en/privacy" element={<PrivacyPage />} />
-      <Route path="/en/products" element={<ProductsPage />} />
-      <Route path="/en/products/database-download-2025" element={<DownloadsPage />} />
+        {/* Other Pages - English */}
+        <Route path="/en/privacy" element={<PrivacyPage />} />
+        <Route path="/en/products" element={<ProductsPage />} />
+        <Route path="/en/products/database-download-2025" element={<DownloadsPage />} />
 
-      {/* Error pages - English */}
-      <Route path="/en/error/:code" element={<ErrorPage />} />
-      <Route path="/en/403" element={<UnauthorizedErrorPage />} />
+        {/* Error pages - English */}
+        <Route path="/en/error/:code" element={<ErrorPage />} />
+        <Route path="/en/403" element={<UnauthorizedErrorPage />} />
 
-      {/* Auth callback */}
-      <Route path="/auth/callback" element={<AuthCallback />} />
+        {/* Auth callback */}
+        <Route path="/auth/callback" element={<AuthCallback />} />
 
-      {/* Catch-all for 404 */}
-      <Route path="*catchAll" element={<NotFoundPage />} />
+        {/* Catch-all for 404 */}
+        <Route path="*catchAll" element={<NotFoundPage />} />
       </Routes>
     </Suspense>
-=======
-      {/* Municipalities routes */}
-      <Route
-        path={`${basePath}/municipalities`}
-        element={<MunicipalitiesRankedPage />}
-      />
-      <Route
-        path={`${basePath}/municipalities/explore`}
-        element={<MunicipalitiesComparePage />}
-      />
-      <Route
-        path={`${basePath}/municipalities/:id`}
-        element={<MunicipalityDetailPage />}
-      />
-
-      {/* About Pages */}
-      <Route path={`${basePath}/about`} element={<AboutPage />} />
-      <Route path={`${basePath}/methodology`} element={<MethodsPage />} />
-      <Route path={`${basePath}/support`} element={<SupportPage />} />
-
-      {/* Insights Pages */}
-      <Route path={`${basePath}/articles`} element={<InsightsPage />} />
-      <Route path={`${basePath}/reports`} element={<ReportsPage />} />
-      <Route
-        path={`${basePath}/reports/:reportId`}
-        element={<ReportLandingPage />}
-      />
-      <Route path={`${basePath}/insights/:id`} element={<BlogDetailPage />} />
-      <Route path={`${basePath}/learn-more`} element={<LearnMoreOverview />} />
-      <Route
-        path={`${basePath}/newsletter-archive`}
-        element={<NewsLetterArchivePage />}
-      />
-
-      <Route
-        path={`${basePath}/learn-more/:id`}
-        element={<LearnMoreArticle />}
-      />
-
-      {/* Other Pages */}
-      <Route path={`${basePath}/privacy`} element={<PrivacyPage />} />
-      <Route path={`${basePath}/products`} element={<ProductsPage />} />
-      <Route
-        path={`${basePath}/products/database-download-2025`}
-        element={<DownloadsPage />}
-      />
-
-      {/* Error pages */}
-      <Route path={`${basePath}/error/:code`} element={<ErrorPage />} />
-      {/* This catch-all should now only handle invalid routes */}
-      <Route path={`${basePath}/*`} element={<NotFoundPage />} />
-      <Route path={`${basePath}/403`} element={<UnauthorizedErrorPage />} />
-      <Route path="auth/callback" element={<AuthCallback />} />
-    </Routes>
->>>>>>> 66c0c068
   );
 }