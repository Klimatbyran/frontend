import { Route, Routes, Navigate } from "react-router-dom";
import { LandingPage } from "./pages/LandingPage";
import { CompaniesPage } from "./pages/CompaniesPage";
import { CompanyDetailPage } from "./pages/CompanyDetailPage";
import { MunicipalitiesPage } from "./pages/MunicipalitiesPage";
import { MunicipalityDetailPage } from "./pages/MunicipalityDetailPage";
import { AboutPage } from "./pages/AboutPage";
import { MethodsPage } from "./pages/MethodsPage";
import { InsightsPage } from "./pages/InsightsPage";
import { NotFoundPage } from "./pages/NotFoundPage";
import { ErrorPage } from "./pages/ErrorPage";
import { useLanguage } from "./components/LanguageProvider";
import { useEffect } from "react";
import { LanguageRedirect } from "@/components/LanguageRedirect";
<<<<<<< HEAD
import { ReportsPage } from "./pages/ReportsPage";
=======
import { BlogDetailPage } from "./pages/BlogDetailPage";
import { UnauthorizedErrorPage } from "./pages/error/UnauthorizedErrorPage";
import { AuthCallback } from "./pages/AuthCallback";
import { CompanyEditPage } from "./pages/CompanyEditPage";
import ProtectedRoute from "./components/ProtectedRoute";
>>>>>>> 1a78af42

export function AppRoutes() {
  const { currentLanguage } = useLanguage();

  // Define base path based on language
  const basePath = currentLanguage === "sv" ? "/sv" : "/en";

  // Log for debugging
  useEffect(() => {
    console.log(`Current language: ${currentLanguage}, base path: ${basePath}`);
  }, [currentLanguage, basePath]);

  return (
    <Routes>
      {/* Language redirect for non-prefixed routes */}
      <Route path="*" element={<LanguageRedirect />} />

      {/* Root path - matches both /sv and /en */}
      <Route path={`${basePath}`} element={<LandingPage />} />
      <Route path={`${basePath}/`} element={<LandingPage />} />

      {/* Companies routes */}
      <Route path={`${basePath}/companies`} element={<CompaniesPage />} />
      <Route
        path={`${basePath}/companies/:id`}
        element={<CompanyDetailPage />}
      />
      <Route
        path={`${basePath}/companies/:id/:slug`}
        element={<CompanyDetailPage />}
      />

      <Route
        path={`${basePath}/foretag/:slug-:id`}
        element={<CompanyDetailPage />}
      />

      <Route element={<ProtectedRoute/>}>
        <Route path={`${basePath}/companies/:id/edit`} element={<CompanyEditPage/>}/>
      </Route> 

      {/* Municipalities routes */}
      <Route
        path={`${basePath}/municipalities`}
        element={<MunicipalitiesPage />}
      />
      <Route
        path={`${basePath}/municipalities/:id`}
        element={<MunicipalityDetailPage />}
      />

      {/* Other pages */}
      <Route path={`${basePath}/about`} element={<AboutPage />} />
      <Route path={`${basePath}/methodology`} element={<MethodsPage />} />
<<<<<<< HEAD
      <Route path={`${basePath}/articles`} element={<InsightsPage />} />
      <Route path={`${basePath}/reports`} element={<ReportsPage />} />
      <Route path={`${basePath}/articles/:slug`} element={<InsightsPage />} />
=======
      <Route path={`${basePath}/insights`} element={<InsightsPage />} />
      <Route path={`${basePath}/insights/:id`} element={<BlogDetailPage />} />
>>>>>>> 1a78af42

      {/* Error pages */}
      <Route path={`${basePath}/error/:code`} element={<ErrorPage />} />

      {/* This catch-all should now only handle invalid routes */}
      <Route path={`${basePath}/*`} element={<NotFoundPage />} />

      <Route path={`${basePath}/403`} element={<UnauthorizedErrorPage/>} />
      <Route path="auth/callback" element={<AuthCallback />} />
    </Routes>
  );
}<|MERGE_RESOLUTION|>--- conflicted
+++ resolved
@@ -12,15 +12,12 @@
 import { useLanguage } from "./components/LanguageProvider";
 import { useEffect } from "react";
 import { LanguageRedirect } from "@/components/LanguageRedirect";
-<<<<<<< HEAD
 import { ReportsPage } from "./pages/ReportsPage";
-=======
 import { BlogDetailPage } from "./pages/BlogDetailPage";
 import { UnauthorizedErrorPage } from "./pages/error/UnauthorizedErrorPage";
 import { AuthCallback } from "./pages/AuthCallback";
 import { CompanyEditPage } from "./pages/CompanyEditPage";
 import ProtectedRoute from "./components/ProtectedRoute";
->>>>>>> 1a78af42
 
 export function AppRoutes() {
   const { currentLanguage } = useLanguage();
@@ -75,14 +72,9 @@
       {/* Other pages */}
       <Route path={`${basePath}/about`} element={<AboutPage />} />
       <Route path={`${basePath}/methodology`} element={<MethodsPage />} />
-<<<<<<< HEAD
       <Route path={`${basePath}/articles`} element={<InsightsPage />} />
       <Route path={`${basePath}/reports`} element={<ReportsPage />} />
-      <Route path={`${basePath}/articles/:slug`} element={<InsightsPage />} />
-=======
-      <Route path={`${basePath}/insights`} element={<InsightsPage />} />
       <Route path={`${basePath}/insights/:id`} element={<BlogDetailPage />} />
->>>>>>> 1a78af42
 
       {/* Error pages */}
       <Route path={`${basePath}/error/:code`} element={<ErrorPage />} />
