--- conflicted
+++ resolved
@@ -25,12 +25,9 @@
 import { UnauthorizedErrorPage } from "./pages/error/UnauthorizedErrorPage";
 import { SupportPage } from "./pages/SupportPage";
 import { ValidationDashboard } from "./pages/ValidationDashboard";
-<<<<<<< HEAD
 import { NewsLetterArchivePage } from "./pages/NewslettersPage";
-=======
 import { InternalDashboard } from "./pages/internal-dashboard/InternalDashboard";
 import { AllHelpItems } from "./data-guide/AllHelpItems";
->>>>>>> 80417fb5
 
 export function AppRoutes() {
   const { currentLanguage } = useLanguage();
