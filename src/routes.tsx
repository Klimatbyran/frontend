--- conflicted
+++ resolved
@@ -25,11 +25,8 @@
 import ProductsPage from "./pages/ProductsPage";
 import { UnauthorizedErrorPage } from "./pages/error/UnauthorizedErrorPage";
 import { SupportPage } from "./pages/SupportPage";
-<<<<<<< HEAD
+import { ValidationDashboard } from "./pages/ValidationDashboard";
 import { NewsLetterArchivePage } from "./pages/NewslettersPage";
-=======
-import { ValidationDashboard } from "./pages/ValidationDashboard";
->>>>>>> a7e25014
 
 export function AppRoutes() {
   const { currentLanguage } = useLanguage();
