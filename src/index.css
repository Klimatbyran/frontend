@import url("https://fonts.googleapis.com/css2?family=DM+Sans:opsz,wght@9..40,200;9..40,300;9..40,400;9..40,500;9..40,600&display=swap");

@tailwind base;
@tailwind components;
@tailwind utilities;

:root {
  font-family:
    "DM Sans",
    system-ui,
    -apple-system,
    sans-serif;
  line-height: 1.5;
  font-weight: 400;
  background-color: black;
  color: white;

  /* Grey palette */
  --grey: #878787;
  --black-1: #2e2e2e;
  --black-2: #121212;
  --black-3: #000000;

  /* Orange palette */
  --orange-1: #fde7ce;
  --orange-2: #fdb768;
  --orange-3: #f48f2a;
  --orange-4: #b25f00;
  --orange-5: #6b3700;

  /* Blue palette */
  --blue-1: #d4e7f7;
  --blue-2: #99cfff;
  --blue-3: #59a0e1;
  --blue-4: #206288;
  --blue-5: #13364e;

  /* Green palette */
  --green-1: #f1ffcc;
  --green-2: #d5fd63;
  --green-3: #aae506;
  --green-4: #6c9105;
  --green-5: #3d4b16;

  /* Pink palette */
  --pink-1: #fae1e9;
  --pink-2: #eea0b7;
  --pink-3: #f0759a;
  --pink-4: #97455d;
  --pink-5: #73263d;
}

@layer base {
  * {
    @apply border-border;
  }
  body {
    @apply bg-black text-white;
  }
  h1,
  h2,
  h3,
  h4,
  h5,
  h6 {
    @apply font-light tracking-tight;
  }
  .theme {
    --animate-marquee:
    marquee var(--duration) infinite linear;
    --animate-marquee-vertical:
    marquee-vertical var(--duration) linear infinite;
  }
}

@layer components {
  /* Command menu styling */
  .cmd-menu {
    @apply bg-black-2 border-none text-white;
  }

  .cmd-input {
    @apply bg-black-1 border-none;
  }

  .cmd-item {
    @apply text-grey hover:bg-black-1 hover:text-white;
  }

  /* Popover styling */
  .popover-content {
    @apply bg-black-2 border-none;
  }

  /* Select styling */
  .select-trigger {
    @apply bg-black-1 border-none text-white;
  }

  .select-content {
    @apply bg-black-2 border-none;
  }

  .select-item {
    @apply text-grey hover:bg-black-1 hover:text-white;
  }

  /* Dialog styling */
  .dialog-content {
    @apply bg-black-2 border-none;
  }

  /* Sheet styling */
  .sheet-content {
    @apply bg-black-2 border-none;
  }

  /* Dropdown menu styling */
  .dropdown-content {
    @apply bg-black-2 border-none;
  }

  .dropdown-item {
    @apply text-grey hover:bg-black-1 hover:text-white;
  }

  /* Menubar styling */
  .menubar {
    @apply bg-transparent border-none;
  }

  .menubar-content {
    @apply bg-black-2 border-none rounded-level-2 p-2;
  }

  .menubar-item {
    @apply text-grey hover:bg-black-1 hover:text-white rounded-level-2 cursor-pointer;
  }

  .menubar-separator {
    @apply bg-black-1;
  }

  .menubar-shortcut {
    @apply text-grey;
  }
}

/* Prose styling for blog content */
.prose {
  @apply text-grey;
}

.prose h2 {
  @apply text-3xl font-light text-white mt-12 mb-6;
}

.prose h3 {
  @apply text-2xl font-light text-white mt-8 mb-4;
}

.prose p {
  @apply mb-4 text-lg leading-relaxed;
}

.prose ul {
  @apply list-disc list-inside mb-6 space-y-2;
}

.prose li {
  @apply text-lg;
}

input[type="number"] {
  text-align: right; /* Align numbers to the right */
  padding-right: 10px; /* Add some padding as needed */
}

/* Remove spinner controls (only for WebKit browsers like Chrome, Edge) */
input[type="number"]::-webkit-inner-spin-button,
input[type="number"]::-webkit-outer-spin-button {
  -webkit-appearance: none;
  margin: 0;
}

/* For Firefox (hides the increment/decrement arrows in number inputs) */
input[type="number"] {
  -moz-appearance: textfield;
}

<<<<<<< HEAD
@layer base {
  * {
    @apply border-border;
  }
  body {
    @apply bg-background text-foreground;
  }
}

@theme inline {
  @keyframes marquee {
  from {
    transform:
    translateX(0);
    }
  to {
    transform:
    translateX(calc(-100% - var(--gap)));
    }
  }
  @keyframes marquee-vertical {
  from {
    transform:
    translateY(0);
    }
  to {
    transform:
    translateY(calc(-100% - var(--gap)));
    }
  }
=======
/* Fallback for browsers without container queries */
@media (min-width: 0px) {
  .legend-list {
    grid-template-columns: 1fr;
    max-height: 500px;
    overflow-y: auto;
  }
}

/* SectorPieLegend responsive grid and scroll with container queries */
.legend-list {
  display: grid;
  gap: 0.5rem;
  overflow-y: auto;
  overflow-x: hidden;
  padding-right: 0.5rem;
  grid-template-columns: 1fr;
  max-height: 400px;
  margin-top: 0.5rem;
  min-width: 0;
  width: 100%;
}

@container (min-width: 400px) {
  .legend-list {
    grid-template-columns: minmax(0, 1fr) minmax(0, 1fr);
    max-height: 600px;
    margin-top: 1rem;
  }
}

.container-type-inline-size {
  container-type: inline-size;
  /* width: 600px;  Remove any fixed width */
>>>>>>> 38107cea
}<|MERGE_RESOLUTION|>--- conflicted
+++ resolved
@@ -188,7 +188,6 @@
   -moz-appearance: textfield;
 }
 
-<<<<<<< HEAD
 @layer base {
   * {
     @apply border-border;
@@ -219,7 +218,7 @@
     translateY(calc(-100% - var(--gap)));
     }
   }
-=======
+}
 /* Fallback for browsers without container queries */
 @media (min-width: 0px) {
   .legend-list {
@@ -254,5 +253,4 @@
 .container-type-inline-size {
   container-type: inline-size;
   /* width: 600px;  Remove any fixed width */
->>>>>>> 38107cea
 }