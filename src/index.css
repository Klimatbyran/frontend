--- conflicted
+++ resolved
@@ -219,10 +219,7 @@
     }
   }
 }
-<<<<<<< HEAD
-=======
-
->>>>>>> 3f9185a9
+
 /* Fallback for browsers without container queries */
 @media (min-width: 0px) {
   .legend-list {
