name: Continuous Integration

env:
  # Use docker.io for Docker Hub if empty
  REGISTRY: ghcr.io
  # github.repository as <account>/<repo>
  IMAGE_NAME: klimatbyran/frontend # FIXME restore to ${{ github.repository }} as soon as repos are merged

on:
  push:
    branches:
      - main
      - staging
    paths-ignore:
      - "k8s/**"

jobs:
<<<<<<< HEAD
=======
  version:
    runs-on: ubuntu-latest

    steps:
      - name: 🛎️ Checkout
        uses: actions/checkout@v4
        with:
          progress: false

      - name: 🎫 Update patch version
        run: |
          git fetch
          BRANCH=$(echo ${GITHUB_REF#refs/heads/})  # Extract branch name
          git checkout $BRANCH
          git pull origin $BRANCH
          git config --global user.email "github-actions[bot]@users.noreply.github.com"
          git config --global user.name "github-actions[bot]"
          if [[ $GITHUB_REF == refs/tags/production* ]]; then
            npm version major
          elif [[ $GITHUB_REF == refs/tags/staging* ]]; then
            npm version minor
          else
            npm version patch
          fi
          git fetch --all
          git push origin $BRANCH  # Push to the correct branch

>>>>>>> 11972508
  ci:
    runs-on: ubuntu-latest

    steps:
      - name: 🛎️ Checkout
        uses: actions/checkout@v4
        with:
          fetch-depth: 0

      - name: 📝 Get Current Version
        id: package-version
        uses: martinbeentjes/npm-get-version-action@main

      - name: 🔐 Login to Docker Registry
        uses: docker/login-action@v2
        with:
          registry: ghcr.io
          username: ${{ github.actor }}
          password: ${{ secrets.GITHUB_TOKEN }}

<<<<<<< HEAD
      - name: 🏗️ Set up Docker Buildx
        uses: docker/setup-buildx-action@v3
=======
      - name: 🔧 Set NODE_ENV
        run: |
          if [[ "${GITHUB_REF}" == "refs/heads/staging" ]]; then
            echo "NODE_ENV=staging" >> $GITHUB_ENV
          else
            echo "NODE_ENV=production" >> $GITHUB_ENV
          fi

      - name: 📝 Debug NODE_ENV
        run: echo "Using NODE_ENV=${NODE_ENV}"
>>>>>>> 11972508

      - name: 🔧 Build and push Docker Image
        uses: docker/build-push-action@v6
        with:
          push: true
          build-args: NODE_ENV=${{ env.NODE_ENV }}
          tags: |
            ${{ env.REGISTRY }}/${{ env.IMAGE_NAME }}:${{ steps.package-version.outputs.current-version}}
<<<<<<< HEAD
            ${{ env.REGISTRY }}/${{ env.IMAGE_NAME }}:latest

      - name: 🎫 Update patch version
      - run: |
          git config --global user.email "github-actions[bot]@users.noreply.github.com"
          git config --global user.name "github-actions[bot]"
          git pull --rebase origin main
          npm version prerelease --preid=rc
          git push origin main
=======
            ${{ env.REGISTRY }}/${{ env.IMAGE_NAME }}:latest
>>>>>>> 11972508
<|MERGE_RESOLUTION|>--- conflicted
+++ resolved
@@ -15,36 +15,6 @@
       - "k8s/**"
 
 jobs:
-<<<<<<< HEAD
-=======
-  version:
-    runs-on: ubuntu-latest
-
-    steps:
-      - name: 🛎️ Checkout
-        uses: actions/checkout@v4
-        with:
-          progress: false
-
-      - name: 🎫 Update patch version
-        run: |
-          git fetch
-          BRANCH=$(echo ${GITHUB_REF#refs/heads/})  # Extract branch name
-          git checkout $BRANCH
-          git pull origin $BRANCH
-          git config --global user.email "github-actions[bot]@users.noreply.github.com"
-          git config --global user.name "github-actions[bot]"
-          if [[ $GITHUB_REF == refs/tags/production* ]]; then
-            npm version major
-          elif [[ $GITHUB_REF == refs/tags/staging* ]]; then
-            npm version minor
-          else
-            npm version patch
-          fi
-          git fetch --all
-          git push origin $BRANCH  # Push to the correct branch
-
->>>>>>> 11972508
   ci:
     runs-on: ubuntu-latest
 
@@ -65,21 +35,8 @@
           username: ${{ github.actor }}
           password: ${{ secrets.GITHUB_TOKEN }}
 
-<<<<<<< HEAD
       - name: 🏗️ Set up Docker Buildx
         uses: docker/setup-buildx-action@v3
-=======
-      - name: 🔧 Set NODE_ENV
-        run: |
-          if [[ "${GITHUB_REF}" == "refs/heads/staging" ]]; then
-            echo "NODE_ENV=staging" >> $GITHUB_ENV
-          else
-            echo "NODE_ENV=production" >> $GITHUB_ENV
-          fi
-
-      - name: 📝 Debug NODE_ENV
-        run: echo "Using NODE_ENV=${NODE_ENV}"
->>>>>>> 11972508
 
       - name: 🔧 Build and push Docker Image
         uses: docker/build-push-action@v6
@@ -88,7 +45,6 @@
           build-args: NODE_ENV=${{ env.NODE_ENV }}
           tags: |
             ${{ env.REGISTRY }}/${{ env.IMAGE_NAME }}:${{ steps.package-version.outputs.current-version}}
-<<<<<<< HEAD
             ${{ env.REGISTRY }}/${{ env.IMAGE_NAME }}:latest
 
       - name: 🎫 Update patch version
@@ -97,7 +53,4 @@
           git config --global user.name "github-actions[bot]"
           git pull --rebase origin main
           npm version prerelease --preid=rc
-          git push origin main
-=======
-            ${{ env.REGISTRY }}/${{ env.IMAGE_NAME }}:latest
->>>>>>> 11972508
+          git push origin main