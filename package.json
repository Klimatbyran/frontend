{
  "name": "klimatkollen",
  "private": true,
<<<<<<< HEAD
  "version": "3.6.1-rc.7",
=======
  "version": "3.6.1-rc.8",
>>>>>>> 3e489a5e
  "type": "module",
  "scripts": {
    "dev": "npm run generate-api && vite",
    "build": "tsc && vite build",
    "postbuild": "npm run generate-sitemap || echo 'Sitemap generation failed, but build completed'",
    "lint": "eslint .",
    "preview": "vite preview",
    "generate-api": "npx openapi-typescript http://localhost:3000/api/openapi.json -o src/lib/api-types.ts",
    "generate-sitemap": "NODE_OPTIONS='--no-warnings' tsx scripts/generate-sitemap.ts || echo 'Sitemap generation failed, continuing build'"
  },
  "dependencies": {
    "@hookform/resolvers": "^3.9.0",
    "@radix-ui/react-accordion": "^1.2.0",
    "@radix-ui/react-alert-dialog": "^1.1.1",
    "@radix-ui/react-aspect-ratio": "^1.1.0",
    "@radix-ui/react-avatar": "^1.1.0",
    "@radix-ui/react-checkbox": "^1.1.1",
    "@radix-ui/react-collapsible": "^1.1.0",
    "@radix-ui/react-context-menu": "^2.2.1",
    "@radix-ui/react-dialog": "^1.1.1",
    "@radix-ui/react-dropdown-menu": "^2.1.1",
    "@radix-ui/react-hover-card": "^1.1.1",
    "@radix-ui/react-icons": "^1.3.0",
    "@radix-ui/react-label": "^2.1.0",
    "@radix-ui/react-menubar": "^1.1.1",
    "@radix-ui/react-navigation-menu": "^1.2.0",
    "@radix-ui/react-popover": "^1.1.1",
    "@radix-ui/react-progress": "^1.1.0",
    "@radix-ui/react-radio-group": "^1.2.0",
    "@radix-ui/react-scroll-area": "^1.1.0",
    "@radix-ui/react-select": "^2.1.1",
    "@radix-ui/react-separator": "^1.1.0",
    "@radix-ui/react-slider": "^1.2.0",
    "@radix-ui/react-slot": "^1.1.0",
    "@radix-ui/react-switch": "^1.1.0",
    "@radix-ui/react-tabs": "^1.1.0",
    "@radix-ui/react-toast": "^1.2.1",
    "@radix-ui/react-toggle": "^1.1.0",
    "@radix-ui/react-toggle-group": "^1.1.0",
    "@radix-ui/react-tooltip": "^1.1.2",
    "@tanstack/react-query": "^5.28.4",
    "class-variance-authority": "^0.7.0",
    "clsx": "^2.1.1",
    "cmdk": "^1.0.0",
    "date-fns": "^3.6.0",
    "embla-carousel-react": "^8.3.0",
    "framer-motion": "^11.18.0",
    "gray-matter": "^4.0.3",
    "i18next": "^24.2.2",
    "i18next-browser-languagedetector": "^8.0.4",
    "input-otp": "^1.2.4",
    "jwt-decode": "^4.0.0",
    "lucide-react": "^0.474.0",
    "nanoid": "^5.1.2",
    "next-themes": "^0.3.0",
    "node-fetch": "^3.3.2",
    "openapi-fetch": "^0.9.3",
    "openapi-typescript": "^7.5.2",
    "react": "^18.3.1",
    "react-device-detect": "^2.2.3",
    "react-dom": "^18.3.1",
    "react-helmet-async": "^2.0.5",
    "react-hook-form": "^7.53.0",
    "react-i18next": "^15.4.1",
    "react-mailchimp-subscribe": "^2.1.3",
    "react-markdown": "^9.0.3",
    "react-resizable-panels": "^2.1.3",
    "react-router-dom": "^6.22.3",
    "react-select": "^5.10.0",
    "recharts": "2.10.4",
    "rehype-katex": "^7.0.1",
    "rehype-raw": "^7.0.0",
    "remark-breaks": "^4.0.0",
    "remark-gfm": "^4.0.0",
    "remark-math": "^6.0.0",
    "sonner": "^1.5.0",
    "tailwind-merge": "^2.5.2",
    "tailwindcss-animate": "^1.0.7",
    "vaul": "^1.0.0",
    "zod": "^3.23.8"
  },
  "devDependencies": {
    "@babel/core": "^7.24.0",
    "@babel/plugin-proposal-class-properties": "^7.18.6",
    "@babel/plugin-transform-react-jsx": "^7.25.9",
    "@babel/preset-react": "^7.26.3",
    "@eslint/js": "^9.11.1",
    "@types/node": "^22.7.3",
    "@types/react": "^18.3.9",
    "@types/react-dom": "^18.3.0",
    "@types/react-mailchimp-subscribe": "^2.1.4",
    "@vitejs/plugin-react": "^4.3.1",
    "autoprefixer": "^10.4.20",
    "eslint": "^9.11.1",
    "eslint-plugin-react-hooks": "^5.1.0-rc.0",
    "eslint-plugin-react-refresh": "^0.4.12",
    "globals": "^15.9.0",
    "postcss": "^8.4.47",
    "tailwindcss": "^3.4.13",
    "ts-node": "^10.9.2",
    "tsx": "^4.19.3",
    "typescript": "^5.5.3",
    "typescript-eslint": "^8.7.0",
    "vite": "^5.4.8",
    "vite-plugin-markdown": "^2.2.0"
  }
}<|MERGE_RESOLUTION|>--- conflicted
+++ resolved
@@ -1,11 +1,7 @@
 {
   "name": "klimatkollen",
   "private": true,
-<<<<<<< HEAD
-  "version": "3.6.1-rc.7",
-=======
   "version": "3.6.1-rc.8",
->>>>>>> 3e489a5e
   "type": "module",
   "scripts": {
     "dev": "npm run generate-api && vite",
