{
  "name": "beta",
  "type": "module",
  "version": "0.0.105",
  "scripts": {
    "dev": "astro dev",
    "start": "node dist/server/entry.mjs",
    "build": "astro check && astro build",
    "telemetry": "astro telemetry disable",
    "preview": "astro preview",
    "astro": "astro",
    "lint": "prettier --check .",
    "format": "prettier --write ."
  },
  "dependencies": {
    "@astrojs/check": "^0.9.4",
    "@astrojs/markdown-remark": "^6.0.1",
    "@astrojs/node": "^9.0.0",
    "@astrojs/react": "^4.0.0",
    "@astrojs/svelte": "^7.0.1",
    "@astrojs/tailwind": "^5.1.3",
    "@astrojs/ts-plugin": "^1.10.4",
    "@fontsource-variable/dm-sans": "^5.1.0",
    "@iconify-json/bi": "^1.2.1",
    "@iconify-json/clarity": "^1.2.1",
    "@iconify-json/fa6-solid": "^1.2.2",
    "@iconify-json/icon-park-outline": "^1.2.1",
    "@iconify-json/ion": "^1.2.1",
    "@iconify-json/lucide": "^1.2.18",
    "@iconify-json/maki": "^1.2.1",
    "@iconify-json/material-symbols": "^1.2.10",
    "@iconify-json/mingcute": "^1.2.1",
    "@iconify-json/streamline": "^1.2.1",
    "@iconify-json/zondicons": "^1.2.1",
    "astro": "^5.0.4",
    "bits-ui": "^0.21.16",
    "clsx": "^2.1.1",
    "cmdk-sv": "^0.0.18",
    "react": "^18.3.1",
    "react-dom": "^18.3.1",
    "slugify": "^1.6.6",
    "svelte": "^5.10.0",
    "svelte-hamburgers": "^5.0.0",
    "tailwind-merge": "^2.5.5",
    "tailwind-variants": "^0.3.0",
    "tailwindcss": "^3.4.16",
    "@tailwindcss/typography": "^0.5.16",
    "typescript": "^5.7.2",
<<<<<<< HEAD
    "@iconify-json/bi": "^1.2.1",
    "@iconify-json/clarity": "^1.2.1",
    "@iconify-json/fa6-solid": "^1.2.2",
    "@iconify-json/icon-park-outline": "^1.2.1",
    "@iconify-json/ion": "^1.2.1",
    "@iconify-json/lucide": "^1.2.18",
    "@iconify-json/maki": "^1.2.1",
    "@iconify-json/material-symbols": "^1.2.10",
    "@iconify-json/mingcute": "^1.2.1",
    "@iconify-json/streamline": "^1.2.1",
    "@iconify-json/zondicons": "^1.2.1",
    "unplugin-icons": "^0.21.0",
    "sonner": "^1.7.1"
=======
    "unplugin-icons": "^0.21.0"
>>>>>>> ca1fa83f
  },
  "devDependencies": {
    "@types/node": "^22.10.1",
    "@types/react": "^18.3.9",
    "@types/react-dom": "^18.3.0",
    "prettier": "^3.4.2",
    "prettier-plugin-astro": "^0.14.1",
    "prettier-plugin-svelte": "^3.2.6",
    "prettier-plugin-tailwindcss": "^0.6.9"
  },
  "overrides": {
    "@melt-ui/svelte": {
      "svelte": "^5.0.0"
    }
  },
  "prettier": {
    "semi": false,
    "singleQuote": true,
    "tabWidth": 2,
    "plugins": [
      "prettier-plugin-astro",
      "prettier-plugin-tailwindcss",
      "prettier-plugin-svelte"
    ],
    "overrides": [
      {
        "files": "*.astro",
        "options": {
          "parser": "astro"
        }
      },
      {
        "files": "*.svelte",
        "options": {
          "parser": "svelte"
        }
      }
    ]
  }
}<|MERGE_RESOLUTION|>--- conflicted
+++ resolved
@@ -32,6 +32,7 @@
     "@iconify-json/mingcute": "^1.2.1",
     "@iconify-json/streamline": "^1.2.1",
     "@iconify-json/zondicons": "^1.2.1",
+    "sonner": "^1.7.1",
     "astro": "^5.0.4",
     "bits-ui": "^0.21.16",
     "clsx": "^2.1.1",
@@ -46,23 +47,7 @@
     "tailwindcss": "^3.4.16",
     "@tailwindcss/typography": "^0.5.16",
     "typescript": "^5.7.2",
-<<<<<<< HEAD
-    "@iconify-json/bi": "^1.2.1",
-    "@iconify-json/clarity": "^1.2.1",
-    "@iconify-json/fa6-solid": "^1.2.2",
-    "@iconify-json/icon-park-outline": "^1.2.1",
-    "@iconify-json/ion": "^1.2.1",
-    "@iconify-json/lucide": "^1.2.18",
-    "@iconify-json/maki": "^1.2.1",
-    "@iconify-json/material-symbols": "^1.2.10",
-    "@iconify-json/mingcute": "^1.2.1",
-    "@iconify-json/streamline": "^1.2.1",
-    "@iconify-json/zondicons": "^1.2.1",
-    "unplugin-icons": "^0.21.0",
-    "sonner": "^1.7.1"
-=======
     "unplugin-icons": "^0.21.0"
->>>>>>> ca1fa83f
   },
   "devDependencies": {
     "@types/node": "^22.10.1",
