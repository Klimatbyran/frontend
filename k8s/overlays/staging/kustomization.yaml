apiVersion: kustomize.config.k8s.io/v1beta1
kind: Kustomization
namespace: frontend-stage
resources:
  - ../../base
images:
  - name: ghcr.io/klimatbyran/frontend
<<<<<<< HEAD
    newTag: "3.6.1-rc.6" # {"$imagepolicy": "flux-system:frontend-stage:tag"}
=======
    newTag: "3.6.1-rc.7" # {"$imagepolicy": "flux-system:frontend-stage:tag"}
>>>>>>> 3e489a5e
<|MERGE_RESOLUTION|>--- conflicted
+++ resolved
@@ -5,8 +5,4 @@
   - ../../base
 images:
   - name: ghcr.io/klimatbyran/frontend
-<<<<<<< HEAD
-    newTag: "3.6.1-rc.6" # {"$imagepolicy": "flux-system:frontend-stage:tag"}
-=======
-    newTag: "3.6.1-rc.7" # {"$imagepolicy": "flux-system:frontend-stage:tag"}
->>>>>>> 3e489a5e
+    newTag: "3.6.1-rc.7" # {"$imagepolicy": "flux-system:frontend-stage:tag"}