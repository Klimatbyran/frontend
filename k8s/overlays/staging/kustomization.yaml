--- conflicted
+++ resolved
@@ -5,8 +5,4 @@
   - ../../base
 images:
   - name: ghcr.io/klimatbyran/frontend
-<<<<<<< HEAD
-    newTag: "3.0.31" # {"$imagepolicy": "flux-system:frontend-stage:tag"}
-=======
-    newTag: "3.0.39" # {"$imagepolicy": "flux-system:frontend:tag"}
->>>>>>> 9cc35b8f
+    newTag: "3.0.39" # {"$imagepolicy": "flux-system:frontend-stage:tag"}