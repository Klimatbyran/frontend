--- conflicted
+++ resolved
@@ -5,8 +5,4 @@
   - ../../base
 images:
   - name: ghcr.io/klimatbyran/frontend
-<<<<<<< HEAD
-    newTag: "3.0.9" # {"$imagepolicy": "flux-system:frontend:tag"}
-=======
-    newTag: '3.0.10' # {"$imagepolicy": "flux-system:frontend:tag"}
->>>>>>> b2fe3906
+    newTag: "3.0.10" # {"$imagepolicy": "flux-system:frontend:tag"}