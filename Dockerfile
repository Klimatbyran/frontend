# Build stage
FROM node:20-slim AS build

# Accept public build-time environment variable
ARG VITE_MAILCHIMP_URL
ENV VITE_MAILCHIMP_URL=$VITE_MAILCHIMP_URL

# Set working directory
WORKDIR /app

# Copy package files
COPY package*.json ./

# Install dependencies
RUN npm ci

<<<<<<< HEAD
# Fix Rollup native dependency issue - try multiple approaches
RUN npm rebuild @rollup/rollup-linux-x64-gnu || npm install @rollup/rollup-linux-x64-gnu --force
=======
# Fix Rollup native dependency issue
RUN npm rebuild @rollup/rollup-linux-x64-gnu
>>>>>>> 1b7534cd

# Copy source files
COPY . .

# Build the app (includes sitemap generation)
RUN npm run build

# Production stage
FROM nginx:alpine

# Copy built assets from build stage
COPY --from=build /app/dist /usr/share/nginx/html

# Copy custom nginx configuration
COPY nginx.conf /etc/nginx/conf.d/default.conf

# Expose port 80
EXPOSE 80

# Start nginx
CMD ["nginx", "-g", "daemon off;"]<|MERGE_RESOLUTION|>--- conflicted
+++ resolved
@@ -14,13 +14,8 @@
 # Install dependencies
 RUN npm ci
 
-<<<<<<< HEAD
-# Fix Rollup native dependency issue - try multiple approaches
-RUN npm rebuild @rollup/rollup-linux-x64-gnu || npm install @rollup/rollup-linux-x64-gnu --force
-=======
 # Fix Rollup native dependency issue
 RUN npm rebuild @rollup/rollup-linux-x64-gnu
->>>>>>> 1b7534cd
 
 # Copy source files
 COPY . .
